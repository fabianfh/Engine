<OpenRiskEngine>

  <Setup>    
    <Parameter name="asofDate">2016-02-26</Parameter>
    <Parameter name="inputPath">Input</Parameter>
    <Parameter name="outputPath">Output</Parameter>
    <Parameter name="logFile">log.txt</Parameter>
    <Parameter name="marketDataFile">../../Input/market_20160226_flat.txt</Parameter>
    <Parameter name="fixingDataFile">../../Input/fixings_20160226.txt</Parameter>
    <Parameter name="implyTodaysFixings">Y</Parameter>
    <Parameter name="curveConfigFile">../../Input/curveconfig.xml</Parameter>
    <Parameter name="conventionsFile">../../Input/conventions.xml</Parameter>
    <Parameter name="marketConfigFile">../../Input/todaysmarket.xml</Parameter>
    <Parameter name="pricingEnginesFile">../../Input/pricingengine.xml</Parameter>
    <Parameter name="portfolioFile">portfolio_swap.xml</Parameter>

    <Parameter name="fixingModel">Simulated</Parameter>  <!-- Simulated or Manual -->
    <Parameter name="observationModel">Unregister</Parameter> <!-- Unregister, None or Disable -->
  </Setup>

  <Markets>
    <Parameter name="lgmcalibration">libor</Parameter>
    <Parameter name="fxcalibration">libor</Parameter>
    <Parameter name="pricing">libor</Parameter>
    <Parameter name="simulation">libor</Parameter>
  </Markets>

  <Analytics>
    
    <Analytic type="npv">
      <Parameter name="active">Y</Parameter>
      <Parameter name="baseCurrency">EUR</Parameter>
      <Parameter name="outputFileName">npv.csv</Parameter>
    </Analytic>      

    <Analytic type="cashflow">
      <Parameter name="active">Y</Parameter>
      <Parameter name="outputFileName">flows.csv</Parameter>
    </Analytic>      

    <Analytic type="curves">
      <Parameter name="active">Y</Parameter>
      <Parameter name="configuration">default</Parameter>
      <Parameter name="grid">240,1M</Parameter>
      <Parameter name="outputFileName">curves.csv</Parameter>
    </Analytic>      

    <Analytic type="simulation">
      <Parameter name="active">Y</Parameter>
      <Parameter name="simulationConfigFile">simulation.xml</Parameter>
      <Parameter name="pricingEnginesFile">../../Input/pricingengine.xml</Parameter>
      <Parameter name="baseCurrency">EUR</Parameter>
      <Parameter name="storeScenarios">N</Parameter>
      <Parameter name="cubeFile">cube.dat</Parameter>
      <Parameter name="additionalScenarioDataFileName">scenariodata.dat</Parameter>
      <Parameter name="disableEvaluationDateObservation">Y</Parameter>
    </Analytic>

    <Analytic type="xva">
      <Parameter name="active">Y</Parameter>
      <Parameter name="csaFile">netting.xml</Parameter>
      <Parameter name="cubeFile">cube.dat</Parameter>
      <Parameter name="scenarioFile">scenariodata.dat</Parameter>
      <Parameter name="baseCurrency">EUR</Parameter>
      <Parameter name="exposureProfiles">Y</Parameter>
      <Parameter name="quantile">0.95</Parameter>
      <Parameter name="calculationType">Symmetric</Parameter>      
      <Parameter name="allocationMethod">None</Parameter>    
      <Parameter name="marginalAllocationLimit">1.0</Parameter>    
      <Parameter name="exerciseNextBreak">N</Parameter>
      <Parameter name="cva">Y</Parameter>
      <Parameter name="dva">N</Parameter>
      <Parameter name="dvaName">BANK</Parameter>
      <Parameter name="fva">N</Parameter>
      <Parameter name="fvaBorrowingCurve">BANK_EUR_BORROW</Parameter>
      <Parameter name="fvaLendingCurve">BANK_EUR_LEND</Parameter>
      <Parameter name="colva">N</Parameter>
      <Parameter name="collateralSpread">0.0000</Parameter>
      <Parameter name="collateralFloor">N</Parameter>
      <Parameter name="rawCubeOutputFile">rawcube.csv</Parameter>
      <Parameter name="netCubeOutputFile">netcube.csv</Parameter>
      
    </Analytic>

    <Analytic type="initialMargin">
      <Parameter name="active">N</Parameter>
      <Parameter name="method">SIMM</Parameter>
    </Analytic>
<<<<<<< HEAD
    
=======

>>>>>>> 8747f34f
  </Analytics>
  
</OpenRiskEngine><|MERGE_RESOLUTION|>--- conflicted
+++ resolved
@@ -86,11 +86,7 @@
       <Parameter name="active">N</Parameter>
       <Parameter name="method">SIMM</Parameter>
     </Analytic>
-<<<<<<< HEAD
-    
-=======
 
->>>>>>> 8747f34f
   </Analytics>
   
 </OpenRiskEngine>