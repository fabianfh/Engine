/*
 Copyright (C) 2016 Quaternion Risk Management Ltd
 All rights reserved.

 This file is part of ORE, a free-software/open-source library
 for transparent pricing and risk analysis - http://opensourcerisk.org

 ORE is free software: you can redistribute it and/or modify it
 under the terms of the Modified BSD License.  You should have received a
 copy of the license along with this program.
 The license is also available online at <http://opensourcerisk.org>

 This program is distributed on the basis that it will form a useful
 contribution to risk analytics and model standardisation, but WITHOUT
 ANY WARRANTY; without even the implied warranty of MERCHANTABILITY or
 FITNESS FOR A PARTICULAR PURPOSE. See the license for more details.
*/

/*! \file ored/model/crossassetmodeldata.hpp
    \brief Cross asset model data
    \ingroup models
*/

#pragma once

#include <vector>

#include <ql/time/daycounters/actualactual.hpp>
#include <ql/types.hpp>

#include <qle/models/crossassetmodel.hpp>

#include <ored/configuration/conventions.hpp>
#include <ored/marketdata/market.hpp>
#include <ored/model/eqbsdata.hpp>
#include <ored/model/fxbsdata.hpp>
#include <ored/model/inflation/inflationmodeldata.hpp>
#include <ored/model/irlgmdata.hpp>
#include <ored/utilities/correlationmatrix.hpp>
#include <ored/utilities/xmlutils.hpp>

namespace ore {
namespace data {
using namespace QuantLib;
using std::map;
using std::pair;
using std::string;
using std::vector;

//! Cross Asset Model Parameters
/*! CrossAssetModelData comprises the specification of how to build and calibrate
  the CrossAssetModel. It contains
  - specifications for each currency IR component (IrLgmData)
  - specifications for each FX component (FxBsData)
  - the correlation specification between all factors of the model
  - a tolerance for bootstrap type calibration methods
  \ingroup models
 */
class CrossAssetModelData : public XMLSerializable {
public:
    //! \name Constructors
    //@{
    //! Default constructor
    CrossAssetModelData() : bootstrapTolerance_(0.0) {}
    
    //! Detailed constructor (IR/FX only)
    CrossAssetModelData( //! Vector of IR model specifications
        const vector<boost::shared_ptr<IrLgmData>>& irConfigs,
        //! Vector of FX model specifications
        const vector<boost::shared_ptr<FxBsData>>& fxConfigs,
        //! Correlation map
        const std::map<CorrelationKey, QuantLib::Handle<QuantLib::Quote>>& c,
        //! Bootstrap tolerance used in model calibration
        Real tolerance = 1e-4)
        : irConfigs_(irConfigs), fxConfigs_(fxConfigs), eqConfigs_(std::vector<boost::shared_ptr<EqBsData>>()),
          correlations_(c), bootstrapTolerance_(tolerance) {
        domesticCurrency_ = irConfigs_[0]->ccy();
        currencies_.clear();
        for (Size i = 0; i < irConfigs_.size(); ++i)
            currencies_.push_back(irConfigs_[i]->ccy());
        validate();
    }
    
    //! Detailed constructor (IR/FX/EQ only)
    CrossAssetModelData( //! Vector of IR model specifications
        const std::vector<boost::shared_ptr<IrLgmData>>& irConfigs,
        //! Vector of FX model specifications
        const std::vector<boost::shared_ptr<FxBsData>>& fxConfigs,
        //! Vector of EQ model specifications
        const std::vector<boost::shared_ptr<EqBsData>>& eqConfigs,
        //! Correlation map
        const std::map<CorrelationKey, QuantLib::Handle<QuantLib::Quote>>& c,
        //! Bootstrap tolerance used in model calibration
        Real tolerance = 1e-4)
        : irConfigs_(irConfigs), fxConfigs_(fxConfigs), eqConfigs_(eqConfigs), correlations_(c),
          bootstrapTolerance_(tolerance) {
        domesticCurrency_ = irConfigs_[0]->ccy();
        currencies_.clear();
        for (Size i = 0; i < irConfigs_.size(); ++i)
            currencies_.push_back(irConfigs_[i]->ccy());
        validate();
    }
    
    //! Detailed constructor (all asset classes) - TODO: add inflation, credit, commodity
    CrossAssetModelData( //! Vector of IR model specifications
        const std::vector<boost::shared_ptr<IrLgmData>>& irConfigs,
        //! Vector of FX model specifications
        const std::vector<boost::shared_ptr<FxBsData>>& fxConfigs,
        //! Vector of EQ model specifications
        const std::vector<boost::shared_ptr<EqBsData>>& eqConfigs,
        //! Vector of INF model specifications
        const std::vector<boost::shared_ptr<InflationModelData>>& infConfigs,
        //! Correlation map
        const std::map<CorrelationKey, QuantLib::Handle<QuantLib::Quote>>& c,
        //! Bootstrap tolerance used in model calibration
        Real tolerance = 1e-4)
        : irConfigs_(irConfigs), fxConfigs_(fxConfigs), eqConfigs_(eqConfigs), infConfigs_(infConfigs),
          correlations_(c), bootstrapTolerance_(tolerance) {
        domesticCurrency_ = irConfigs_[0]->ccy();
        currencies_.clear();
        for (Size i = 0; i < irConfigs_.size(); ++i)
            currencies_.push_back(irConfigs_[i]->ccy());
        validate();
    }
    //@}

    //! Clear all vectors and maps
    void clear();

    //! Check consistency of config vectors
    void validate();

    //! \name Inspectors
    //@{
    const string& domesticCurrency() const { return domesticCurrency_; }
    const vector<string>& currencies() const { return currencies_; }
    const vector<string>& equities() const { return equities_; }
    const vector<string>& infIndices() const { return infindices_; }
    const vector<boost::shared_ptr<IrLgmData>>& irConfigs() const { return irConfigs_; }
    const vector<boost::shared_ptr<FxBsData>>& fxConfigs() const { return fxConfigs_; }
    const vector<boost::shared_ptr<EqBsData>>& eqConfigs() const { return eqConfigs_; }
    const vector<boost::shared_ptr<InflationModelData>>& infConfigs() const { return infConfigs_; }
    const std::map<CorrelationKey, QuantLib::Handle<QuantLib::Quote>>& correlations() const { return correlations_; }
    Real bootstrapTolerance() const { return bootstrapTolerance_; }
    //@}

    //! \name Setters
    //@{
    string& domesticCurrency() { return domesticCurrency_; }
    vector<string>& currencies() { return currencies_; }
    vector<string>& equities() { return equities_; }
    vector<string>& infIndices() { return infindices_; }
    vector<boost::shared_ptr<IrLgmData>>& irConfigs() { return irConfigs_; }
    vector<boost::shared_ptr<FxBsData>>& fxConfigs() { return fxConfigs_; }
    vector<boost::shared_ptr<EqBsData>>& eqConfigs() { return eqConfigs_; }
    vector<boost::shared_ptr<InflationModelData>>& infConfigs() { return infConfigs_; }
    std::map<CorrelationKey, QuantLib::Handle<QuantLib::Quote>>& correlations() { return correlations_; }
    Real& bootstrapTolerance() { return bootstrapTolerance_; }
    //@}

    //! \name Serialisation
    //@{
    //! Populate members from XML
    virtual void fromXML(XMLNode* node);
    //! Write class mambers to XML
    virtual XMLNode* toXML(XMLDocument& doc);
    //@}

    //! \name Operators
    //@{
    bool operator==(const CrossAssetModelData& rhs);
    bool operator!=(const CrossAssetModelData& rhs);
    //@}
    //! helper to convert LGM data, possibly including defaults, into an IR config vector
    void buildIrConfigs(map<string, boost::shared_ptr<IrLgmData>>& irMap);
    //! helper to convert FX data, possibly including defaults, into an FX config vector
    void buildFxConfigs(std::map<std::string, boost::shared_ptr<FxBsData>>& fxMap);
    //! helper to convert EQ data, possibly including defaults, into an EQ config vector
    void buildEqConfigs(std::map<std::string, boost::shared_ptr<EqBsData>>& eqMap);
    //! helper to convert INF data, possibly including defaults, into an EQ config vector
    void buildInfConfigs(const std::map<std::string, boost::shared_ptr<InflationModelData>>& mp);

<<<<<<< HEAD
private:
    //
=======
>>>>>>> 7568d7f8
    struct HandleComp {
        bool operator()(const Handle<Quote>& x, const Handle<Quote>& y) const {
            return x.currentLink() == y.currentLink();
        }
    };

    string domesticCurrency_;
    vector<std::string> currencies_;
    vector<std::string> equities_;
    vector<std::string> infindices_;
    vector<boost::shared_ptr<IrLgmData>> irConfigs_;
    vector<boost::shared_ptr<FxBsData>> fxConfigs_;
    vector<boost::shared_ptr<EqBsData>> eqConfigs_;
    vector<boost::shared_ptr<InflationModelData>> infConfigs_;
    std::map<CorrelationKey, QuantLib::Handle<QuantLib::Quote>> correlations_;
    Real bootstrapTolerance_;
};
} // namespace data
} // namespace ore<|MERGE_RESOLUTION|>--- conflicted
+++ resolved
@@ -180,11 +180,8 @@
     //! helper to convert INF data, possibly including defaults, into an EQ config vector
     void buildInfConfigs(const std::map<std::string, boost::shared_ptr<InflationModelData>>& mp);
 
-<<<<<<< HEAD
-private:
-    //
-=======
->>>>>>> 7568d7f8
+
+private:    
     struct HandleComp {
         bool operator()(const Handle<Quote>& x, const Handle<Quote>& y) const {
             return x.currentLink() == y.currentLink();
