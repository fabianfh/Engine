--- conflicted
+++ resolved
@@ -166,11 +166,6 @@
     return nettingSetMap;
 }
 
-<<<<<<< HEAD
-void Portfolio::add(const boost::shared_ptr<Trade>& trade, const bool checkForDuplicateIds) {
-    QL_REQUIRE(!checkForDuplicateIds || !has(trade->id()),
-               "Attempted to add a trade to the portfolio with an id, which already exists.");
-=======
 std::vector<std::string> Portfolio::counterparties() const {
     vector<string> counterparties;
     for (auto t : trades_)
@@ -187,9 +182,9 @@
     return cpNettingSets;
 }
 
-void Portfolio::add(const boost::shared_ptr<Trade>& trade) {
-    QL_REQUIRE(!has(trade->id()), "Attempted to add a trade to the portfolio with an id, which already exists.");
->>>>>>> 9b02076f
+void Portfolio::add(const boost::shared_ptr<Trade>& trade, const bool checkForDuplicateIds) {
+    QL_REQUIRE(!checkForDuplicateIds || !has(trade->id()),
+               "Attempted to add a trade to the portfolio with an id, which already exists.");
     trades_.push_back(trade);
 }
 
