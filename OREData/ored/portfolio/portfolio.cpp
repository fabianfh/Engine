/*
 Copyright (C) 2016 Quaternion Risk Management Ltd
 All rights reserved.

 This file is part of ORE, a free-software/open-source library
 for transparent pricing and risk analysis - http://opensourcerisk.org

 ORE is free software: you can redistribute it and/or modify it
 under the terms of the Modified BSD License.  You should have received a
 copy of the license along with this program.
 The license is also available online at <http://opensourcerisk.org>

 This program is distributed on the basis that it will form a useful
 contribution to risk analytics and model standardisation, but WITHOUT
 ANY WARRANTY; without even the implied warranty of MERCHANTABILITY or
 FITNESS FOR A PARTICULAR PURPOSE. See the license for more details.
*/

#include <ored/portfolio/fxforward.hpp>
#include <ored/portfolio/portfolio.hpp>
#include <ored/portfolio/structuredtradeerror.hpp>
#include <ored/portfolio/swap.hpp>
#include <ored/portfolio/swaption.hpp>
#include <ored/utilities/log.hpp>
#include <ored/utilities/xmlutils.hpp>
#include <ql/errors.hpp>
#include <ql/time/date.hpp>

using namespace QuantLib;
using namespace std;

namespace ore {
namespace data {

using namespace data;

void Portfolio::reset() {
    LOG("Reset portfolio of size " << trades_.size());
    for (auto t : trades_)
        t->reset();
}

void Portfolio::load(const string& fileName, const boost::shared_ptr<TradeFactory>& factory) {

    LOG("Parsing XML " << fileName.c_str());
    XMLDocument doc(fileName);
    LOG("Loaded XML file");
    XMLNode* node = doc.getFirstNode("Portfolio");
    fromXML(node, factory);
}

void Portfolio::loadFromXMLString(const string& xmlString, const boost::shared_ptr<TradeFactory>& factory) {
    LOG("Parsing XML string");
    XMLDocument doc;
    doc.fromXMLString(xmlString);
    LOG("Loaded XML string");
    XMLNode* node = doc.getFirstNode("Portfolio");
    fromXML(node, factory);
}

void Portfolio::fromXML(XMLNode* node, const boost::shared_ptr<TradeFactory>& factory) {
    XMLUtils::checkNode(node, "Portfolio");
    vector<XMLNode*> nodes = XMLUtils::getChildrenNodes(node, "Trade");
    for (Size i = 0; i < nodes.size(); i++) {
        string tradeType = XMLUtils::getChildValue(nodes[i], "TradeType", true);

        // Get the id attribute
        string id = XMLUtils::getAttribute(nodes[i], "id");
        QL_REQUIRE(id != "", "No id attribute in Trade Node");
        DLOG("Parsing trade id:" << id);
        boost::shared_ptr<Trade> trade = factory->build(tradeType);

        if (trade) {
            try {
                trade->fromXML(nodes[i]);
                trade->id() = id;
                add(trade);

                DLOG("Added Trade " << id << " (" << trade->id() << ")"
                                    << " type:" << tradeType);
            } catch (std::exception& ex) {
                ALOG(StructuredTradeErrorMessage(id, tradeType, "Error parsing Trade XML", ex.what()));
            }
        } else {
            WLOG("Unable to build Trade for tradeType=" << tradeType);
        }
    }
    LOG("Finished Parsing XML doc");
}

void Portfolio::save(const string& fileName) const {
    LOG("Saving Portfolio to " << fileName);

    XMLDocument doc;
    XMLNode* node = doc.allocNode("Portfolio");
    doc.appendNode(node);
    for (auto t : trades_)
        XMLUtils::appendNode(node, t->toXML(doc));
    // Write doc out.
    doc.toFile(fileName);
}

bool Portfolio::remove(const std::string& tradeID) {
    for (auto it = trades_.begin(); it != trades_.end(); ++it) {
        if ((*it)->id() == tradeID) {
            trades_.erase(it);
            return true;
        }
    }
    return false;
}

void Portfolio::removeMatured(const Date& asof) {
    for (auto it = trades_.begin(); it != trades_.end(); /* manual */) {
        if ((*it)->maturity() < asof) {
            ALOG(StructuredTradeErrorMessage(*it, "Trade is Matured", ""));
            it = trades_.erase(it);
        } else {
            ++it;
        }
    }
}

void Portfolio::build(const boost::shared_ptr<EngineFactory>& engineFactory) {
    LOG("Building Portfolio of size " << trades_.size());
    auto trade = trades_.begin();
    while (trade != trades_.end()) {
        try {
            (*trade)->reset();
            (*trade)->build(engineFactory);
            TLOG("Required Fixings for trade " << (*trade)->id() << ":");
            TLOGGERSTREAM << (*trade)->requiredFixings();
            ++trade;
        } catch (std::exception& e) {
            ALOG(StructuredTradeErrorMessage(*trade, "Error building trade", e.what()));
            trade = trades_.erase(trade);
        }
    }
    LOG("Built Portfolio. Size now " << trades_.size());

    QL_REQUIRE(trades_.size() > 0, "Portfolio does not contain any built trades");
}

Date Portfolio::maturity() const {
    QL_REQUIRE(trades_.size() > 0, "Cannot get maturity of an empty portfolio");
    Date mat = trades_.front()->maturity();
    for (const auto& t : trades_)
        mat = std::max(mat, t->maturity());
    return mat;
}

vector<string> Portfolio::ids() const {
    vector<string> ids;
    for (auto t : trades_)
        ids.push_back(t->id());
    return ids;
}

map<string, string> Portfolio::nettingSetMap() const {
    map<string, string> nettingSetMap;
    for (auto t : trades_)
        nettingSetMap[t->id()] = t->envelope().nettingSetId();
    return nettingSetMap;
}

<<<<<<< HEAD
std::vector<std::string> Portfolio::counterparties() const {
    vector<string> counterparties;
    for (auto t : trades_)
        counterparties.push_back(t->envelope().counterparty());
    sort(counterparties.begin(), counterparties.end());
    counterparties.erase(unique(counterparties.begin(),counterparties.end()), counterparties.end());
    return counterparties;
=======
map<string, set<string>> Portfolio::counterpartyNettingSets() const {
    map<string, set<string>> cpNettingSets;
    for (auto t : trades_)
        cpNettingSets[t->envelope().counterparty()].insert(t->envelope().nettingSetId());
    return cpNettingSets;
>>>>>>> d325db79
}

void Portfolio::add(const boost::shared_ptr<Trade>& trade) {
    QL_REQUIRE(!has(trade->id()), "Attempted to add a trade to the portfolio with an id, which already exists.");
    trades_.push_back(trade);
}

bool Portfolio::has(const string& id) {
    return find_if(trades_.begin(), trades_.end(),
                   [id](const boost::shared_ptr<Trade>& trade) { return trade->id() == id; }) != trades_.end();
}

boost::shared_ptr<Trade> Portfolio::get(const string& id) const {
    auto it = find_if(trades_.begin(), trades_.end(),
                      [id](const boost::shared_ptr<Trade>& trade) { return trade->id() == id; });

    if (it == trades_.end()) {
        return nullptr;
    } else {
        return *it;
    }
}

std::set<std::string> Portfolio::portfolioIds() const {
    std::set<std::string> portfolioIds;
    for (auto const& t : trades_)
        portfolioIds.insert(t->portfolioIds().begin(), t->portfolioIds().end());
    return portfolioIds;
}

map<string, set<Date>> Portfolio::fixings(const Date& settlementDate) const {

    map<string, set<Date>> result;

    for (const auto& t : trades_) {
        auto fixings = t->fixings(settlementDate);
        for (const auto& kv : fixings) {
            result[kv.first].insert(kv.second.begin(), kv.second.end());
        }
    }

    return result;
}

std::map<AssetClass, std::set<std::string>> Portfolio::underlyingIndices() {

    if (!underlyingIndicesCache_.empty())
        return underlyingIndicesCache_;

    map<AssetClass, std::set<std::string>> result;

    for (const auto& t : trades_) {
        auto underlyings = t->underlyingIndices();
        for (const auto& kv : underlyings) {
            result[kv.first].insert(kv.second.begin(), kv.second.end());
        }
    }
    underlyingIndicesCache_ = result;
    return underlyingIndicesCache_;
}

std::set<std::string> Portfolio::underlyingIndices(AssetClass assetClass) {

    std::map<AssetClass, std::set<std::string>> indices = underlyingIndices();
    auto it = indices.find(assetClass);
    if (it != indices.end()) {
        return it->second;
    }
    return std::set<std::string>();
}

} // namespace data
} // namespace ore<|MERGE_RESOLUTION|>--- conflicted
+++ resolved
@@ -163,7 +163,6 @@
     return nettingSetMap;
 }
 
-<<<<<<< HEAD
 std::vector<std::string> Portfolio::counterparties() const {
     vector<string> counterparties;
     for (auto t : trades_)
@@ -171,13 +170,13 @@
     sort(counterparties.begin(), counterparties.end());
     counterparties.erase(unique(counterparties.begin(),counterparties.end()), counterparties.end());
     return counterparties;
-=======
+}
+
 map<string, set<string>> Portfolio::counterpartyNettingSets() const {
     map<string, set<string>> cpNettingSets;
     for (auto t : trades_)
         cpNettingSets[t->envelope().counterparty()].insert(t->envelope().nettingSetId());
     return cpNettingSets;
->>>>>>> d325db79
 }
 
 void Portfolio::add(const boost::shared_ptr<Trade>& trade) {
