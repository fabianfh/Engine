/*
 Copyright (C) 2016 Quaternion Risk Management Ltd
 All rights reserved.

 This file is part of ORE, a free-software/open-source library
 for transparent pricing and risk analysis - http://opensourcerisk.org

 ORE is free software: you can redistribute it and/or modify it
 under the terms of the Modified BSD License.  You should have received a
 copy of the license along with this program.
 The license is also available online at <http://opensourcerisk.org>

 This program is distributed on the basis that it will form a useful
 contribution to risk analytics and model standardisation, but WITHOUT
 ANY WARRANTY; without even the implied warranty of MERCHANTABILITY or
 FITNESS FOR A PARTICULAR PURPOSE. See the license for more details.
*/

/*! \file portfolio/bond.hpp
 \brief Bond trade data model and serialization
 \ingroup tradedata
 */
#pragma once

#include <ored/portfolio/legdata.hpp>
#include <ored/portfolio/referencedata.hpp>
#include <ored/portfolio/trade.hpp>
#include <utility>

namespace ore {
namespace data {

/*! Serializable BondData
    FIXME zero bonds are only supported via the third constructor, but not in fromXML()
*/
class BondData : public XMLSerializable {
public:
<<<<<<< HEAD
    //! Default Contructor
    BondData()
        : hasCreditRisk_(true), faceAmount_(0.0), zeroBond_(false), bondNotional_(1.0), isPayer_(false),
          isInflationLinked_(false) {}
=======
    //! Default Constructor
    BondData() : hasCreditRisk_(true), faceAmount_(0.0), zeroBond_(false), bondNotional_(1.0), isPayer_(false) {}
>>>>>>> f8775f00

    //! Constructor to set up a bond from reference data
    BondData(string securityId, Real bondNotional, bool hasCreditRisk = true)
        : securityId_(securityId), hasCreditRisk_(hasCreditRisk), faceAmount_(0.0), zeroBond_(false),
          bondNotional_(bondNotional), isPayer_(false), isInflationLinked_(false) {}

    //! Constructor for coupon bonds
    BondData(string issuerId, string creditCurveId, string securityId, string referenceCurveId, string settlementDays,
             string calendar, string issueDate, LegData& coupons, bool hasCreditRisk = true)
        : issuerId_(issuerId), creditCurveId_(creditCurveId), securityId_(securityId),
          referenceCurveId_(referenceCurveId), settlementDays_(settlementDays), calendar_(calendar),
          issueDate_(issueDate), coupons_(std::vector<LegData>{coupons}), hasCreditRisk_(hasCreditRisk), faceAmount_(0),
          zeroBond_(false), bondNotional_(1.0) {
        initialise();
    }

    //! Constructor for coupon bonds with multiple phases (represented as legs)
    BondData(string issuerId, string creditCurveId, string securityId, string referenceCurveId, string settlementDays,
             string calendar, string issueDate, const std::vector<LegData>& coupons, bool hasCreditRisk = true)
        : issuerId_(issuerId), creditCurveId_(creditCurveId), securityId_(securityId),
          referenceCurveId_(referenceCurveId), settlementDays_(settlementDays), calendar_(calendar),
          issueDate_(issueDate), coupons_(coupons), hasCreditRisk_(hasCreditRisk), faceAmount_(0), zeroBond_(false),
          bondNotional_(1.0) {
        initialise();
    }

    //! Constructor for zero bonds, FIXME these can only be set up via this ctor, not via fromXML()
    BondData(string issuerId, string creditCurveId, string securityId, string referenceCurveId, string settlementDays,
             string calendar, Real faceAmount, string maturityDate, string currency, string issueDate,
             bool hasCreditRisk = true)
        : issuerId_(issuerId), creditCurveId_(creditCurveId), securityId_(securityId),
          referenceCurveId_(referenceCurveId), settlementDays_(settlementDays), calendar_(calendar),
          issueDate_(issueDate), coupons_(), hasCreditRisk_(hasCreditRisk), faceAmount_(faceAmount),
          maturityDate_(maturityDate), currency_(currency), zeroBond_(true), bondNotional_(1.0) {
        initialise();
    }

    //! Inspectors
    const string& issuerId() const { return issuerId_; }
    const string& creditCurveId() const { return creditCurveId_; }
    const string& creditGroup() const { return creditGroup_; }
    const string& securityId() const { return securityId_; }
    const string& referenceCurveId() const { return referenceCurveId_; }
    const string& incomeCurveId() const { return incomeCurveId_; }
    const string& volatilityCurveId() const { return volatilityCurveId_; }
    const string& settlementDays() const { return settlementDays_; }
    const string& calendar() const { return calendar_; }
    const string& issueDate() const { return issueDate_; }
    const std::vector<LegData>& coupons() const { return coupons_; }
    const string& currency() const { return currency_; }
    Real bondNotional() const { return bondNotional_; }
    bool hasCreditRisk() const { return hasCreditRisk_; }
    bool isPayer() const { return isPayer_; }
    bool zeroBond() const { return zeroBond_; }
    bool isInflationLinked() const { return isInflationLinked_; }
    // only used for zero bonds
    Real faceAmount() const { return faceAmount_; }
    const string& maturityDate() const { return maturityDate_; }

    //! XMLSerializable interface
    virtual void fromXML(XMLNode* node) override;
    virtual XMLNode* toXML(XMLDocument& doc) override;

    //! populate data from reference datum and check data for completeness
    void populateFromBondReferenceData(const boost::shared_ptr<BondReferenceDatum>& referenceDatum,
				       const std::string& startDate = "", const std::string& endDate = "");

    //! look up reference datum in ref data manager and populate, check data for completeness
    void populateFromBondReferenceData(const boost::shared_ptr<ReferenceDataManager>& referenceData,
				       const std::string& startDate = "", const std::string& endDate = "");

    //! check data for completeness
    void checkData() const;

private:
    void initialise();
    string issuerId_;
    string creditCurveId_;
    string creditGroup_;
    string securityId_;
    string referenceCurveId_;
    string incomeCurveId_;     // only used for bond derivatives
    string volatilityCurveId_; // only used for bond derivatives
    string settlementDays_;
    string calendar_;
    string issueDate_;
    std::vector<LegData> coupons_;
    bool hasCreditRisk_;
    Real faceAmount_;     // only used for zero bonds
    string maturityDate_; // only used for for zero bonds
    string currency_;
    bool zeroBond_;
    Real bondNotional_;
    bool isPayer_;
    bool isInflationLinked_;
};

//! Serializable Bond
/*!
\ingroup tradedata
*/
class Bond : public Trade {
public:
    //! Default Constructor
    explicit Bond() : Trade("Bond") {}

    //! Constructor taking an envelope and bond data
    Bond(Envelope env, const BondData& bondData)
        : Trade("Bond", env), originalBondData_(bondData), bondData_(bondData) {}

    //! Trade interface
    virtual void build(const boost::shared_ptr<EngineFactory>&) override;

    //! inspectors
    const BondData& bondData() const { return bondData_; }

    //! Add underlying Bond names
    std::map<AssetClass, std::set<std::string>>
    underlyingIndices(const boost::shared_ptr<ReferenceDataManager>& referenceDataManager = nullptr) const override;

    //! XMLSerializable interface
    virtual void fromXML(XMLNode* node) override;
    virtual XMLNode* toXML(XMLDocument& doc) override;

private:
    BondData originalBondData_, bondData_;
};

//! Bond Factory that builds bonds from reference data

struct BondBuilder {
    struct Result {
        boost::shared_ptr<QuantLib::Bond> bond;
        boost::shared_ptr<ore::data::ModelBuilder> modelBuilder; // might be nullptr

        double inflationFactor = 1.0;
        bool isInflationLinked = false;
        bool hasCreditRisk = true;
        std::string currency;
        std::string creditCurveId;
        std::string securityId;
        std::string creditGroup;
    };
    virtual ~BondBuilder() {}
    virtual Result build(const boost::shared_ptr<EngineFactory>& engineFactory,
                         const boost::shared_ptr<ReferenceDataManager>& referenceData,
                         const std::string& securityId) const = 0;
};

class BondFactory : public QuantLib::Singleton<BondFactory, std::integral_constant<bool, true>> {
    map<std::string, boost::shared_ptr<BondBuilder>> builders_;
    mutable boost::shared_mutex mutex_;

public:
    BondBuilder::Result build(const boost::shared_ptr<EngineFactory>& engineFactory,
                              const boost::shared_ptr<ReferenceDataManager>& referenceData,
                              const std::string& securityId) const;
    void addBuilder(const std::string& referenceDataType, const boost::shared_ptr<BondBuilder>& builder);
};

template <typename T> struct BondBuilderRegister {
    BondBuilderRegister<T>(const std::string& referenceDataType) {
        BondFactory::instance().addBuilder(referenceDataType, boost::make_shared<T>());
    }
};

struct VanillaBondBuilder : public BondBuilder {
    static BondBuilderRegister<VanillaBondBuilder> reg_;
    virtual Result build(const boost::shared_ptr<EngineFactory>& engineFactory,
                         const boost::shared_ptr<ReferenceDataManager>& referenceData,
                         const std::string& securityId) const override;
};

} // namespace data
} // namespace ore<|MERGE_RESOLUTION|>--- conflicted
+++ resolved
@@ -35,15 +35,10 @@
 */
 class BondData : public XMLSerializable {
 public:
-<<<<<<< HEAD
     //! Default Contructor
     BondData()
         : hasCreditRisk_(true), faceAmount_(0.0), zeroBond_(false), bondNotional_(1.0), isPayer_(false),
           isInflationLinked_(false) {}
-=======
-    //! Default Constructor
-    BondData() : hasCreditRisk_(true), faceAmount_(0.0), zeroBond_(false), bondNotional_(1.0), isPayer_(false) {}
->>>>>>> f8775f00
 
     //! Constructor to set up a bond from reference data
     BondData(string securityId, Real bondNotional, bool hasCreditRisk = true)
