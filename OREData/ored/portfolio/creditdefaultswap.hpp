/*
 Copyright (C) 2017 Quaternion Risk Management Ltd
 All rights reserved.

 This file is part of ORE, a free-software/open-source library
 for transparent pricing and risk analysis - http://opensourcerisk.org

 ORE is free software: you can redistribute it and/or modify it
 under the terms of the Modified BSD License.  You should have received a
 copy of the license along with this program.
 The license is also available online at <http://opensourcerisk.org>

 This program is distributed on the basis that it will form a useful
 contribution to risk analytics and model standardisation, but WITHOUT
 ANY WARRANTY; without even the implied warranty of MERCHANTABILITY or
 FITNESS FOR A PARTICULAR PURPOSE. See the license for more details.
*/

/*! \file portfolio/creditdefaultswap.hpp
 \brief Ibor cap, floor or collar trade data model and serialization
 \ingroup tradedata
 */

#pragma once

#include <ored/portfolio/creditdefaultswapdata.hpp>
#include <ored/portfolio/trade.hpp>

//! Serializable Credit Default Swap
/*!
 \ingroup tradedata
 */
namespace ore {
namespace data {

class CreditDefaultSwap : public Trade {
public:
    //! Default constructor
    CreditDefaultSwap() : Trade("CreditDefaultSwap") {}

    //! Constructor
    CreditDefaultSwap(const Envelope& env, const CreditDefaultSwapData& swap)
        : Trade("CreditDefaultSwap", env), swap_(swap) {}

    virtual void build(const boost::shared_ptr<EngineFactory>&) override;

    //! Return no fixings for a CommodityOption
    std::map<std::string, std::set<QuantLib::Date>> fixings(
        const QuantLib::Date& settlementDate = QuantLib::Date()) const override {
        return {};
    }

<<<<<<< HEAD
    virtual void fromXML(XMLNode* node);
    virtual XMLNode* toXML(XMLDocument& doc);
=======
    virtual void fromXML(XMLNode* node) override;
    virtual XMLNode* toXML(XMLDocument& doc) override;
>>>>>>> f081b4ab

    const CreditDefaultSwapData& swap() const { return swap_; }

private:
    CreditDefaultSwapData swap_;
};

} // namespace data
} // namespace ore<|MERGE_RESOLUTION|>--- conflicted
+++ resolved
@@ -50,13 +50,8 @@
         return {};
     }
 
-<<<<<<< HEAD
-    virtual void fromXML(XMLNode* node);
-    virtual XMLNode* toXML(XMLDocument& doc);
-=======
     virtual void fromXML(XMLNode* node) override;
     virtual XMLNode* toXML(XMLDocument& doc) override;
->>>>>>> f081b4ab
 
     const CreditDefaultSwapData& swap() const { return swap_; }
 
