--- conflicted
+++ resolved
@@ -237,18 +237,6 @@
             break;
     }
 
-<<<<<<< HEAD
-    if (legData_.size() > 1 && (!legData_[0].isNotResetXCCY() || isEquityNotionalReset)) {
-        npvCurrency_ = legData_[1].currency();
-        notionalCurrency_ = legData_[1].currency();
-        notional_ = currentNotional(legs_[1]);
-    } else {
-        npvCurrency_ = legData_[0].currency();
-        notionalCurrency_ = legData_[0].currency();
-        notional_ = currentNotional(legs_[0]);
-    }    
-    DLOG("Notional is " << notional_ << " " << notionalCurrency_);
-=======
     if (notionalTakenFromLeg == legData_.size()) {
         ALOG("no suitable leg found to set notional, set to null and notionalCurrency to empty string");
         notional_ = Null<Real>();
@@ -279,7 +267,6 @@
         DLOG("Notional is " << notional_ << " " << notionalCurrency_);
     }
 
->>>>>>> afea6fda
     Currency npvCcy = parseCurrency(npvCurrency_);
     DLOG("npv currency is " << npvCurrency_);
 
