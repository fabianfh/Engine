/*
 Copyright (C) 2016 Quaternion Risk Management Ltd
 All rights reserved.

 This file is part of ORE, a free-software/open-source library
 for transparent pricing and risk analysis - http://opensourcerisk.org

 ORE is free software: you can redistribute it and/or modify it
 under the terms of the Modified BSD License.  You should have received a
 copy of the license along with this program.
 The license is also available online at <http://opensourcerisk.org>

 This program is distributed on the basis that it will form a useful
 contribution to risk analytics and model standardisation, but WITHOUT
 ANY WARRANTY; without even the implied warranty of MERCHANTABILITY or
 FITNESS FOR A PARTICULAR PURPOSE. See the license for more details.
*/

/*! \file ored/marketdata/marketdatum.hpp
    \brief Market data representation
    \ingroup marketdata
*/

#pragma once

#include <string>
#include <ql/types.hpp>
#include <ql/time/date.hpp>
#include <ql/time/daycounter.hpp>
#include <ql/quotes/simplequote.hpp>
#include <boost/make_shared.hpp>

using std::string;
using QuantLib::Real;
using QuantLib::Date;
using QuantLib::Period;
using QuantLib::Quote;
using QuantLib::SimpleQuote;
using QuantLib::Handle;
using QuantLib::DayCounter;
using QuantLib::Natural;
using QuantLib::Month;
using QuantLib::Months;

namespace ore {
namespace data {

//! Base market data class
/*!
  This class holds a single market point, a SimpleQuote pointer and generic
  additional information.

  The market point is classified by an instrument type, a quote type and
  a name string. The name's structure depends on the market point's type
  with tokens separated by "/".

  Specific market data classes are derived from this base class and hold
  additional specific data that are represented by the market point's name.

  \ingroup marketdata
*/
class MarketDatum {
public:
    //! Supported market instrument types
    enum class InstrumentType {
        ZERO,
        DISCOUNT,
        MM,
        MM_FUTURE,
        FRA,
        IR_SWAP,
        BASIS_SWAP,
        CC_BASIS_SWAP,
        CDS,
        FX_SPOT,
        FX_FWD,
        HAZARD_RATE,
        RECOVERY_RATE,
        SWAPTION,
        CAPFLOOR,
        FX_OPTION,
<<<<<<< HEAD
        ZC_INFLATIONSWAP,
        ZC_INFLATIONCAPFLOOR,
        YY_INFLATIONSWAP,
        SEASONALITY
=======
        EQUITY_SPOT,
        EQUITY_FWD,
        EQUITY_DIVIDEND,
        EQUITY_OPTION,
        BOND
>>>>>>> 9b2dfc37
    };

    //! Supported market quote types
    enum class QuoteType {
        BASIS_SPREAD,
        CREDIT_SPREAD,
        YIELD_SPREAD,
        HAZARD_RATE,
        RATE,
        RATIO,
        PRICE,
        RATE_LNVOL,
        RATE_NVOL,
        RATE_SLNVOL,
        SHIFT,
        SECURITY_SPREAD
    };

    //! Constructor
    MarketDatum(Real value, Date asofDate, const string& name, QuoteType quoteType, InstrumentType instrumentType)
        : quote_(boost::make_shared<SimpleQuote>(value)), asofDate_(asofDate), name_(name),
          instrumentType_(instrumentType), quoteType_(quoteType) {}

    //! Default destructor
    virtual ~MarketDatum() {}

    //! \name Inspectors
    //@{
    const string& name() const { return name_; }
    const Handle<Quote>& quote() const { return quote_; }
    Date asofDate() const { return asofDate_; }
    InstrumentType instrumentType() const { return instrumentType_; }
    QuoteType quoteType() const { return quoteType_; }
    //@}
protected:
    Handle<Quote> quote_;
    Date asofDate_;
    string name_;
    InstrumentType instrumentType_;
    QuoteType quoteType_;
};

//! Money market data class
/*!
  This class holds single market points of type
  - MM

  Specific data comprise currency, fwdStart, term

  \ingroup marketdata
*/
class MoneyMarketQuote : public MarketDatum {
public:
    //! Constructor
    MoneyMarketQuote(Real value, Date asofDate, const string& name, QuoteType quoteType, string ccy, Period fwdStart,
                     Period term)
        : MarketDatum(value, asofDate, name, quoteType, InstrumentType::MM), ccy_(ccy), fwdStart_(fwdStart),
          term_(term) {}
    //! \name Inspectors
    //@{
    const string& ccy() const { return ccy_; }
    const Period& fwdStart() const { return fwdStart_; }
    const Period& term() const { return term_; }
    //@}
private:
    string ccy_;
    Period fwdStart_;
    Period term_;
};

//! FRA market data class
/*!
  This class holds single market points of type
  - FRA

  Specific data comprise currency, fwdStart, term

  \ingroup marketdata
*/
class FRAQuote : public MarketDatum {
public:
    //! Constructor
    FRAQuote(Real value, Date asofDate, const string& name, QuoteType quoteType, string ccy, Period fwdStart,
             Period term)
        : MarketDatum(value, asofDate, name, quoteType, InstrumentType::FRA), ccy_(ccy), fwdStart_(fwdStart),
          term_(term) {}

    //! \name Inspectors
    //@{
    const string& ccy() const { return ccy_; }
    const Period& fwdStart() const { return fwdStart_; }
    const Period& term() const { return term_; }
    //@}
private:
    string ccy_;
    Period fwdStart_;
    Period term_;
};

//! Swap market data class
/*!
  This class holds single market points of type
  - IR_SWAP

  Specific data comprise currency, fwdStart, tenor, term

  \ingroup marketdata
*/
class SwapQuote : public MarketDatum {
public:
    //! Constructor
    SwapQuote(Real value, Date asofDate, const string& name, QuoteType quoteType, string ccy, Period fwdStart,
              Period term, Period tenor)
        : MarketDatum(value, asofDate, name, quoteType, InstrumentType::IR_SWAP), ccy_(ccy), fwdStart_(fwdStart),
          term_(term), tenor_(tenor) {}

    //! \name Inspectors
    //@{
    const string& ccy() const { return ccy_; }
    const Period& fwdStart() const { return fwdStart_; }
    const Period& term() const { return term_; }
    const Period& tenor() const { return tenor_; }
    //@}
private:
    string ccy_;
    Period fwdStart_;
    Period term_;
    Period tenor_;
};

//! Zero market data class
/*!
  This class holds single market points of type
  - ZERO.
  Specific data comprise currency, date and day counter.

  Zero rates are hardly quoted in the market, but derived from quoted
  yields such as deposits, swaps, as well as futures prices.
  This data type is included here nevertheless
  to enable consistency checks between ORE and reference systems.

  \ingroup marketdata
*/
class ZeroQuote : public MarketDatum {
public:
    //! Constructor
    ZeroQuote(Real value, Date asofDate, const string& name, QuoteType quoteType, const string& ccy, Date date,
              DayCounter dayCounter, Period tenor = Period())
        : MarketDatum(value, asofDate, name, quoteType, InstrumentType::ZERO), ccy_(ccy), date_(date),
          dayCounter_(dayCounter), tenor_(tenor) {
        // Minimal adjustment in the absence of a calendar
        QL_REQUIRE(date_ != Date() || tenor != Period(), "ZeroQuote: either date or period is required");
        tenorBased_ = (date_ == Date());
    }
    //! Inspectors
    //@{
    const string& ccy() const { return ccy_; }
    Date date() const { return date_; }
    DayCounter dayCounter() const { return dayCounter_; }
    const Period& tenor() const { return tenor_; }
    bool tenorBased() const { return tenorBased_; }
    //@}
private:
    string ccy_;
    Date date_;
    DayCounter dayCounter_;
    Period tenor_;
    bool tenorBased_;
};

//! Discount market data class
/*!
  This class holds single market points of type
  - DISCOUNT.
  Specific data comprise currency, date.

  \ingroup marketdata
*/
class DiscountQuote : public MarketDatum {
public:
    //! Constructor
    DiscountQuote(Real value, Date asofDate, const string& name, QuoteType quoteType, string ccy, Date date)
        : MarketDatum(value, asofDate, name, quoteType, InstrumentType::DISCOUNT), ccy_(ccy), date_(date) {}

    //! \name Inspectors
    //@{
    const string& ccy() const { return ccy_; }
    Date date() const { return date_; }
    //@}
private:
    string ccy_;
    Date date_;
};

//! Money Market Future data class
/*! This class holds single market points of type - MM_FUTURE.
    Specific data comprise currency, expiry, contract and future tenor.

    \warning expiry parameter is expected in the format YYYY-MM e.g.
             2013-06 for Jun 2013, 1998-05 for May 1998, etc.

    \ingroup marketdata
*/
class MMFutureQuote : public MarketDatum {
public:
    //! Constructor
    MMFutureQuote(Real value, Date asofDate, const string& name, QuoteType quoteType, string ccy, string expiry,
                  string contract = "", Period tenor = 3 * Months)
        : MarketDatum(value, asofDate, name, quoteType, InstrumentType::MM_FUTURE), ccy_(ccy), expiry_(expiry),
          contract_(contract), tenor_(tenor) {}

    //! \name Inspectors
    //@{
    const string& ccy() const { return ccy_; }
    const string& expiry() const { return expiry_; }
    Natural expiryYear() const;
    Month expiryMonth() const;
    const string& contract() const { return contract_; }
    const Period& tenor() const { return tenor_; }
    //@}

private:
    string ccy_;
    string expiry_;
    string contract_;
    Period tenor_;
};

//! Basis Swap data class
/*!
  This class holds single market points of type
  - BASIS_SWAP SPREAD
  Specific data comprise
  - flat term
  - term

  The quote (in Basis Points) is then interpreted as follows:

  A fair Swap pays the reference index with "flat term" with spread zero
  and receives the reference index with "term" plus the quoted spread.

  \ingroup marketdata
*/
class BasisSwapQuote : public MarketDatum {
public:
    //! Constructor
    BasisSwapQuote(Real value, Date asofDate, const string& name, QuoteType quoteType, Period flatTerm, Period term,
                   string ccy = "USD", Period maturity = 3 * Months)
        : MarketDatum(value, asofDate, name, quoteType, InstrumentType::BASIS_SWAP), flatTerm_(flatTerm), term_(term),
          ccy_(ccy), maturity_(maturity) {}

    //! \name Inspectors
    //@{
    const Period& flatTerm() const { return flatTerm_; }
    const Period& term() const { return term_; }
    const string& ccy() const { return ccy_; }
    const Period& maturity() const { return maturity_; }
    //@}
private:
    Period flatTerm_;
    Period term_;
    string ccy_;
    Period maturity_;
};

//! Cross Currency Basis Swap data class
/*!
  This class holds single market points of type
  - CC_BASIS_SWAP BASIS_SPREAD
  Specific data comprise
  - flat currency
  - currency

  The quote in Basis Points is then interpreted as follows:

  A fair Swap pays the reference index of "flat currency" in "flat currency"
  with spread zero and receives the reference index of "currency" in
  "currency" plus the quoted spread.

  \ingroup marketdata‚
*/
class CrossCcyBasisSwapQuote : public MarketDatum {
public:
    //! Constructor
    CrossCcyBasisSwapQuote(Real value, Date asofDate, const string& name, QuoteType quoteType, string flatCcy,
                           Period flatTerm, string ccy, Period term, Period maturity = 3 * Months)
        : MarketDatum(value, asofDate, name, quoteType, InstrumentType::CC_BASIS_SWAP), flatCcy_(flatCcy),
          flatTerm_(flatTerm), ccy_(ccy), term_(term), maturity_(maturity) {}

    //! \name Inspectors
    //@{
    const string& flatCcy() const { return flatCcy_; }
    const Period& flatTerm() const { return flatTerm_; }
    const string& ccy() const { return ccy_; }
    const Period& term() const { return term_; }
    const Period& maturity() const { return maturity_; }
    //@}

private:
    string flatCcy_;
    Period flatTerm_;
    string ccy_;
    Period term_;
    Period maturity_;
};

//! CDS Spread data class
/*!
  This class holds single market points of type
  - CREDIT_SPREAD

  \ingroup marketdata
*/
class CdsSpreadQuote : public MarketDatum {
public:
    //! COnstructor
    CdsSpreadQuote(Real value, Date asofDate, const string& name, const string& underlyingName, const string& seniority,
                   const string& ccy, Period term)
        : MarketDatum(value, asofDate, name, QuoteType::CREDIT_SPREAD, InstrumentType::CDS),
          underlyingName_(underlyingName), seniority_(seniority), ccy_(ccy), term_(term) {}

    //! \name Inspectors
    //@{
    const Period& term() const { return term_; }
    const string& seniority() const { return seniority_; }
    const string& ccy() const { return ccy_; }
    const string& underlyingName() const { return underlyingName_; }
    //@}
private:
    string underlyingName_;
    string seniority_;
    string ccy_;
    Period term_;
};

//! Hazard rate data class
/*!
  This class holds single market points of type
  - HAZARD_RATE

  \ingroup marketdata
*/
class HazardRateQuote : public MarketDatum {
public:
    //! Constructor
    HazardRateQuote(Real value, Date asofDate, const string& name, const string& underlyingName,
                    const string& seniority, const string& ccy, Period term)
        : MarketDatum(value, asofDate, name, QuoteType::RATE, InstrumentType::HAZARD_RATE),
          underlyingName_(underlyingName), seniority_(seniority), ccy_(ccy), term_(term) {}

    //! \name Inspectors
    //@{
    const Period& term() const { return term_; }
    const string& seniority() const { return seniority_; }
    const string& ccy() const { return ccy_; }
    const string& underlyingName() const { return underlyingName_; }
    //@}
private:
    string underlyingName_;
    string seniority_;
    string ccy_;
    Period term_;
};

//! Recovery rate data class
/*!
  This class holds single market points of type
  - RECOVERY_RATE
  \ingroup marketdata
*/
class RecoveryRateQuote : public MarketDatum {
public:
    //! Constructor
    RecoveryRateQuote(Real value, Date asofDate, const string& name, const string& underlyingName,
                      const string& seniority, const string& ccy)
        : MarketDatum(value, asofDate, name, QuoteType::RATE, InstrumentType::RECOVERY_RATE),
          underlyingName_(underlyingName), seniority_(seniority), ccy_(ccy) {}

    //! \name Inspectors
    //@{
    const string& seniority() const { return seniority_; }
    const string& ccy() const { return ccy_; }
    const string& underlyingName() const { return underlyingName_; }
    //@}
private:
    string underlyingName_;
    string seniority_;
    string ccy_;
};

//! Swaption data class
/*!
  This class holds single market points of type
  - SWAPTION
  Specific data comprise
  - currency
  - expiry
  - term
  - at-the-money flag (is an at-the-money swaption quote?)
  - strike

  \ingroup marketdata
*/
class SwaptionQuote : public MarketDatum {
public:
    //! Constructor
    SwaptionQuote(Real value, Date asofDate, const string& name, QuoteType quoteType, string ccy, Period expiry,
                  Period term, string dimension, Real strike = 0.0)
        : MarketDatum(value, asofDate, name, quoteType, InstrumentType::SWAPTION), ccy_(ccy), expiry_(expiry),
          term_(term), dimension_(dimension), strike_(strike) {}

    //! \name Inspectors
    //@{
    const string& ccy() const { return ccy_; }
    const Period& expiry() const { return expiry_; }
    const Period& term() const { return term_; }
    const string& dimension() const { return dimension_; }
    Real strike() { return strike_; }
    //@}
private:
    string ccy_;
    Period expiry_;
    Period term_;
    string dimension_;
    Real strike_;
};

//! Shift data class (for SLN swaption volatilities)
/*!
  This class holds single market points of type
  - SHIFT
  Specific data comprise
  - currency
  - term

  \ingroup marketdata
*/
class SwaptionShiftQuote : public MarketDatum {
public:
    //! Constructor
    SwaptionShiftQuote(Real value, Date asofDate, const string& name, QuoteType quoteType, string ccy, Period term)
        : MarketDatum(value, asofDate, name, quoteType, InstrumentType::SWAPTION), ccy_(ccy), term_(term) {
        QL_REQUIRE(quoteType == MarketDatum::QuoteType::SHIFT, "quote type must be SHIFT for shift data");
    }

    //! \name Inspectors
    //@{
    const string& ccy() const { return ccy_; }
    const Period& expiry() const { return expiry_; }
    const Period& term() const { return term_; }
    //@}
private:
    string ccy_;
    Period expiry_;
    Period term_;
};

//! Cap/Floor data class
/*!
  This class holds single market points of type
  - CAPFLOOR
  Specific data comprise
  - currency
  - term
  - underlying index tenor
  - at-the-money flag (is an at-the-money cap/floor quote?)
  - relative quotation flag (quote to be added to the at-the-money quote?)
  - strike

  \ingroup marketdata
*/
class CapFloorQuote : public MarketDatum {
public:
    //! Constructor
    CapFloorQuote(Real value, Date asofDate, const string& name, QuoteType quoteType, string ccy, Period term,
                  Period underlying, bool atm, bool relative, Real strike = 0.0)
        : MarketDatum(value, asofDate, name, quoteType, InstrumentType::CAPFLOOR), ccy_(ccy), term_(term),
          underlying_(underlying), atm_(atm), relative_(relative), strike_(strike) {}

    //! \name Inspectors
    //@{
    const string& ccy() const { return ccy_; }
    const Period& term() const { return term_; }
    const Period& underlying() const { return underlying_; }
    bool atm() const { return atm_; }
    bool relative() const { return relative_; }
    Real strike() { return strike_; }
    //@}
private:
    string ccy_;
    Period term_;
    Period underlying_;
    bool atm_;
    bool relative_;
    Real strike_;
};

//! Shift data class (for SLN cap/floor volatilities)
/*! This class holds, for a given currency and index tenor, single market points of type
    - SHIFT
    \ingroup marketdata
*/
class CapFloorShiftQuote : public MarketDatum {
public:
    CapFloorShiftQuote(Real value, const Date& asofDate, const string& name, QuoteType quoteType, const string& ccy,
                       const Period& indexTenor)
        : MarketDatum(value, asofDate, name, quoteType, InstrumentType::CAPFLOOR), ccy_(ccy), indexTenor_(indexTenor) {
        QL_REQUIRE(quoteType == MarketDatum::QuoteType::SHIFT, "Quote type must be SHIFT for shift data");
    }

    const string& ccy() const { return ccy_; }
    const Period& indexTenor() const { return indexTenor_; }

private:
    string ccy_;
    Period indexTenor_;
};

//! Foreign exchange rate data class
/*!
  This class holds single market points of type
  - FX_SPOT
  Specific data comprise
  - unit currency
  - currency

  The quote is then interpreted as follows:

  1 unit of "unit currency" = quote * 1 unit of "currency"

  \ingroup marketdata
*/
class FXSpotQuote : public MarketDatum {
public:
    //! Constructor
    FXSpotQuote(Real value, Date asofDate, const string& name, QuoteType quoteType, string unitCcy, string ccy)
        : MarketDatum(value, asofDate, name, quoteType, InstrumentType::FX_SPOT), unitCcy_(unitCcy), ccy_(ccy) {}

    //! \name Inspectors
    //@{
    const string& unitCcy() const { return unitCcy_; }
    const string& ccy() const { return ccy_; }
    //@}
private:
    string unitCcy_;
    string ccy_;
};

//! Foreign exchange rate data class
/*!
  This class holds single market points of type
  - FX_FWD
  Specific data comprise
  - unit currency
  - currency
  - term
  - conversion factor

  The quote is expected in "forward points" = (FXFwd - FXSpot) / conversionFactor

  \ingroup marketdata
*/
class FXForwardQuote : public MarketDatum {
public:
    //! Constructor
    FXForwardQuote(Real value, Date asofDate, const string& name, QuoteType quoteType, string unitCcy, string ccy,
                   const Period& term, Real conversionFactor = 1.0)
        : MarketDatum(value, asofDate, name, quoteType, InstrumentType::FX_FWD), unitCcy_(unitCcy), ccy_(ccy),
          term_(term), conversionFactor_(conversionFactor) {}

    //! \name Inspectors
    //@{
    const string& unitCcy() const { return unitCcy_; }
    const string& ccy() const { return ccy_; }
    const Period& term() const { return term_; }
    Real conversionFactor() const { return conversionFactor_; }
    //@}
private:
    string unitCcy_;
    string ccy_;
    Period term_;
    Real conversionFactor_;
};

//! FX Option data class
/*!
  This class holds single market points of type
  - FX_OPTION
  Specific data comprise
  - unit currency
  - currency
  - expiry
  - "strike" (25 delta butterfly "25BF", 25 delta risk reversal "25RR", atm straddle ATM)
  we do not yet support ATMF or individual delta put/call quotes.

  \ingroup marketdata
*/
class FXOptionQuote : public MarketDatum {
public:
    //! Constructor
    FXOptionQuote(Real value, Date asofDate, const string& name, QuoteType quoteType, string unitCcy, string ccy,
                  Period expiry, string strike)
        : MarketDatum(value, asofDate, name, quoteType, InstrumentType::FX_OPTION), unitCcy_(unitCcy), ccy_(ccy),
          expiry_(expiry), strike_(strike) {
        QL_REQUIRE(strike == "ATM" || strike == "25BF" || strike == "25RR", "Invalid FXOptionQuote strike (" << strike
                                                                                                             << ")");
    }

    //! \name Inspectors
    //@{
    const string& unitCcy() const { return unitCcy_; }
    const string& ccy() const { return ccy_; }
    const Period& expiry() const { return expiry_; }
    const string& strike() const { return strike_; }
    //@}
private:
    string unitCcy_;
    string ccy_;
    Period expiry_;
    string strike_; // TODO: either: ATM, 25RR, 25BF. Should be an enum?
};

<<<<<<< HEAD
//! ZC Inflation swap data class
/*!
 This class holds single market points of type
 - ZC_INFLATIONSWAP
 Specific data comprise index, term.

 \ingroup marketdata
 */
class ZcInflationSwapQuote : public MarketDatum {
public:
    ZcInflationSwapQuote(Real value, Date asofDate, const string& name, const string& index, Period term)
    : MarketDatum(value, asofDate, name, QuoteType::RATE, InstrumentType::ZC_INFLATIONSWAP), index_(index),
    term_(term) {}
    string index() { return index_; }
    Period term() { return term_; }

private:
    string index_;
    Period term_;
};

//! ZC Cap Floor data class
/*!
 This class holds single market points of type
 - ZC_INFLATION_CAPFLOOR
 Specific data comprise type (can be price or nvol or slnvol),
 index, term, cap/floor, strike

 \ingroup marketdata
 */
class ZcInflationCapFloorQuote : public MarketDatum {
public:
    ZcInflationCapFloorQuote(Real value, Date asofDate, const string& name, QuoteType quoteType, const string& index,
                             Period term, bool isCap, const string& strike)
    : MarketDatum(value, asofDate, name, quoteType, InstrumentType::ZC_INFLATIONCAPFLOOR), index_(index),
    term_(term), isCap_(isCap), strike_(strike) {}
    string index() { return index_; }
    Period term() { return term_; }
    bool isCap() { return isCap_; }
    string strike() { return strike_; }

private:
    string index_;
    Period term_;
    bool isCap_;
    string strike_;
};

//! YoY Inflation swap data class
/*!
 This class holds single market points of type
 - YOY_INFLATIONSWAP
 Specific data comprise index, term.

 \ingroup marketdata
 */
class YoYInflationSwapQuote : public MarketDatum {
public:
    YoYInflationSwapQuote(Real value, Date asofDate, const string& name, const string& index, Period term)
    : MarketDatum(value, asofDate, name, QuoteType::RATE, InstrumentType::YY_INFLATIONSWAP), index_(index),
    term_(term) {}
    string index() { return index_; }
    Period term() { return term_; }

private:
    string index_;
    Period term_;
};

//! Inflation seasonality data class
/*!
 This class holds single market points of type
 - SEASONALITY
 Specific data comprise inflation index, factor type (ADD, MULT) and month (JAN to DEC).

 \ingroup marketdata
 */
class SeasonalityQuote : public MarketDatum {
public:
    SeasonalityQuote(Real value, Date asofDate, const string& name, const string& index, const string& type, const string& month)
    : MarketDatum(value, asofDate, name, QuoteType::RATE, InstrumentType::SEASONALITY), index_(index), type_(type), month_(month) {}
    string index() { return index_; }
    string type() { return type_; }
    string month() { return month_; }
    int applyMonth() const;

private:
    string index_;
    string type_;
    string month_;
=======
//! Equity/Index spot price data class
/*!
This class holds single market points of type
- EQUITY_SPOT
Specific data comprise
- Equity/Index name
- currency

\ingroup marketdata
*/
class EquitySpotQuote : public MarketDatum {
public:
    //! Constructor
    EquitySpotQuote(Real value, Date asofDate, const string& name, QuoteType quoteType, string equityName, string ccy)
        : MarketDatum(value, asofDate, name, quoteType, InstrumentType::EQUITY_SPOT), eqName_(equityName), ccy_(ccy) {}

    //! \name Inspectors
    //@{
    const string& eqName() const { return eqName_; }
    const string& ccy() const { return ccy_; }
    //@}
private:
    string eqName_;
    string ccy_;
};

//! Equity forward data class
/*!
This class holds single market points of type
- EQUITY_FWD
Specific data comprise
- Equity/Index name
- currency
- expiry date

The quote is expected as a forward price

\ingroup marketdata
*/
class EquityForwardQuote : public MarketDatum {
public:
    //! Constructor
    EquityForwardQuote(Real value, Date asofDate, const string& name, QuoteType quoteType, string equityName,
                       string ccy, const Date& expiryDate)
        : MarketDatum(value, asofDate, name, quoteType, InstrumentType::EQUITY_FWD), eqName_(equityName), ccy_(ccy),
          expiry_(expiryDate) {}

    //! \name Inspectors
    //@{
    const string& eqName() const { return eqName_; }
    const string& ccy() const { return ccy_; }
    const Date& expiryDate() const { return expiry_; }
    //@}
private:
    string eqName_;
    string ccy_;
    Date expiry_;
};

//! Equity/Index Dividend yield data class
/*!
This class holds single market points of type
- EQUITY_DIVIDEND
Specific data comprise
- Equity/Index name
- currency
- yield tenor date

The quote is expected as a forward price

\ingroup marketdata
*/
class EquityDividendYieldQuote : public MarketDatum {
public:
    //! Constructor
    EquityDividendYieldQuote(Real value, Date asofDate, const string& name, QuoteType quoteType, string equityName,
                             string ccy, const Date& tenorDate)
        : MarketDatum(value, asofDate, name, quoteType, InstrumentType::EQUITY_DIVIDEND), eqName_(equityName),
          ccy_(ccy), tenor_(tenorDate) {}

    //! \name Inspectors
    //@{
    const string& eqName() const { return eqName_; }
    const string& ccy() const { return ccy_; }
    const Date& tenorDate() const { return tenor_; }
    //@}
private:
    string eqName_;
    string ccy_;
    Date tenor_;
};

//! Equity/Index Option data class
/*!
This class holds single market points of type
- EQUITY_OPTION
Specific data comprise
- Equity/Index name
- currency
- expiry
- "strike" {ATMF} (in future we should support explicit strikes here)

\ingroup marketdata
*/
class EquityOptionQuote : public MarketDatum {
public:
    //! Constructor
    EquityOptionQuote(Real value, Date asofDate, const string& name, QuoteType quoteType, string equityName, string ccy,
                      string expiry, string strike);

    //! \name Inspectors
    //@{
    const string& eqName() const { return eqName_; }
    const string& ccy() const { return ccy_; }
    const string& expiry() const { return expiry_; }
    const string& strike() const { return strike_; }
    //@}
private:
    string eqName_;
    string ccy_;
    string expiry_;
    string strike_; // ATMF only supported
};

//! Bond spread data class
/*!
This class holds single market points of type
- BOND SPREAD
\ingroup marketdata
*/
class SecuritySpreadQuote : public MarketDatum {
public:
    //! Constructor
    SecuritySpreadQuote(Real value, Date asofDate, const string& name, const string& securityID)
        : MarketDatum(value, asofDate, name, QuoteType::YIELD_SPREAD, InstrumentType::BOND), securityID_(securityID) {}

    //! \name Inspectors
    //@{
    const string& securityID() const { return securityID_; }
    //@}
private:
    string securityID_;
>>>>>>> 9b2dfc37
};
}
}<|MERGE_RESOLUTION|>--- conflicted
+++ resolved
@@ -79,18 +79,15 @@
         SWAPTION,
         CAPFLOOR,
         FX_OPTION,
-<<<<<<< HEAD
         ZC_INFLATIONSWAP,
         ZC_INFLATIONCAPFLOOR,
         YY_INFLATIONSWAP,
-        SEASONALITY
-=======
+        SEASONALITY,
         EQUITY_SPOT,
         EQUITY_FWD,
         EQUITY_DIVIDEND,
         EQUITY_OPTION,
         BOND
->>>>>>> 9b2dfc37
     };
 
     //! Supported market quote types
@@ -713,7 +710,6 @@
     string strike_; // TODO: either: ATM, 25RR, 25BF. Should be an enum?
 };
 
-<<<<<<< HEAD
 //! ZC Inflation swap data class
 /*!
  This class holds single market points of type
@@ -804,7 +800,8 @@
     string index_;
     string type_;
     string month_;
-=======
+};
+
 //! Equity/Index spot price data class
 /*!
 This class holds single market points of type
@@ -947,7 +944,6 @@
     //@}
 private:
     string securityID_;
->>>>>>> 9b2dfc37
 };
 }
 }