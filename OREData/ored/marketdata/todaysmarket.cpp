--- conflicted
+++ resolved
@@ -300,32 +300,18 @@
                 if (itr == requiredEquityCurves.end()) {
                     // build the curve
                     LOG("Building EquityCurve for asof " << asof);
-<<<<<<< HEAD
-                    boost::shared_ptr<EquityCurve> equityCurve = boost::make_shared<EquityCurve>(
-                        asof, *equityspec, loader, curveConfigs, conventions);
-=======
                     boost::shared_ptr<EquityCurve> equityCurve =
                         boost::make_shared<EquityCurve>(asof, *equityspec, loader, curveConfigs, conventions);
->>>>>>> a874e0df
                     itr = requiredEquityCurves.insert(make_pair(equityspec->name(), equityCurve)).first;
                 }
 
                 for (const auto it : params.equityCurves(configuration.first)) {
                     if (it.second == spec->name()) {
-<<<<<<< HEAD
-                        LOG("Adding EquityCurve (" << it.first << ") with spec " << *equityspec
-                            << " to configuration " << configuration.first);
-                        Handle<YieldTermStructure> discYts = discountCurve(equityspec->ccy(), configuration.first);
-                        boost::shared_ptr<YieldTermStructure> divYield =
-                            itr->second->divYieldTermStructure(
-                                asof, discYts);
-=======
                         LOG("Adding EquityCurve (" << it.first << ") with spec " << *equityspec << " to configuration "
                                                    << configuration.first);
                         Handle<YieldTermStructure> discYts = discountCurve(equityspec->ccy(), configuration.first);
                         boost::shared_ptr<YieldTermStructure> divYield =
                             itr->second->divYieldTermStructure(asof, discYts);
->>>>>>> a874e0df
                         Handle<YieldTermStructure> div_h(divYield);
                         equityDividendCurves_[make_pair(configuration.first, it.first)] = div_h;
                         equitySpots_[make_pair(configuration.first, it.first)] =
@@ -355,11 +341,7 @@
                 for (const auto& it : params.equityVolatilities(configuration.first)) {
                     if (it.second == spec->name()) {
                         LOG("Adding EquityVol (" << it.first << ") with spec " << *eqvolspec << " to configuration "
-<<<<<<< HEAD
-                            << configuration.first);
-=======
                                                  << configuration.first);
->>>>>>> a874e0df
                         equityVols_[make_pair(configuration.first, it.first)] =
                             Handle<BlackVolTermStructure>(itr->second->volTermStructure());
                     }
