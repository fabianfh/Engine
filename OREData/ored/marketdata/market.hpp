/*
 Copyright (C) 2016 Quaternion Risk Management Ltd
 All rights reserved.

 This file is part of ORE, a free-software/open-source library
 for transparent pricing and risk analysis - http://opensourcerisk.org

 ORE is free software: you can redistribute it and/or modify it
 under the terms of the Modified BSD License.  You should have received a
 copy of the license along with this program.
 The license is also available online at <http://opensourcerisk.org>

 This program is distributed on the basis that it will form a useful
 contribution to risk analytics and model standardisation, but WITHOUT
 ANY WARRANTY; without even the implied warranty of MERCHANTABILITY or
 FITNESS FOR A PARTICULAR PURPOSE. See the license for more details.
*/

/*! \file ored/marketdata/market.hpp
    \brief Base Market class
    \ingroup marketdata
*/

#pragma once

#include <ql/experimental/credit/basecorrelationstructure.hpp>
#include <ql/experimental/inflation/cpicapfloortermpricesurface.hpp>
#include <ql/experimental/inflation/yoycapfloortermpricesurface.hpp>
#include <ql/termstructures/volatility/inflation/cpivolatilitystructure.hpp> 
#include <ql/indexes/iborindex.hpp>
#include <ql/indexes/inflationindex.hpp>
#include <ql/indexes/swapindex.hpp>
#include <ql/quote.hpp>
#include <ql/termstructures/defaulttermstructure.hpp>
#include <ql/termstructures/volatility/equityfx/blackvoltermstructure.hpp>
#include <ql/termstructures/volatility/optionlet/optionletvolatilitystructure.hpp>
#include <ql/termstructures/volatility/swaption/swaptionvolstructure.hpp>
#include <ql/termstructures/yieldtermstructure.hpp>
#include <ql/time/date.hpp>

#include <qle/termstructures/pricetermstructure.hpp>
#include <qle/termstructures/correlationtermstructure.hpp>
#include <qle/termstructures/yoyoptionletvolatilitysurface.hpp>
#include <qle/indexes/equityindex.hpp>

namespace ore {
namespace data {
using namespace QuantLib;
using std::string;

typedef BaseCorrelationTermStructure<BilinearInterpolation> BilinearBaseCorrelationTermStructure;

enum class YieldCurveType {
    Discount = 0, // Chosen to match MarketObject::DiscountCurve
    Yield = 1,    // Chosen to match MarketObject::YieldCurve
    EquityDividend = 2,
    EquityForecast = 3
};

//! Market
/*!
  Base class for central repositories containing all term structure objects
  needed in instrument pricing.

  \ingroup marketdata
*/
class Market {
public:
    //! Destructor
    virtual ~Market() {}

    //! Get the asof Date
    virtual Date asofDate() const = 0;

    //! \name Yield Curves
    //@{
    virtual Handle<YieldTermStructure> yieldCurve(const YieldCurveType& type, const string& name,
                                                  const string& configuration = Market::defaultConfiguration) const = 0;
    virtual Handle<YieldTermStructure>
    discountCurve(const string& ccy, const string& configuration = Market::defaultConfiguration) const = 0;
    virtual Handle<YieldTermStructure> yieldCurve(const string& name,
                                                  const string& configuration = Market::defaultConfiguration) const = 0;
    virtual Handle<IborIndex> iborIndex(const string& indexName,
                                        const string& configuration = Market::defaultConfiguration) const = 0;
    virtual Handle<SwapIndex> swapIndex(const string& indexName,
                                        const string& configuration = Market::defaultConfiguration) const = 0;
    //@}

    //! \name Swaptions
    //@{
    virtual Handle<SwaptionVolatilityStructure>
    swaptionVol(const string& ccy, const string& configuration = Market::defaultConfiguration) const = 0;
    virtual const string shortSwapIndexBase(const string& ccy,
                                            const string& configuration = Market::defaultConfiguration) const = 0;
    virtual const string swapIndexBase(const string& ccy,
                                       const string& configuration = Market::defaultConfiguration) const = 0;
    //@}

    //! \name Foreign Exchange
    //@{
    virtual Handle<Quote> fxSpot(const string& ccypair,
                                 const string& configuration = Market::defaultConfiguration) const = 0;
    virtual Handle<BlackVolTermStructure> fxVol(const string& ccypair,
                                                const string& configuration = Market::defaultConfiguration) const = 0;
    //@}

    //! \name Default Curves and Recovery Rates
    //@{
    virtual Handle<DefaultProbabilityTermStructure>
    defaultCurve(const string&, const string& configuration = Market::defaultConfiguration) const = 0;
    virtual Handle<Quote> recoveryRate(const string&,
                                       const string& configuration = Market::defaultConfiguration) const = 0;
    //@}

    //! \name (Index) CDS Option volatilities
    //@{
    virtual Handle<BlackVolTermStructure> cdsVol(const string&,
                                                 const string& configuration = Market::defaultConfiguration) const = 0;
    //@}

    //! \name Base Correlation term structures
    //@{
    virtual Handle<BilinearBaseCorrelationTermStructure>
    baseCorrelation(const string&, const string& configuration = Market::defaultConfiguration) const = 0;
    //@}

    //! \name Stripped Cap/Floor volatilities i.e. caplet/floorlet volatilities
    //@{
    virtual Handle<OptionletVolatilityStructure>
    capFloorVol(const string& ccy, const string& configuration = Market::defaultConfiguration) const = 0;
    //@}

    //! \name Stripped YoY Inflation Cap/Floor volatilities i.e. caplet/floorlet volatilities
    //@{
    virtual Handle<QuantExt::YoYOptionletVolatilitySurface>
    yoyCapFloorVol(const string& indexName, const string& configuration = Market::defaultConfiguration) const = 0;
    //@}

    //! Inflation Indexes
    virtual Handle<ZeroInflationIndex>
    zeroInflationIndex(const string& indexName, const string& configuration = Market::defaultConfiguration) const = 0;
    virtual Handle<YoYInflationIndex>
    yoyInflationIndex(const string& indexName, const string& configuration = Market::defaultConfiguration) const = 0;

    //! Inflation Cap Floor Price Surfaces
    virtual Handle<CPICapFloorTermPriceSurface>
    cpiInflationCapFloorPriceSurface(const string& indexName,
                                     const string& configuration = Market::defaultConfiguration) const = 0;

    //! Inflation Cap Floor Volatility Surfaces 
    virtual Handle<CPIVolatilitySurface> 
    cpiInflationCapVolatilitySurface(const string& indexName, 
				     const string& configuration = Market::defaultConfiguration) const = 0; 
    virtual Handle<CPIVolatilitySurface> 
    cpiInflationFloorVolatilitySurface(const string& indexName, 
				       const string& configuration = Market::defaultConfiguration) const = 0; 

    //! Inflation Cap Floor Price Surfaces
    virtual Handle<YoYCapFloorTermPriceSurface>
    yoyInflationCapFloorPriceSurface(const string& indexName,
                                     const string& configuration = Market::defaultConfiguration) const = 0;
    
    //! \name Equity curves
    //@{
    virtual Handle<Quote> equitySpot(const string& eqName,
                                     const string& configuration = Market::defaultConfiguration) const = 0;
    virtual Handle<YieldTermStructure>
    equityDividendCurve(const string& eqName, const string& configuration = Market::defaultConfiguration) const = 0;
    virtual Handle<YieldTermStructure>
    equityForecastCurve(const string& eqName, const string& configuration = Market::defaultConfiguration) const = 0; 
    virtual Handle<QuantExt::EquityIndex>
    equityCurve(const string& eqName, const string& configuration = Market::defaultConfiguration) const = 0;
    //@}

    //! \name Equity volatilities
    //@{
    virtual Handle<BlackVolTermStructure>
    equityVol(const string& eqName, const string& configuration = Market::defaultConfiguration) const = 0;
    //@}

    //! Refresh term structures for a given configuration
    virtual void refresh(const string&) {}

    //! Default configuration label
    static const string defaultConfiguration;

    //! \name BondSpreads
    //@{
    virtual Handle<Quote> securitySpread(const string& securityID,
                                         const string& configuration = Market::defaultConfiguration) const = 0;
    //@}

    //! \name Commodity price curves
    //@{
    virtual QuantLib::Handle<QuantLib::Quote> commoditySpot(const std::string& commodityName,
        const std::string& configuration = Market::defaultConfiguration) const = 0;

    virtual QuantLib::Handle<QuantExt::PriceTermStructure> commodityPriceCurve(
        const std::string& commodityName, const std::string& configuration = Market::defaultConfiguration) const = 0;
    //@}

    //! \name Commodity volatility
    //@{
    virtual QuantLib::Handle<QuantLib::BlackVolTermStructure> commodityVolatility(
        const std::string& commodityName, const std::string& configuration = Market::defaultConfiguration) const = 0;
    //@}

<<<<<<< HEAD
    //! \name Correlation
    //@{
    virtual QuantLib::Handle<QuantExt::CorrelationTermStructure> correlationCurve(
                                                                                  const std::string& index1, const std::string& index2, const std::string& configuration = Market::defaultConfiguration) const = 0;
=======
    //! \name Conditional Prepayment Rates
    //@{
    virtual Handle<Quote> cpr(const string& securityID,
                              const string& configuration = Market::defaultConfiguration) const = 0;
>>>>>>> 9f7a32ad
    //@}
};
} // namespace data
} // namespace ore<|MERGE_RESOLUTION|>--- conflicted
+++ resolved
@@ -205,17 +205,15 @@
         const std::string& commodityName, const std::string& configuration = Market::defaultConfiguration) const = 0;
     //@}
 
-<<<<<<< HEAD
     //! \name Correlation
     //@{
     virtual QuantLib::Handle<QuantExt::CorrelationTermStructure> correlationCurve(
                                                                                   const std::string& index1, const std::string& index2, const std::string& configuration = Market::defaultConfiguration) const = 0;
-=======
+    //@}
     //! \name Conditional Prepayment Rates
     //@{
     virtual Handle<Quote> cpr(const string& securityID,
                               const string& configuration = Market::defaultConfiguration) const = 0;
->>>>>>> 9f7a32ad
     //@}
 };
 } // namespace data
