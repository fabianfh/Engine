/*
 Copyright (C) 2018 Quaternion Risk Management Ltd
 All rights reserved.

 This file is part of ORE, a free-software/open-source library
 for transparent pricing and risk analysis - http://opensourcerisk.org

 ORE is free software: you can redistribute it and/or modify it
 under the terms of the Modified BSD License.  You should have received a
 copy of the license along with this program.
 The license is also available online at <http://opensourcerisk.org>

 This program is distributed on the basis that it will form a useful
 contribution to risk analytics and model standardisation, but WITHOUT
 ANY WARRANTY; without even the implied warranty of MERCHANTABILITY or
 FITNESS FOR A PARTICULAR PURPOSE. See the license for more details.
*/

#include <ored/marketdata/commoditycurve.hpp>
#include <ored/utilities/log.hpp>
#include <qle/termstructures/crosscurrencypricetermstructure.hpp>
#include <qle/math/flatextrapolation.hpp>
#include <ql/math/interpolations/linearinterpolation.hpp>
#include <ql/math/interpolations/loginterpolation.hpp>
#include <ql/time/date.hpp>
#include <ql/time/calendars/weekendsonly.hpp>
#include <boost/algorithm/string.hpp>
#include <algorithm>
#include <regex>

using QuantExt::InterpolatedPriceCurve;
using QuantExt::CrossCurrencyPriceTermStructure;
using QuantExt::PriceTermStructure;
using QuantExt::LinearFlat;
using QuantExt::LogLinearFlat;
using QuantExt::CubicFlat;
using std::map;
using std::regex;
using std::string;

namespace ore {
namespace data {

CommodityCurve::CommodityCurve(const Date& asof,
    const CommodityCurveSpec& spec,
    const Loader& loader,
    const CurveConfigurations& curveConfigs,
    const Conventions& conventions,
    const FXTriangulation& fxSpots,
    const map<string, boost::shared_ptr<YieldCurve>>& yieldCurves,
    const map<string, boost::shared_ptr<CommodityCurve>>& commodityCurves)
    : spec_(spec), commoditySpot_(Null<Real>()), onValue_(Null<Real>()), tnValue_(Null<Real>()) {

    try {

        boost::shared_ptr<CommodityCurveConfig> config = curveConfigs.commodityCurveConfig(spec_.curveConfigID());

        if (config->type() == CommodityCurveConfig::Type::Direct) {
            
            // Populate the raw price curve data
            map<Date, Real> data;
            populateData(data, asof, config, loader, conventions);

            // Create the commodity price curve
            buildCurve(asof, data, config);

        } else {

            // We have a cross currency type commodity curve configuration
            boost::shared_ptr<CommodityCurveConfig> baseConfig = 
                curveConfigs.commodityCurveConfig(config->basePriceCurveId());
            
            buildCrossCurrencyPriceCurve(asof, config, baseConfig, fxSpots, yieldCurves, commodityCurves);

        }

        // Apply extrapolation from the curve configuration
        commodityPriceCurve_->enableExtrapolation(config->extrapolation());

    } catch (std::exception& e) {
        QL_FAIL("commodity curve building failed: " << e.what());
    } catch (...) {
        QL_FAIL("commodity curve building failed: unknown error");
    }
}

void CommodityCurve::populateData(map<Date, Real>& data, const Date& asof, 
    const boost::shared_ptr<CommodityCurveConfig>& config, const Loader& loader, const Conventions& conventions) {

    // Some default conventions for building the commodity curve
    Period spotTenor = 2 * Days;
    Real pointsFactor = 1.0;
    Calendar cal = parseCalendar(config->currency());
    bool spotRelative = true;
    BusinessDayConvention bdc = Following;
    bool outright = true;

    // Overwrite the default conventions if the commodity curve config provides explicit conventions
    if (!config->conventionsId().empty()) {
        QL_REQUIRE(conventions.has(config->conventionsId()), "Commodity conventions " << config->conventionsId()
            << " requested by commodity config " << config->curveID() << " not found");
        boost::shared_ptr<CommodityConvention> convention = boost::dynamic_pointer_cast<CommodityConvention>(
            conventions.get(config->conventionsId()));
        QL_REQUIRE(convention, "Convention " << config->conventionsId()
            << " not of expected type CommodityConvention");

        spotTenor = convention->spotDays() * Days;
        pointsFactor = convention->pointsFactor();
        if (convention->advanceCalendar() != NullCalendar())
            cal = convention->advanceCalendar();
        spotRelative = convention->spotRelative();
        bdc = convention->bdc();
        outright = convention->outright();
    }

    // Check for regex string in config
    bool foundRegex = false;
    for (Size i = 0; i < config->fwdQuotes().size(); i++) {
        foundRegex |= config->fwdQuotes()[i].find("*") != string::npos;
    }

    // If we find a regex in forward quotes, check there is only one and initialise the regex
    regex reg;
    if (foundRegex) {
        QL_REQUIRE(config->fwdQuotes().size() == 1, "Regular expression specified in commodity curve " <<
            config->curveID() << " but more quotes also specified.");
        LOG("Regular expression specified for forward quotes for commodity curve " << config->curveID());
        string regexstr = config->fwdQuotes()[0];
        boost::replace_all(regexstr, "*", ".*");
        reg = regex(regexstr);
    }

    // Commodity spot quote if provided by the configuration
    Date spotDate = cal.advance(asof, spotTenor);
    if (!config->commoditySpotQuoteId().empty()) {
        commoditySpot_ = loader.get(config->commoditySpotQuoteId(), asof)->quote()->value();
        data[spotDate] = commoditySpot_;
    } else {
        QL_REQUIRE(outright, "If the commodity forward quotes are not outright," <<
            " a commodity spot quote needs to be configured");
    }

    // Add the forward quotes to the curve data
    for (auto& md : loader.loadQuotes(asof)) {

        // Only looking for quotes on asof date, with quote type PRICE and instrument type commodity forward
        if (md->asofDate() == asof && md->quoteType() == MarketDatum::QuoteType::PRICE &&
            md->instrumentType() == MarketDatum::InstrumentType::COMMODITY_FWD) {

            boost::shared_ptr<CommodityForwardQuote> q = boost::dynamic_pointer_cast<CommodityForwardQuote>(md);

            // Check if the quote is requested by the config and if it isn't continue to the next quote
            if (!foundRegex) {
                vector<string>::const_iterator it = find(
                    config->fwdQuotes().begin(), config->fwdQuotes().end(), q->name());
                if (it == config->fwdQuotes().end())
                    continue;
            } else {
                if (!regex_match(q->name(), reg))
                    continue;
            }

            // The quote is requested by the config so process it
            // We add ON and TN quotes after this loop if they are given and not outright quotes
            TLOG("Commodity Forward Price found for quote: " << q->name());
            Date expiry;
            Real value = q->quote()->value();
            if (!q->tenorBased()) {
                expiry = q->expiryDate();
                add(asof, expiry, value, data, outright, pointsFactor);
            } else {
                if (q->startTenor() == boost::none) {
                    expiry = cal.advance(spotRelative ? spotDate : asof, q->tenor(), bdc);
                    add(asof, expiry, value, data, outright, pointsFactor);
                } else {
                    if (*q->startTenor() == 0 * Days && q->tenor() == 1 * Days) {
                        onValue_ = q->quote()->value();
                        if (outright)
                            add(asof, asof, value, data, outright);
                    } else if (*q->startTenor() == 1 * Days && q->tenor() == 1 * Days) {
                        tnValue_ = q->quote()->value();
                        if (outright) {
                            expiry = cal.advance(asof, 1 * Days, bdc);
                            add(asof, expiry, value, data, outright);
                        }
                    } else {
                        expiry = cal.advance(cal.advance(asof, *q->startTenor(), bdc), q->tenor(), bdc);
                        add(asof, expiry, value, data, outright, pointsFactor);
                    }
                }
            }
        }
    }

<<<<<<< HEAD
        LOG("CommodityCurve: read " << curveData.size() << " quotes.");

        if (!wcFlag) {
            QL_REQUIRE(curveData.size() == config->quotes().size(), "Found " << curveData.size() << " quotes, but "
                                                                             << config->quotes().size()
                                                                             << " quotes given in config.");
        } 
=======
    // Deal with ON and TN if quotes are not outright quotes
    if (spotTenor == 2 * Days && tnValue_ != Null<Real>() && !outright) {
        add(asof, cal.advance(asof, 1 * Days, bdc), -tnValue_, data, outright, pointsFactor);
        if (onValue_ != Null<Real>()) {
            add(asof, asof, -onValue_ - tnValue_, data, outright, pointsFactor);
        }
    }
>>>>>>> d9c2253a

    // Some logging and checks
    LOG("Read " << data.size() << " quotes for commodity curve " << config->curveID());
    if (!foundRegex) {
        QL_REQUIRE(data.size() == config->quotes().size(), "Found " << data.size() << " quotes, but "
            << config->quotes().size() << " quotes given in config " << config->curveID());
    } else {
        QL_REQUIRE(data.size() > 0, "Regular expression specified in commodity config " <<
            config->curveID() << " but no quotes read");
    }
}

void CommodityCurve::add(const Date& asof, const Date& expiry, Real value, 
    map<Date, Real>& data, bool outright, Real pointsFactor) {
    
    if (expiry < asof)
        return;

    QL_REQUIRE(data.find(expiry) == data.end(), "Duplicate quote for expiry " << io::iso_date(expiry) << " found.");

    if (!outright) {
        QL_REQUIRE(commoditySpot_ != Null<Real>(), "Can't use forward points without a commodity spot value");
        value = commoditySpot_ + value / pointsFactor;
    }

    data[expiry] = value;
}

void CommodityCurve::buildCurve(const Date& asof, 
    const map<Date, Real>& data, const boost::shared_ptr<CommodityCurveConfig>& config) {

    vector<Date> curveDates;
    curveDates.reserve(data.size());
    vector<Real> curvePrices;
    curvePrices.reserve(data.size());
    for (auto const& datum : data) {
        curveDates.push_back(datum.first);
        curvePrices.push_back(datum.second);
    }

    DayCounter dc = config->dayCountId() == "" ? Actual365Fixed() : parseDayCounter(config->dayCountId());
    string interpolationMethod = config->interpolationMethod() == "" ? "Linear" : config->interpolationMethod();
    boost::algorithm::to_upper(interpolationMethod);

    if (interpolationMethod == "LINEAR") {
        commodityPriceCurve_ = boost::make_shared<InterpolatedPriceCurve<Linear>>(asof, curveDates, curvePrices, dc);
    } else if (interpolationMethod == "LOGLINEAR") {
        commodityPriceCurve_ = boost::make_shared<InterpolatedPriceCurve<LogLinear>>(asof, curveDates, curvePrices, dc);
    } else if (interpolationMethod == "CUBIC") {
        commodityPriceCurve_ = boost::make_shared<InterpolatedPriceCurve<Cubic>>(asof, curveDates, curvePrices, dc);
    } else if (interpolationMethod == "LINEARFLAT") {
        commodityPriceCurve_ = boost::make_shared<InterpolatedPriceCurve<LinearFlat>>(asof, curveDates, curvePrices, dc);
    } else if (interpolationMethod == "LOGLINEARFLAT") {
        commodityPriceCurve_ = boost::make_shared<InterpolatedPriceCurve<LogLinearFlat>>(asof, curveDates, curvePrices, dc);
    } else if (interpolationMethod == "CUBICFLAT") {
        commodityPriceCurve_ = boost::make_shared<InterpolatedPriceCurve<CubicFlat>>(asof, curveDates, curvePrices, dc);
    } else {
        QL_FAIL("The interpolation method, " << interpolationMethod <<
            ", is not supported. Needs to be Linear or LogLinear");
    }

}

void CommodityCurve::buildCrossCurrencyPriceCurve(const Date& asof,
    const boost::shared_ptr<CommodityCurveConfig>& config,
    const boost::shared_ptr<CommodityCurveConfig>& baseConfig, const FXTriangulation& fxSpots,
    const map<string, boost::shared_ptr<YieldCurve>>& yieldCurves,
    const map<string, boost::shared_ptr<CommodityCurve>>& commodityCurves) {

    // Look up the required base price curve in the commodityCurves map
    // We pass in the commodity curve ID only in the member basePriceCurveId of config e.g. PM:XAUUSD.
    // But, the map commodityCurves is keyed on the spec name e.g. Commodity/USD/PM:XAUUSD
    auto commIt = commodityCurves.find(CommodityCurveSpec(baseConfig->currency(), baseConfig->curveID()).name());
    QL_REQUIRE(commIt != commodityCurves.end(), "Could not find base commodity curve with id " << baseConfig->curveID()
        << " required in the building of commodity curve with id " << config->curveID());

    // Look up the two yield curves in the yieldCurves map
    auto baseYtsIt = yieldCurves.find(YieldCurveSpec(baseConfig->currency(), config->baseYieldCurveId()).name());
    QL_REQUIRE(baseYtsIt != yieldCurves.end(), "Could not find base yield curve with id " << 
        config->baseYieldCurveId() << " and currency " << baseConfig->currency() << 
        " required in the building of commodity curve with id " << config->curveID());

    auto ytsIt = yieldCurves.find(YieldCurveSpec(config->currency(), config->yieldCurveId()).name());
    QL_REQUIRE(ytsIt != yieldCurves.end(), "Could not find yield curve with id " <<
        config->yieldCurveId() << " and currency " << config->currency() <<
        " required in the building of commodity curve with id " << config->curveID());

    // Get the FX spot rate, number of units of this currency per unit of base currency
    Handle<Quote> fxSpot = fxSpots.getQuote(baseConfig->currency() + config->currency());

    // Populate the commodityPriceCurve_ member
    commodityPriceCurve_ = boost::make_shared<CrossCurrencyPriceTermStructure>(asof, 
        QuantLib::Handle<PriceTermStructure>(commIt->second->commodityPriceCurve()), 
        fxSpot, baseYtsIt->second->handle(), ytsIt->second->handle());

}

}
}<|MERGE_RESOLUTION|>--- conflicted
+++ resolved
@@ -192,15 +192,6 @@
         }
     }
 
-<<<<<<< HEAD
-        LOG("CommodityCurve: read " << curveData.size() << " quotes.");
-
-        if (!wcFlag) {
-            QL_REQUIRE(curveData.size() == config->quotes().size(), "Found " << curveData.size() << " quotes, but "
-                                                                             << config->quotes().size()
-                                                                             << " quotes given in config.");
-        } 
-=======
     // Deal with ON and TN if quotes are not outright quotes
     if (spotTenor == 2 * Days && tnValue_ != Null<Real>() && !outright) {
         add(asof, cal.advance(asof, 1 * Days, bdc), -tnValue_, data, outright, pointsFactor);
@@ -208,7 +199,6 @@
             add(asof, asof, -onValue_ - tnValue_, data, outright, pointsFactor);
         }
     }
->>>>>>> d9c2253a
 
     // Some logging and checks
     LOG("Read " << data.size() << " quotes for commodity curve " << config->curveID());
