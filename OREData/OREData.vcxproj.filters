﻿<?xml version="1.0" encoding="utf-8"?>
<Project ToolsVersion="4.0" xmlns="http://schemas.microsoft.com/developer/msbuild/2003">
  <ItemGroup>
    <Filter Include="configuration">
      <UniqueIdentifier>{ecab533c-e26e-4872-970e-b22949f84306}</UniqueIdentifier>
    </Filter>
    <Filter Include="marketdata">
      <UniqueIdentifier>{d447af73-724f-4cbe-b0ec-d02637d38a33}</UniqueIdentifier>
    </Filter>
    <Filter Include="model">
      <UniqueIdentifier>{6b362543-416a-4e63-9523-94909a20cfb1}</UniqueIdentifier>
    </Filter>
    <Filter Include="portfolio">
      <UniqueIdentifier>{dc15951b-6ddd-41a2-9085-9bc3ffbeaca3}</UniqueIdentifier>
    </Filter>
    <Filter Include="utilities">
      <UniqueIdentifier>{81cb95be-3ece-4f69-8759-2a3b4d022e6a}</UniqueIdentifier>
    </Filter>
    <Filter Include="portfolio\builders">
      <UniqueIdentifier>{366dc296-9975-4787-a9f4-6e3e3d30a55c}</UniqueIdentifier>
    </Filter>
    <Filter Include="report">
      <UniqueIdentifier>{f56268ea-d150-4fb7-b75b-9618e16d7c3d}</UniqueIdentifier>
    </Filter>
  </ItemGroup>
  <ItemGroup>
    <ClInclude Include="ored\configuration\capfloorvolcurveconfig.hpp">
      <Filter>configuration</Filter>
    </ClInclude>
    <ClInclude Include="ored\configuration\conventions.hpp">
      <Filter>configuration</Filter>
    </ClInclude>
    <ClInclude Include="ored\configuration\curveconfigurations.hpp">
      <Filter>configuration</Filter>
    </ClInclude>
    <ClInclude Include="ored\configuration\defaultcurveconfig.hpp">
      <Filter>configuration</Filter>
    </ClInclude>
    <ClInclude Include="ored\configuration\fxvolcurveconfig.hpp">
      <Filter>configuration</Filter>
    </ClInclude>
    <ClInclude Include="ored\configuration\swaptionvolcurveconfig.hpp">
      <Filter>configuration</Filter>
    </ClInclude>
    <ClInclude Include="ored\configuration\yieldcurveconfig.hpp">
      <Filter>configuration</Filter>
    </ClInclude>
    <ClInclude Include="ored\marketdata\capfloorvolcurve.hpp">
      <Filter>marketdata</Filter>
    </ClInclude>
    <ClInclude Include="ored\marketdata\csvloader.hpp">
      <Filter>marketdata</Filter>
    </ClInclude>
    <ClInclude Include="ored\marketdata\curveloader.hpp">
      <Filter>marketdata</Filter>
    </ClInclude>
    <ClInclude Include="ored\marketdata\curvespec.hpp">
      <Filter>marketdata</Filter>
    </ClInclude>
    <ClInclude Include="ored\marketdata\curvespecparser.hpp">
      <Filter>marketdata</Filter>
    </ClInclude>
    <ClInclude Include="ored\marketdata\defaultcurve.hpp">
      <Filter>marketdata</Filter>
    </ClInclude>
    <ClInclude Include="ored\marketdata\fixings.hpp">
      <Filter>marketdata</Filter>
    </ClInclude>
    <ClInclude Include="ored\marketdata\fxspot.hpp">
      <Filter>marketdata</Filter>
    </ClInclude>
    <ClInclude Include="ored\marketdata\fxtriangulation.hpp">
      <Filter>marketdata</Filter>
    </ClInclude>
    <ClInclude Include="ored\marketdata\fxvolcurve.hpp">
      <Filter>marketdata</Filter>
    </ClInclude>
    <ClInclude Include="ored\marketdata\loader.hpp">
      <Filter>marketdata</Filter>
    </ClInclude>
    <ClInclude Include="ored\marketdata\market.hpp">
      <Filter>marketdata</Filter>
    </ClInclude>
    <ClInclude Include="ored\marketdata\marketdatum.hpp">
      <Filter>marketdata</Filter>
    </ClInclude>
    <ClInclude Include="ored\marketdata\marketdatumparser.hpp">
      <Filter>marketdata</Filter>
    </ClInclude>
    <ClInclude Include="ored\marketdata\marketimpl.hpp">
      <Filter>marketdata</Filter>
    </ClInclude>
    <ClInclude Include="ored\marketdata\swaptionvolcurve.hpp">
      <Filter>marketdata</Filter>
    </ClInclude>
    <ClInclude Include="ored\marketdata\todaysmarket.hpp">
      <Filter>marketdata</Filter>
    </ClInclude>
    <ClInclude Include="ored\marketdata\todaysmarketparameters.hpp">
      <Filter>marketdata</Filter>
    </ClInclude>
    <ClInclude Include="ored\marketdata\yieldcurve.hpp">
      <Filter>marketdata</Filter>
    </ClInclude>
    <ClInclude Include="ored\model\crossassetmodelbuilder.hpp">
      <Filter>model</Filter>
    </ClInclude>
    <ClInclude Include="ored\model\crossassetmodeldata.hpp">
      <Filter>model</Filter>
    </ClInclude>
    <ClInclude Include="ored\model\fxbsbuilder.hpp">
      <Filter>model</Filter>
    </ClInclude>
    <ClInclude Include="ored\model\fxbsdata.hpp">
      <Filter>model</Filter>
    </ClInclude>
    <ClInclude Include="ored\model\lgmbuilder.hpp">
      <Filter>model</Filter>
    </ClInclude>
    <ClInclude Include="ored\model\lgmdata.hpp">
      <Filter>model</Filter>
    </ClInclude>
    <ClInclude Include="ored\model\utilities.hpp">
      <Filter>model</Filter>
    </ClInclude>
    <ClInclude Include="ored\utilities\correlationmatrix.hpp">
      <Filter>utilities</Filter>
    </ClInclude>
    <ClInclude Include="ored\utilities\currencycheck.hpp">
      <Filter>utilities</Filter>
    </ClInclude>
    <ClInclude Include="ored\utilities\flowanalysis.hpp">
      <Filter>utilities</Filter>
    </ClInclude>
    <ClInclude Include="ored\utilities\indexparser.hpp">
      <Filter>utilities</Filter>
    </ClInclude>
    <ClInclude Include="ored\utilities\log.hpp">
      <Filter>utilities</Filter>
    </ClInclude>
    <ClInclude Include="ored\utilities\osutils.hpp">
      <Filter>utilities</Filter>
    </ClInclude>
    <ClInclude Include="ored\utilities\parsers.hpp">
      <Filter>utilities</Filter>
    </ClInclude>
    <ClInclude Include="ored\utilities\progressbar.hpp">
      <Filter>utilities</Filter>
    </ClInclude>
    <ClInclude Include="ored\utilities\strike.hpp">
      <Filter>utilities</Filter>
    </ClInclude>
    <ClInclude Include="ored\utilities\xmlutils.hpp">
      <Filter>utilities</Filter>
    </ClInclude>
    <ClInclude Include="ored\portfolio\capfloor.hpp">
      <Filter>portfolio</Filter>
    </ClInclude>
    <ClInclude Include="ored\portfolio\enginedata.hpp">
      <Filter>portfolio</Filter>
    </ClInclude>
    <ClInclude Include="ored\portfolio\enginefactory.hpp">
      <Filter>portfolio</Filter>
    </ClInclude>
    <ClInclude Include="ored\portfolio\envelope.hpp">
      <Filter>portfolio</Filter>
    </ClInclude>
    <ClInclude Include="ored\portfolio\fxforward.hpp">
      <Filter>portfolio</Filter>
    </ClInclude>
    <ClInclude Include="ored\portfolio\fxoption.hpp">
      <Filter>portfolio</Filter>
    </ClInclude>
    <ClInclude Include="ored\portfolio\fxswap.hpp">
      <Filter>portfolio</Filter>
    </ClInclude>
    <ClInclude Include="ored\portfolio\instrumentwrapper.hpp">
      <Filter>portfolio</Filter>
    </ClInclude>
    <ClInclude Include="ored\portfolio\legdata.hpp">
      <Filter>portfolio</Filter>
    </ClInclude>
    <ClInclude Include="ored\portfolio\nettingsetdefinition.hpp">
      <Filter>portfolio</Filter>
    </ClInclude>
    <ClInclude Include="ored\portfolio\nettingsetmanager.hpp">
      <Filter>portfolio</Filter>
    </ClInclude>
    <ClInclude Include="ored\portfolio\optiondata.hpp">
      <Filter>portfolio</Filter>
    </ClInclude>
    <ClInclude Include="ored\portfolio\optionwrapper.hpp">
      <Filter>portfolio</Filter>
    </ClInclude>
    <ClInclude Include="ored\portfolio\portfolio.hpp">
      <Filter>portfolio</Filter>
    </ClInclude>
    <ClInclude Include="ored\portfolio\schedule.hpp">
      <Filter>portfolio</Filter>
    </ClInclude>
    <ClInclude Include="ored\portfolio\swap.hpp">
      <Filter>portfolio</Filter>
    </ClInclude>
    <ClInclude Include="ored\portfolio\swaption.hpp">
      <Filter>portfolio</Filter>
    </ClInclude>
    <ClInclude Include="ored\portfolio\trade.hpp">
      <Filter>portfolio</Filter>
    </ClInclude>
    <ClInclude Include="ored\portfolio\tradeactions.hpp">
      <Filter>portfolio</Filter>
    </ClInclude>
    <ClInclude Include="ored\portfolio\tradefactory.hpp">
      <Filter>portfolio</Filter>
    </ClInclude>
    <ClInclude Include="ored\portfolio\builders\cachingenginebuilder.hpp">
      <Filter>portfolio\builders</Filter>
    </ClInclude>
    <ClInclude Include="ored\portfolio\builders\capfloor.hpp">
      <Filter>portfolio\builders</Filter>
    </ClInclude>
    <ClInclude Include="ored\portfolio\builders\fxforward.hpp">
      <Filter>portfolio\builders</Filter>
    </ClInclude>
    <ClInclude Include="ored\portfolio\builders\fxoption.hpp">
      <Filter>portfolio\builders</Filter>
    </ClInclude>
    <ClInclude Include="ored\portfolio\builders\swap.hpp">
      <Filter>portfolio\builders</Filter>
    </ClInclude>
    <ClInclude Include="ored\portfolio\builders\swaption.hpp">
      <Filter>portfolio\builders</Filter>
    </ClInclude>
    <ClInclude Include="ored\auto_link.hpp" />
    <ClInclude Include="ored\ored.hpp" />
    <ClInclude Include="ored\portfolio\builders\capfloorediborleg.hpp">
      <Filter>portfolio\builders</Filter>
    </ClInclude>
    <ClInclude Include="ored\version.hpp" />
    <ClInclude Include="ored\utilities\to_string.hpp">
      <Filter>utilities</Filter>
    </ClInclude>
    <ClInclude Include="ored\utilities\vectorutils.hpp">
      <Filter>utilities</Filter>
    </ClInclude>
    <ClInclude Include="ored\utilities\serializationdate.hpp">
      <Filter>utilities</Filter>
    </ClInclude>
    <ClInclude Include="ored\marketdata\equitycurve.hpp">
      <Filter>marketdata</Filter>
    </ClInclude>
    <ClInclude Include="ored\marketdata\equityvolcurve.hpp">
      <Filter>marketdata</Filter>
    </ClInclude>
    <ClInclude Include="ored\configuration\equitycurveconfig.hpp">
      <Filter>configuration</Filter>
    </ClInclude>
    <ClInclude Include="ored\configuration\equityvolcurveconfig.hpp">
      <Filter>configuration</Filter>
    </ClInclude>
    <ClInclude Include="ored\portfolio\equityforward.hpp">
      <Filter>portfolio</Filter>
    </ClInclude>
    <ClInclude Include="ored\portfolio\equityoption.hpp">
      <Filter>portfolio</Filter>
    </ClInclude>
    <ClInclude Include="ored\portfolio\builders\equityforward.hpp">
      <Filter>portfolio\builders</Filter>
    </ClInclude>
    <ClInclude Include="ored\report\report.hpp">
      <Filter>report</Filter>
    </ClInclude>
    <ClInclude Include="ored\report\inmemoryreport.hpp">
      <Filter>report</Filter>
    </ClInclude>
    <ClInclude Include="ored\report\csvreport.hpp">
      <Filter>report</Filter>
    </ClInclude>
    <ClInclude Include="ored\portfolio\bond.hpp">
      <Filter>portfolio</Filter>
    </ClInclude>
    <ClInclude Include="ored\portfolio\builders\bond.hpp">
      <Filter>portfolio\builders</Filter>
    </ClInclude>
    <ClInclude Include="ored\configuration\inflationcurveconfig.hpp">
      <Filter>configuration</Filter>
    </ClInclude>
    <ClInclude Include="ored\marketdata\inflationcurve.hpp">
      <Filter>marketdata</Filter>
    </ClInclude>
    <ClInclude Include="ored\model\eqbsbuilder.hpp">
      <Filter>model</Filter>
    </ClInclude>
    <ClInclude Include="ored\model\eqbsdata.hpp">
      <Filter>model</Filter>
    </ClInclude>
    <ClInclude Include="ored\portfolio\builders\cms.hpp">
      <Filter>portfolio\builders</Filter>
    </ClInclude>
    <ClInclude Include="ored\marketdata\basecorrelationcurve.hpp">
      <Filter>marketdata</Filter>
    </ClInclude>
    <ClInclude Include="ored\configuration\basecorrelationcurveconfig.hpp">
      <Filter>configuration</Filter>
    </ClInclude>
    <ClInclude Include="ored\marketdata\cdsvolcurve.hpp">
      <Filter>marketdata</Filter>
    </ClInclude>
    <ClInclude Include="ored\configuration\cdsvolcurveconfig.hpp">
      <Filter>configuration</Filter>
    </ClInclude>
    <ClInclude Include="ored\portfolio\creditdefaultswap.hpp">
      <Filter>portfolio</Filter>
    </ClInclude>
    <ClInclude Include="ored\portfolio\builders\creditdefaultswap.hpp">
      <Filter>portfolio\builders</Filter>
    </ClInclude>
    <ClInclude Include="ored\portfolio\creditdefaultswapdata.hpp">
      <Filter>portfolio</Filter>
    </ClInclude>
    <ClInclude Include="ored\model\modelbuilder.hpp">
      <Filter>model</Filter>
    </ClInclude>
    <ClInclude Include="ored\configuration\curveconfig.hpp">
      <Filter>configuration</Filter>
    </ClInclude>
    <ClInclude Include="ored\utilities\csvfilereader.hpp">
      <Filter>utilities</Filter>
    </ClInclude>
    <ClInclude Include="ored\utilities\timeperiod.hpp">
      <Filter>utilities</Filter>
    </ClInclude>
    <ClInclude Include="ored\portfolio\forwardrateagreement.hpp">
      <Filter>portfolio</Filter>
    </ClInclude>
    <ClInclude Include="ored\configuration\securityconfig.hpp">
      <Filter>configuration</Filter>
    </ClInclude>
    <ClInclude Include="ored\configuration\fxspotconfig.hpp">
      <Filter>configuration</Filter>
    </ClInclude>
    <ClInclude Include="ored\marketdata\security.hpp">
      <Filter>marketdata</Filter>
    </ClInclude>
    <ClInclude Include="ored\model\infdkbuilder.hpp">
      <Filter>model</Filter>
    </ClInclude>
    <ClInclude Include="ored\model\infdkdata.hpp">
      <Filter>model</Filter>
    </ClInclude>
    <ClInclude Include="ored\model\irlgmdata.hpp">
      <Filter>model</Filter>
    </ClInclude>
    <ClInclude Include="ored\marketdata\commoditycurve.hpp">
      <Filter>marketdata</Filter>
    </ClInclude>
    <ClInclude Include="ored\configuration\commoditycurveconfig.hpp">
      <Filter>configuration</Filter>
    </ClInclude>
    <ClInclude Include="ored\portfolio\commodityforward.hpp">
      <Filter>portfolio</Filter>
    </ClInclude>
    <ClInclude Include="ored\portfolio\builders\commodityforward.hpp">
      <Filter>portfolio\builders</Filter>
    </ClInclude>
    <ClInclude Include="ored\configuration\commodityvolcurveconfig.hpp">
      <Filter>configuration</Filter>
    </ClInclude>
    <ClInclude Include="ored\marketdata\commodityvolcurve.hpp">
      <Filter>marketdata</Filter>
    </ClInclude>
    <ClInclude Include="ored\portfolio\commodityoption.hpp">
      <Filter>portfolio</Filter>
    </ClInclude>
    <ClInclude Include="ored\portfolio\builders\commodityoption.hpp">
      <Filter>portfolio\builders</Filter>
    </ClInclude>
    <ClInclude Include="ored\portfolio\legbuilders.hpp">
      <Filter>portfolio</Filter>
    </ClInclude>
    <ClInclude Include="ored\portfolio\builders\yoycapfloor.hpp">
      <Filter>portfolio\builders</Filter>
    </ClInclude>
    <ClInclude Include="ored\marketdata\inflationcapfloorvolcurve.hpp">
      <Filter>marketdata</Filter>
    </ClInclude>
    <ClInclude Include="ored\configuration\inflationcapfloorvolcurveconfig.hpp">
      <Filter>configuration</Filter>
    </ClInclude>
    <ClInclude Include="ored\portfolio\builders\equityoption.hpp">
      <Filter>portfolio\builders</Filter>
    </ClInclude>
    <ClInclude Include="ored\portfolio\builders\cmsspread.hpp">
      <Filter>portfolio\builders</Filter>
    </ClInclude>
    <ClInclude Include="ored\portfolio\equityswap.hpp">
      <Filter>portfolio</Filter>
    </ClInclude>
    <ClInclude Include="ored\marketdata\inmemoryloader.hpp">
      <Filter>marketdata</Filter>
    </ClInclude>
    <ClInclude Include="ored\configuration\correlationcurveconfig.hpp">
      <Filter>configuration</Filter>
    </ClInclude>
    <ClInclude Include="ored\marketdata\correlationcurve.hpp">
      <Filter>marketdata</Filter>
    </ClInclude>
    <ClInclude Include="ored\configuration\yieldvolcurveconfig.hpp">
      <Filter>configuration</Filter>
    </ClInclude>
    <ClInclude Include="ored\marketdata\yieldvolcurve.hpp">
      <Filter>marketdata</Filter>
    </ClInclude>
    <ClInclude Include="ored\portfolio\fixingdates.hpp">
      <Filter>portfolio</Filter>
    </ClInclude>
    <ClInclude Include="ored\configuration\genericyieldvolcurveconfig.hpp">
      <Filter>configuration</Filter>
    </ClInclude>
    <ClInclude Include="ored\marketdata\genericyieldvolcurve.hpp">
      <Filter>marketdata</Filter>
    </ClInclude>
    <ClInclude Include="ored\utilities\calendaradjustmentconfig.hpp">
      <Filter>utilities</Filter>
    </ClInclude>
    <ClInclude Include="ored\portfolio\builders\capflooredyoyleg.hpp">
      <Filter>portfolio\builders</Filter>
    </ClInclude>
    <ClInclude Include="ored\portfolio\builders\forwardbond.hpp">
      <Filter>portfolio\builders</Filter>
    </ClInclude>
    <ClInclude Include="ored\portfolio\forwardbond.hpp">
      <Filter>portfolio</Filter>
    </ClInclude>
    <ClInclude Include="ored\portfolio\vanillaoption.hpp">
      <Filter>portfolio</Filter>
    </ClInclude>
    <ClInclude Include="ored\portfolio\builders\vanillaoption.hpp">
      <Filter>portfolio\builders</Filter>
    </ClInclude>
    <ClInclude Include="ored\marketdata\structuredcurveerror.hpp">
      <Filter>utilities</Filter>
    </ClInclude>
    <ClInclude Include="ored\portfolio\structuredtradeerror.hpp">
      <Filter>utilities</Filter>
    </ClInclude>
    <ClInclude Include="ored\portfolio\legdatafactory.hpp">
      <Filter>portfolio</Filter>
    </ClInclude>
    <ClInclude Include="ored\utilities\conventionsbasedfutureexpiry.hpp">
      <Filter>utilities</Filter>
    </ClInclude>
    <ClInclude Include="ored\configuration\bootstrapconfig.hpp">
      <Filter>configuration</Filter>
    </ClInclude>
    <ClInclude Include="ored\marketdata\strike.hpp">
      <Filter>marketdata</Filter>
    </ClInclude>
    <ClInclude Include="ored\marketdata\expiry.hpp">
      <Filter>marketdata</Filter>
    </ClInclude>
    <ClInclude Include="ored\configuration\volatilityconfig.hpp">
      <Filter>configuration</Filter>
    </ClInclude>
    <ClInclude Include="ored\model\structuredmodelerror.hpp">
      <Filter>model</Filter>
    </ClInclude>
    <ClInclude Include="ored\portfolio\builders\cpicapfloor.hpp">
      <Filter>portfolio\builders</Filter>
    </ClInclude>
    <ClInclude Include="ored\portfolio\builders\capflooredcpileg.hpp">
      <Filter>portfolio\builders</Filter>
    </ClInclude>
    <ClInclude Include="ored\portfolio\equityidentifier.hpp">
      <Filter>portfolio</Filter>
    </ClInclude>
    <ClInclude Include="ored\utilities\dategrid.hpp">
      <Filter>utilities</Filter>
    </ClInclude>
<<<<<<< HEAD
    <ClInclude Include="ored\portfolio\referencedata.hpp">
      <Filter>portfolio</Filter>
=======
    <ClInclude Include="ored\utilities\serializationdaycounter.hpp">
      <Filter>utilities</Filter>
    </ClInclude>
    <ClInclude Include="ored\utilities\serializationperiod.hpp">
      <Filter>utilities</Filter>
>>>>>>> 09874a05
    </ClInclude>
  </ItemGroup>
  <ItemGroup>
    <ClCompile Include="ored\configuration\capfloorvolcurveconfig.cpp">
      <Filter>configuration</Filter>
    </ClCompile>
    <ClCompile Include="ored\configuration\conventions.cpp">
      <Filter>configuration</Filter>
    </ClCompile>
    <ClCompile Include="ored\configuration\curveconfigurations.cpp">
      <Filter>configuration</Filter>
    </ClCompile>
    <ClCompile Include="ored\configuration\defaultcurveconfig.cpp">
      <Filter>configuration</Filter>
    </ClCompile>
    <ClCompile Include="ored\configuration\fxvolcurveconfig.cpp">
      <Filter>configuration</Filter>
    </ClCompile>
    <ClCompile Include="ored\configuration\yieldcurveconfig.cpp">
      <Filter>configuration</Filter>
    </ClCompile>
    <ClCompile Include="ored\marketdata\capfloorvolcurve.cpp">
      <Filter>marketdata</Filter>
    </ClCompile>
    <ClCompile Include="ored\marketdata\csvloader.cpp">
      <Filter>marketdata</Filter>
    </ClCompile>
    <ClCompile Include="ored\marketdata\curveloader.cpp">
      <Filter>marketdata</Filter>
    </ClCompile>
    <ClCompile Include="ored\marketdata\curvespec.cpp">
      <Filter>marketdata</Filter>
    </ClCompile>
    <ClCompile Include="ored\marketdata\curvespecparser.cpp">
      <Filter>marketdata</Filter>
    </ClCompile>
    <ClCompile Include="ored\marketdata\defaultcurve.cpp">
      <Filter>marketdata</Filter>
    </ClCompile>
    <ClCompile Include="ored\marketdata\fixings.cpp">
      <Filter>marketdata</Filter>
    </ClCompile>
    <ClCompile Include="ored\marketdata\fxspot.cpp">
      <Filter>marketdata</Filter>
    </ClCompile>
    <ClCompile Include="ored\marketdata\fxtriangulation.cpp">
      <Filter>marketdata</Filter>
    </ClCompile>
    <ClCompile Include="ored\marketdata\fxvolcurve.cpp">
      <Filter>marketdata</Filter>
    </ClCompile>
    <ClCompile Include="ored\marketdata\market.cpp">
      <Filter>marketdata</Filter>
    </ClCompile>
    <ClCompile Include="ored\marketdata\marketdatum.cpp">
      <Filter>marketdata</Filter>
    </ClCompile>
    <ClCompile Include="ored\marketdata\marketdatumparser.cpp">
      <Filter>marketdata</Filter>
    </ClCompile>
    <ClCompile Include="ored\marketdata\marketimpl.cpp">
      <Filter>marketdata</Filter>
    </ClCompile>
    <ClCompile Include="ored\marketdata\swaptionvolcurve.cpp">
      <Filter>marketdata</Filter>
    </ClCompile>
    <ClCompile Include="ored\marketdata\todaysmarket.cpp">
      <Filter>marketdata</Filter>
    </ClCompile>
    <ClCompile Include="ored\marketdata\todaysmarketparameters.cpp">
      <Filter>marketdata</Filter>
    </ClCompile>
    <ClCompile Include="ored\marketdata\yieldcurve.cpp">
      <Filter>marketdata</Filter>
    </ClCompile>
    <ClCompile Include="ored\model\crossassetmodelbuilder.cpp">
      <Filter>model</Filter>
    </ClCompile>
    <ClCompile Include="ored\model\crossassetmodeldata.cpp">
      <Filter>model</Filter>
    </ClCompile>
    <ClCompile Include="ored\model\fxbsbuilder.cpp">
      <Filter>model</Filter>
    </ClCompile>
    <ClCompile Include="ored\model\fxbsdata.cpp">
      <Filter>model</Filter>
    </ClCompile>
    <ClCompile Include="ored\model\lgmbuilder.cpp">
      <Filter>model</Filter>
    </ClCompile>
    <ClCompile Include="ored\model\lgmdata.cpp">
      <Filter>model</Filter>
    </ClCompile>
    <ClCompile Include="ored\model\utilities.cpp">
      <Filter>model</Filter>
    </ClCompile>
    <ClCompile Include="ored\utilities\correlationmatrix.cpp">
      <Filter>utilities</Filter>
    </ClCompile>
    <ClCompile Include="ored\utilities\currencycheck.cpp">
      <Filter>utilities</Filter>
    </ClCompile>
    <ClCompile Include="ored\utilities\flowanalysis.cpp">
      <Filter>utilities</Filter>
    </ClCompile>
    <ClCompile Include="ored\utilities\indexparser.cpp">
      <Filter>utilities</Filter>
    </ClCompile>
    <ClCompile Include="ored\utilities\log.cpp">
      <Filter>utilities</Filter>
    </ClCompile>
    <ClCompile Include="ored\utilities\osutils.cpp">
      <Filter>utilities</Filter>
    </ClCompile>
    <ClCompile Include="ored\utilities\parsers.cpp">
      <Filter>utilities</Filter>
    </ClCompile>
    <ClCompile Include="ored\utilities\progressbar.cpp">
      <Filter>utilities</Filter>
    </ClCompile>
    <ClCompile Include="ored\utilities\strike.cpp">
      <Filter>utilities</Filter>
    </ClCompile>
    <ClCompile Include="ored\utilities\xmlutils.cpp">
      <Filter>utilities</Filter>
    </ClCompile>
    <ClCompile Include="ored\portfolio\capfloor.cpp">
      <Filter>portfolio</Filter>
    </ClCompile>
    <ClCompile Include="ored\portfolio\enginedata.cpp">
      <Filter>portfolio</Filter>
    </ClCompile>
    <ClCompile Include="ored\portfolio\enginefactory.cpp">
      <Filter>portfolio</Filter>
    </ClCompile>
    <ClCompile Include="ored\portfolio\envelope.cpp">
      <Filter>portfolio</Filter>
    </ClCompile>
    <ClCompile Include="ored\portfolio\fxforward.cpp">
      <Filter>portfolio</Filter>
    </ClCompile>
    <ClCompile Include="ored\portfolio\fxoption.cpp">
      <Filter>portfolio</Filter>
    </ClCompile>
    <ClCompile Include="ored\portfolio\fxswap.cpp">
      <Filter>portfolio</Filter>
    </ClCompile>
    <ClCompile Include="ored\portfolio\legdata.cpp">
      <Filter>portfolio</Filter>
    </ClCompile>
    <ClCompile Include="ored\portfolio\nettingsetdefinition.cpp">
      <Filter>portfolio</Filter>
    </ClCompile>
    <ClCompile Include="ored\portfolio\nettingsetmanager.cpp">
      <Filter>portfolio</Filter>
    </ClCompile>
    <ClCompile Include="ored\portfolio\optiondata.cpp">
      <Filter>portfolio</Filter>
    </ClCompile>
    <ClCompile Include="ored\portfolio\optionwrapper.cpp">
      <Filter>portfolio</Filter>
    </ClCompile>
    <ClCompile Include="ored\portfolio\portfolio.cpp">
      <Filter>portfolio</Filter>
    </ClCompile>
    <ClCompile Include="ored\portfolio\schedule.cpp">
      <Filter>portfolio</Filter>
    </ClCompile>
    <ClCompile Include="ored\portfolio\swap.cpp">
      <Filter>portfolio</Filter>
    </ClCompile>
    <ClCompile Include="ored\portfolio\swaption.cpp">
      <Filter>portfolio</Filter>
    </ClCompile>
    <ClCompile Include="ored\portfolio\trade.cpp">
      <Filter>portfolio</Filter>
    </ClCompile>
    <ClCompile Include="ored\portfolio\tradeactions.cpp">
      <Filter>portfolio</Filter>
    </ClCompile>
    <ClCompile Include="ored\portfolio\tradefactory.cpp">
      <Filter>portfolio</Filter>
    </ClCompile>
    <ClCompile Include="ored\portfolio\builders\capfloor.cpp">
      <Filter>portfolio\builders</Filter>
    </ClCompile>
    <ClCompile Include="ored\portfolio\builders\swaption.cpp">
      <Filter>portfolio\builders</Filter>
    </ClCompile>
    <ClCompile Include="ored\portfolio\builders\capfloorediborleg.cpp">
      <Filter>portfolio\builders</Filter>
    </ClCompile>
    <ClCompile Include="ored\utilities\to_string.cpp">
      <Filter>utilities</Filter>
    </ClCompile>
    <ClCompile Include="ored\marketdata\equitycurve.cpp">
      <Filter>marketdata</Filter>
    </ClCompile>
    <ClCompile Include="ored\marketdata\equityvolcurve.cpp">
      <Filter>marketdata</Filter>
    </ClCompile>
    <ClCompile Include="ored\configuration\equitycurveconfig.cpp">
      <Filter>configuration</Filter>
    </ClCompile>
    <ClCompile Include="ored\configuration\equityvolcurveconfig.cpp">
      <Filter>configuration</Filter>
    </ClCompile>
    <ClCompile Include="ored\portfolio\equityforward.cpp">
      <Filter>portfolio</Filter>
    </ClCompile>
    <ClCompile Include="ored\portfolio\equityoption.cpp">
      <Filter>portfolio</Filter>
    </ClCompile>
    <ClCompile Include="ored\report\csvreport.cpp">
      <Filter>report</Filter>
    </ClCompile>
    <ClCompile Include="ored\portfolio\bond.cpp">
      <Filter>portfolio</Filter>
    </ClCompile>
    <ClCompile Include="ored\configuration\inflationcurveconfig.cpp">
      <Filter>configuration</Filter>
    </ClCompile>
    <ClCompile Include="ored\marketdata\inflationcurve.cpp">
      <Filter>marketdata</Filter>
    </ClCompile>
    <ClCompile Include="ored\model\eqbsbuilder.cpp">
      <Filter>model</Filter>
    </ClCompile>
    <ClCompile Include="ored\model\eqbsdata.cpp">
      <Filter>model</Filter>
    </ClCompile>
    <ClCompile Include="ored\portfolio\builders\cms.cpp">
      <Filter>portfolio\builders</Filter>
    </ClCompile>
    <ClCompile Include="ored\marketdata\basecorrelationcurve.cpp">
      <Filter>marketdata</Filter>
    </ClCompile>
    <ClCompile Include="ored\configuration\basecorrelationcurveconfig.cpp">
      <Filter>configuration</Filter>
    </ClCompile>
    <ClCompile Include="ored\marketdata\cdsvolcurve.cpp">
      <Filter>marketdata</Filter>
    </ClCompile>
    <ClCompile Include="ored\configuration\cdsvolcurveconfig.cpp">
      <Filter>configuration</Filter>
    </ClCompile>
    <ClCompile Include="ored\portfolio\creditdefaultswap.cpp">
      <Filter>portfolio</Filter>
    </ClCompile>
    <ClCompile Include="ored\portfolio\creditdefaultswapdata.cpp">
      <Filter>portfolio</Filter>
    </ClCompile>
    <ClCompile Include="ored\utilities\csvfilereader.cpp">
      <Filter>utilities</Filter>
    </ClCompile>
    <ClCompile Include="ored\portfolio\forwardrateagreement.cpp">
      <Filter>portfolio</Filter>
    </ClCompile>
    <ClCompile Include="ored\marketdata\security.cpp">
      <Filter>marketdata</Filter>
    </ClCompile>
    <ClCompile Include="ored\model\infdkbuilder.cpp">
      <Filter>model</Filter>
    </ClCompile>
    <ClCompile Include="ored\model\infdkdata.cpp">
      <Filter>model</Filter>
    </ClCompile>
    <ClCompile Include="ored\model\irlgmdata.cpp">
      <Filter>model</Filter>
    </ClCompile>
    <ClCompile Include="ored\marketdata\commoditycurve.cpp">
      <Filter>marketdata</Filter>
    </ClCompile>
    <ClCompile Include="ored\configuration\commoditycurveconfig.cpp">
      <Filter>configuration</Filter>
    </ClCompile>
    <ClCompile Include="ored\portfolio\commodityforward.cpp">
      <Filter>portfolio</Filter>
    </ClCompile>
    <ClCompile Include="ored\configuration\commodityvolcurveconfig.cpp">
      <Filter>configuration</Filter>
    </ClCompile>
    <ClCompile Include="ored\marketdata\commodityvolcurve.cpp">
      <Filter>marketdata</Filter>
    </ClCompile>
    <ClCompile Include="ored\portfolio\commodityoption.cpp">
      <Filter>portfolio</Filter>
    </ClCompile>
    <ClCompile Include="ored\portfolio\builders\commodityoption.cpp">
      <Filter>portfolio\builders</Filter>
    </ClCompile>
    <ClCompile Include="ored\portfolio\legbuilders.cpp">
      <Filter>portfolio</Filter>
    </ClCompile>
    <ClCompile Include="ored\portfolio\builders\yoycapfloor.cpp">
      <Filter>portfolio\builders</Filter>
    </ClCompile>
    <ClCompile Include="ored\marketdata\inflationcapfloorvolcurve.cpp">
      <Filter>marketdata</Filter>
    </ClCompile>
    <ClCompile Include="ored\configuration\inflationcapfloorvolcurveconfig.cpp">
      <Filter>configuration</Filter>
    </ClCompile>
    <ClCompile Include="ored\portfolio\builders\cmsspread.cpp">
      <Filter>portfolio\builders</Filter>
    </ClCompile>
    <ClCompile Include="ored\portfolio\equityswap.cpp">
      <Filter>portfolio</Filter>
    </ClCompile>
    <ClCompile Include="ored\marketdata\inmemoryloader.cpp">
      <Filter>marketdata</Filter>
    </ClCompile>
    <ClCompile Include="ored\configuration\correlationcurveconfig.cpp">
      <Filter>configuration</Filter>
    </ClCompile>
    <ClCompile Include="ored\marketdata\correlationcurve.cpp">
      <Filter>marketdata</Filter>
    </ClCompile>
    <ClCompile Include="ored\marketdata\yieldvolcurve.cpp">
      <Filter>marketdata</Filter>
    </ClCompile>
    <ClCompile Include="ored\portfolio\fixingdates.cpp">
      <Filter>portfolio</Filter>
    </ClCompile>
    <ClCompile Include="ored\configuration\genericyieldvolcurveconfig.cpp">
      <Filter>configuration</Filter>
    </ClCompile>
    <ClCompile Include="ored\marketdata\genericyieldvolcurve.cpp">
      <Filter>marketdata</Filter>
    </ClCompile>
    <ClCompile Include="ored\utilities\calendaradjustmentconfig.cpp">
      <Filter>utilities</Filter>
    </ClCompile>
    <ClCompile Include="ored\portfolio\forwardbond.cpp">
      <Filter>portfolio</Filter>
    </ClCompile>
    <ClCompile Include="ored\portfolio\vanillaoption.cpp">
      <Filter>portfolio</Filter>
    </ClCompile>
    <ClCompile Include="ored\portfolio\legdatafactory.cpp">
      <Filter>portfolio</Filter>
    </ClCompile>
    <ClCompile Include="ored\utilities\conventionsbasedfutureexpiry.cpp">
      <Filter>utilities</Filter>
    </ClCompile>
    <ClCompile Include="ored\configuration\bootstrapconfig.cpp">
      <Filter>configuration</Filter>
    </ClCompile>
    <ClCompile Include="ored\marketdata\strike.cpp">
      <Filter>marketdata</Filter>
    </ClCompile>
    <ClCompile Include="ored\marketdata\expiry.cpp">
      <Filter>marketdata</Filter>
    </ClCompile>
    <ClCompile Include="ored\configuration\volatilityconfig.cpp">
      <Filter>configuration</Filter>
    </ClCompile>
    <ClCompile Include="ored\portfolio\builders\cpicapfloor.cpp">
      <Filter>portfolio\builders</Filter>
    </ClCompile>
    <ClCompile Include="ored\portfolio\equityidentifier.cpp">
      <Filter>portfolio</Filter>
    </ClCompile>
    <ClCompile Include="ored\utilities\dategrid.cpp">
      <Filter>utilities</Filter>
    </ClCompile>
    <ClCompile Include="ored\portfolio\referencedata.cpp">
      <Filter>portfolio</Filter>
    </ClCompile>
  </ItemGroup>
</Project><|MERGE_RESOLUTION|>--- conflicted
+++ resolved
@@ -477,16 +477,14 @@
     <ClInclude Include="ored\utilities\dategrid.hpp">
       <Filter>utilities</Filter>
     </ClInclude>
-<<<<<<< HEAD
     <ClInclude Include="ored\portfolio\referencedata.hpp">
       <Filter>portfolio</Filter>
-=======
+    </ClInclude>  
     <ClInclude Include="ored\utilities\serializationdaycounter.hpp">
       <Filter>utilities</Filter>
     </ClInclude>
     <ClInclude Include="ored\utilities\serializationperiod.hpp">
       <Filter>utilities</Filter>
->>>>>>> 09874a05
     </ClInclude>
   </ItemGroup>
   <ItemGroup>
@@ -642,7 +640,6 @@
     </ClCompile>
     <ClCompile Include="ored\portfolio\nettingsetmanager.cpp">
       <Filter>portfolio</Filter>
-    </ClCompile>
     <ClCompile Include="ored\portfolio\optiondata.cpp">
       <Filter>portfolio</Filter>
     </ClCompile>
