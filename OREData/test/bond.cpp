/*
 Copyright (C) 2017 Quaternion Risk Management Ltd
 All rights reserved.

 This file is part of ORE, a free-software/open-source library
 for transparent pricing and risk analysis - http://opensourcerisk.org

 ORE is free software: you can redistribute it and/or modify it
 under the terms of the Modified BSD License.  You should have received a
 copy of the license along with this program.
 The license is also available online at <http://opensourcerisk.org>

 This program is distributed on the basis that it will form a useful
 contribution to risk analytics and model standardisation, but WITHOUT
 ANY WARRANTY; without even the implied warranty of MERCHANTABILITY or
 FITNESS FOR A PARTICULAR PURPOSE. See the license for more details.
*/

#include <boost/make_shared.hpp>
#include <ored/marketdata/marketimpl.hpp>
#include <ored/portfolio/bond.hpp>
#include <ored/portfolio/builders/bond.hpp>
#include <ored/portfolio/enginedata.hpp>
#include <ored/portfolio/envelope.hpp>
#include <ored/portfolio/legdata.hpp>
#include <ored/portfolio/schedule.hpp>
#include <ored/utilities/indexparser.hpp>
#include <ql/termstructures/credit/flathazardrate.hpp>
#include <ql/termstructures/volatility/swaption/swaptionconstantvol.hpp>
#include <ql/termstructures/yield/flatforward.hpp>
#include <ql/time/calendars/target.hpp>
#include <ql/time/daycounters/actualactual.hpp>
#include <test/bond.hpp>

using std::string;

using namespace QuantLib;
using namespace boost::unit_test_framework;
using namespace std;
using namespace ore::data;

// Bond test

namespace {

class TestMarket : public MarketImpl {
public:
    TestMarket() {
        asof_ = Date(3, Feb, 2016);
        // build discount
        yieldCurves_[make_tuple(Market::defaultConfiguration, YieldCurveType::Yield, "BANK_EUR_LEND")] =
            flatRateYts(0.02);
        yieldCurves_[make_tuple(Market::defaultConfiguration, YieldCurveType::Discount, "EUR")] = flatRateYts(0.02);
        defaultCurves_[make_pair(Market::defaultConfiguration, "CreditCurve_A")] = flatRateDcs(0.0);
        // recoveryRates_[make_pair(Market::defaultConfiguration, "CreditCurve_A")] =
        //     Handle<Quote>(boost::make_shared<SimpleQuote>(0.00));
        securitySpreads_[make_pair(Market::defaultConfiguration, "Security1")] =
            Handle<Quote>(boost::make_shared<SimpleQuote>(0.00));
        recoveryRates_[make_pair(Market::defaultConfiguration, "Security1")] =
            Handle<Quote>(boost::make_shared<SimpleQuote>(0.00));
        // build ibor index
        Handle<IborIndex> hEUR(ore::data::parseIborIndex(
            "EUR-EURIBOR-6M", yieldCurves_[make_tuple(Market::defaultConfiguration, YieldCurveType::Discount, "EUR")]));
        iborIndices_[make_pair(Market::defaultConfiguration, "EUR-EURIBOR-6M")] = hEUR;

        // add Eurib 6M fixing
        hEUR->addFixing(Date(1, Feb, 2016), -0.00191);
        hEUR->addFixing(Date(1, Feb, 2017), -0.00191);
        hEUR->addFixing(Date(1, Feb, 2018), -0.00191);
        hEUR->addFixing(Date(1, Feb, 2019), -0.00191);
        hEUR->addFixing(Date(31, Jan, 2019), -0.00191);
        hEUR->addFixing(Date(30, Jan, 2020), -0.00191);
    }

    TestMarket(Real defaultFlatRate) {
        asof_ = Date(3, Feb, 2016);
        // build discount
        yieldCurves_[make_tuple(Market::defaultConfiguration, YieldCurveType::Yield, "BANK_EUR_LEND")] =
            flatRateYts(0.02);
        defaultCurves_[make_pair(Market::defaultConfiguration, "CreditCurve_A")] = flatRateDcs(defaultFlatRate);
        // recoveryRates_[make_pair(Market::defaultConfiguration, "CreditCurve_A")] =
        //     Handle<Quote>(boost::make_shared<SimpleQuote>(0.00));
        securitySpreads_[make_pair(Market::defaultConfiguration, "Security1")] =
            Handle<Quote>(boost::make_shared<SimpleQuote>(0.00));
        recoveryRates_[make_pair(Market::defaultConfiguration, "Security1")] =
            Handle<Quote>(boost::make_shared<SimpleQuote>(0.00));
    }

private:
    Handle<YieldTermStructure> flatRateYts(Real forward) {
        boost::shared_ptr<YieldTermStructure> yts(new FlatForward(0, NullCalendar(), forward, ActualActual()));
        yts->enableExtrapolation();
        return Handle<YieldTermStructure>(yts);
    }
    Handle<DefaultProbabilityTermStructure> flatRateDcs(Real forward) {
        boost::shared_ptr<DefaultProbabilityTermStructure> dcs(new FlatHazardRate(asof_, forward, ActualActual()));
        return Handle<DefaultProbabilityTermStructure>(dcs);
    }
};

struct CommonVars {
    // global data
    string ccy;
    string securityId;
    string creditCurveId;
    string issuerId;
    string referenceCurveId;
    bool isPayer;
    string start;
    string end;
    string issue;
    string fixtenor;
    Calendar cal;
    string calStr;
    string conv;
    string rule;
    Size days;
    string fixDC;
    Real fixedRate;
    string settledays;
    bool isinarrears;
    Real notional;
    vector<Real> notionals;
    vector<Real> spread;

    // utilities
    boost::shared_ptr<ore::data::Bond> makeBond() {
        ScheduleData fixedSchedule(ScheduleRules(start, end, fixtenor, calStr, conv, conv, rule));

<<<<<<< HEAD
        // build CMSSwap
        LegData fixedLegData(boost::make_shared<FixedLegData>(vector<double>(1, fixedRate)), isPayer, ccy, "Fixed",
                             fixedSchedule, fixDC, notionals);
=======
        FixedLegData fixedLegRateData(vector<double>(1, fixedRate));
        LegData fixedLegData(isPayer, ccy, fixedLegRateData, fixedSchedule, fixDC, notionals);
>>>>>>> f5ec5eac

        Envelope env("CP1");

        boost::shared_ptr<ore::data::Bond> bond(new ore::data::Bond(
            env, issuerId, creditCurveId, securityId, referenceCurveId, settledays, calStr, issue, fixedLegData));
        return bond;
    }

    boost::shared_ptr<ore::data::Bond> makeAmortizingFixedBond(string amortType, Real value, bool underflow) {
        ScheduleData fixedSchedule(ScheduleRules(start, end, fixtenor, calStr, conv, conv, rule));

        AmortizationData amortizationData(amortType, value, start, end, fixtenor, underflow);
<<<<<<< HEAD
        LegData fixedLegData(boost::make_shared<FixedLegData>(vector<double>(1, fixedRate)), isPayer, ccy, "Fixed",
                             fixedSchedule, fixDC, notionals, vector<string>(), conv, false, false, false, true, "", 0,
                             "", 0, amortizationData);
=======
        LegData fixedLegData(isPayer, ccy, fixedLegRateData, fixedSchedule, fixDC, notionals, vector<string>(), conv,
                             false, false, false, true, "", 0, "", 0, {amortizationData});
>>>>>>> f5ec5eac

        Envelope env("CP1");

        boost::shared_ptr<ore::data::Bond> bond(new ore::data::Bond(
            env, issuerId, creditCurveId, securityId, referenceCurveId, settledays, calStr, issue, fixedLegData));
        return bond;
    }

    boost::shared_ptr<ore::data::Bond> makeAmortizingFloatingBond(string amortType, Real value, bool underflow) {
        ScheduleData floatingSchedule(ScheduleRules(start, end, fixtenor, calStr, conv, conv, rule));

        AmortizationData amortizationData(amortType, value, start, end, fixtenor, underflow);
<<<<<<< HEAD
        LegData floatingLegData(boost::make_shared<FloatingLegData>("EUR-EURIBOR-6M", 2, false, spread), isPayer, ccy,
                                "Floating", floatingSchedule, fixDC, notionals, vector<string>(), conv, false, false,
                                false, true, "", 0, "", 0, amortizationData);
=======
        LegData floatingLegData(isPayer, ccy, floatingLegRateData, floatingSchedule, fixDC, notionals, vector<string>(),
                                conv, false, false, false, true, "", 0, "", 0, {amortizationData});

        Envelope env("CP1");

        boost::shared_ptr<ore::data::Bond> bond(new ore::data::Bond(
            env, issuerId, creditCurveId, securityId, referenceCurveId, settledays, calStr, issue, floatingLegData));
        return bond;
    }

    boost::shared_ptr<ore::data::Bond> makeAmortizingFixedBondWithChangingAmortisation(string amortType1, Real value1,
                                                                                       bool underflow1, string end1,
                                                                                       string amortType2, Real value2,
                                                                                       bool underflow2) {
        ScheduleData fixedSchedule(ScheduleRules(start, end, fixtenor, calStr, conv, conv, rule));

        FixedLegData fixedLegRateData(vector<double>(1, fixedRate));
        AmortizationData amortizationData1(amortType1, value1, start, end1, fixtenor, underflow1);
        AmortizationData amortizationData2(amortType2, value2, end1, end, fixtenor, underflow2);
        LegData fixedLegData(isPayer, ccy, fixedLegRateData, fixedSchedule, fixDC, notionals, vector<string>(), conv,
                             false, false, false, true, "", 0, "", 0, {amortizationData1, amortizationData2});

        Envelope env("CP1");

        boost::shared_ptr<ore::data::Bond> bond(new ore::data::Bond(
            env, issuerId, creditCurveId, securityId, referenceCurveId, settledays, calStr, issue, fixedLegData));
        return bond;
    }

    boost::shared_ptr<ore::data::Bond>
    makeAmortizingFloatingBondWithChangingAmortisation(string amortType1, Real value1, bool underflow1, string end1,
                                                       string amortType2, Real value2, bool underflow2) {
        ScheduleData floatingSchedule(ScheduleRules(start, end, fixtenor, calStr, conv, conv, rule));

        FloatingLegData floatingLegRateData("EUR-EURIBOR-6M", 2, false, spread);
        AmortizationData amortizationData1(amortType1, value1, start, end1, fixtenor, underflow1);
        AmortizationData amortizationData2(amortType2, value2, end1, end, fixtenor, underflow2);
        LegData floatingLegData(isPayer, ccy, floatingLegRateData, floatingSchedule, fixDC, notionals, vector<string>(),
                                conv, false, false, false, true, "", 0, "", 0, {amortizationData1, amortizationData2});
>>>>>>> f5ec5eac

        Envelope env("CP1");

        boost::shared_ptr<ore::data::Bond> bond(new ore::data::Bond(
            env, issuerId, creditCurveId, securityId, referenceCurveId, settledays, calStr, issue, floatingLegData));
        return bond;
    }

    boost::shared_ptr<ore::data::Bond> makeZeroBond() {
        Envelope env("CP1");

        boost::shared_ptr<ore::data::Bond> bond(new ore::data::Bond(
            env, issuerId, creditCurveId, securityId, referenceCurveId, settledays, calStr, notional, end, ccy, issue));
        return bond;
    }

    CommonVars() : ccy("EUR"), securityId("Security1"), creditCurveId("CreditCurve_A"), issuerId("CPTY_A"), referenceCurveId("BANK_EUR_LEND"),
		   isPayer(false), start("20160203"), end("20210203"), issue("20160203"), fixtenor("1Y") {
        cal = TARGET();
        calStr = "TARGET";
        conv = "MF";
        rule = "Forward";
        fixDC = "ACT/ACT";
        fixedRate = 0.05;
        settledays = "2";
        isinarrears = false;
        notional = 10000000;
        notionals.push_back(10000000);
        spread.push_back(0.0);
    }
};

// print details of bond cashflows
void printBondSchedule(const boost::shared_ptr<ore::data::Bond>& b) {
    auto qlInstr = boost::dynamic_pointer_cast<QuantLib::Bond>(b->instrument()->qlInstrument());
    BOOST_REQUIRE(qlInstr != nullptr);
    BOOST_TEST_MESSAGE("Bond NPV=" << qlInstr->NPV() << ", Schedule:");
    Leg l = qlInstr->cashflows();
    BOOST_TEST_MESSAGE(" StartDate    EndDate     Nominal        Rate      Amount");
    for (auto const& c : l) {
        auto cpn = boost::dynamic_pointer_cast<Coupon>(c);
        if (cpn != nullptr) {
            BOOST_TEST_MESSAGE(QuantLib::io::iso_date(cpn->accrualStartDate())
                               << " " << QuantLib::io::iso_date(cpn->accrualEndDate()) << std::setw(12)
                               << cpn->nominal() << std::setw(12) << cpn->rate() << std::setw(12) << cpn->amount());
        } else {
            BOOST_TEST_MESSAGE("           " << QuantLib::io::iso_date(c->date()) << std::setw(12) << " "
                                             << std::setw(12) << " " << std::setw(12) << c->amount());
        }
    }
    BOOST_TEST_MESSAGE("");
}

// check nominal schedule of bond
void checkNominalSchedule(const boost::shared_ptr<ore::data::Bond>& b, const std::vector<Real> notionals) {
    auto qlInstr = boost::dynamic_pointer_cast<QuantLib::Bond>(b->instrument()->qlInstrument());
    BOOST_REQUIRE(qlInstr != nullptr);
    Leg l = qlInstr->cashflows();
    std::vector<Real> bondNotionals;
    for (auto const& c : l) {
        auto cpn = boost::dynamic_pointer_cast<Coupon>(c);
        if (cpn != nullptr) {
            bondNotionals.push_back(cpn->nominal());
        }
    }
    BOOST_REQUIRE_EQUAL(bondNotionals.size(), notionals.size());
    for (Size i = 0; i < notionals.size(); ++i)
        BOOST_CHECK_CLOSE(bondNotionals[i], notionals[i], 1E-4);
}

} // namespace

namespace testsuite {

void BondTest::testZeroBond() {
    BOOST_TEST_MESSAGE("Testing Zero Bond...");

    // build market
    boost::shared_ptr<Market> market = boost::make_shared<TestMarket>();
    Settings::instance().evaluationDate() = market->asofDate();

    CommonVars vars;
    boost::shared_ptr<ore::data::Bond> bond = vars.makeZeroBond();

    // Build and price
    boost::shared_ptr<EngineData> engineData = boost::make_shared<EngineData>();
    engineData->model("Bond") = "DiscountedCashflows";
    engineData->engine("Bond") = "DiscountingRiskyBondEngine";

    map<string, string> engineparams;
    engineparams["TimestepPeriod"] = "6M";
    engineData->engineParameters("Bond") = engineparams;

    boost::shared_ptr<EngineFactory> engineFactory = boost::make_shared<EngineFactory>(engineData, market);

    bond->build(engineFactory);

    Real npv = bond->instrument()->NPV();
    Real expectedNpv = 9048374.18;

    BOOST_CHECK_CLOSE(npv, expectedNpv, 1.0);
}

void BondTest::testAmortizingBond() {
    BOOST_TEST_MESSAGE("Testing Amortising Bonds...");

    // build market
    boost::shared_ptr<Market> market = boost::make_shared<TestMarket>();
    Date today = Date(30, Jan, 2021);
    Settings::instance().evaluationDate() = today; // market->asofDate();

    CommonVars vars;
    vector<boost::shared_ptr<ore::data::Bond>> bonds;
    boost::shared_ptr<ore::data::Bond> bondFixedAmount = vars.makeAmortizingFixedBond("FixedAmount", 2500000, true);
    bonds.push_back(bondFixedAmount);

    boost::shared_ptr<ore::data::Bond> bondRelativeInitial =
        vars.makeAmortizingFixedBond("RelativeToInitialNotional", 0.25, true);
    bonds.push_back(bondRelativeInitial);

    // Build and price
    boost::shared_ptr<EngineData> engineData = boost::make_shared<EngineData>();
    engineData->model("Bond") = "DiscountedCashflows";
    engineData->engine("Bond") = "DiscountingRiskyBondEngine";

    map<string, string> engineparams;
    engineparams["TimestepPeriod"] = "6M";
    engineData->engineParameters("Bond") = engineparams;

    boost::shared_ptr<EngineFactory> engineFactory = boost::make_shared<EngineFactory>(engineData, market);

    Real npvTol = 0.5;

    for (auto& b : bonds) {
        b->build(engineFactory);

        // output schedule
        printBondSchedule(b);

        Real npv = b->instrument()->NPV();
        Real expectedNpv = 0.0;

        BOOST_CHECK(std::fabs(npv - expectedNpv) < npvTol);
    }

    boost::shared_ptr<ore::data::Bond> bondRelativePrevious =
        vars.makeAmortizingFixedBond("RelativeToPreviousNotional", 0.25, true);
    bondRelativePrevious->build(engineFactory);
    printBondSchedule(bondRelativePrevious);

    boost::shared_ptr<QuantLib::Instrument> inst1 = bondRelativePrevious->instrument()->qlInstrument();
    boost::shared_ptr<QuantLib::Bond> qlBond1 = boost::dynamic_pointer_cast<QuantLib::Bond>(inst1);
    Real expectedNotional = 3164062.5;

    Real notional = qlBond1->notionals()[qlBond1->notionals().size() - 2];

    BOOST_CHECK_CLOSE(notional, expectedNotional, 1);

    boost::shared_ptr<ore::data::Bond> bondFixedAnnuity = vars.makeAmortizingFixedBond("Annuity", 2500000, true);
    bondFixedAnnuity->build(engineFactory);
    printBondSchedule(bondFixedAnnuity);

    boost::shared_ptr<QuantLib::Instrument> inst2 = bondFixedAnnuity->instrument()->qlInstrument();
    boost::shared_ptr<QuantLib::Bond> qlBond2 = boost::dynamic_pointer_cast<QuantLib::Bond>(inst2);
    expectedNotional = 1380908.447;

    notional = qlBond2->notionals()[qlBond2->notionals().size() - 2];

    BOOST_CHECK(std::fabs(notional - expectedNotional) < npvTol);

    boost::shared_ptr<ore::data::Bond> bondFloatingAnnuity = vars.makeAmortizingFloatingBond("Annuity", 2500000, true);
    bondFloatingAnnuity->build(engineFactory);
    printBondSchedule(bondFloatingAnnuity);

    boost::shared_ptr<QuantLib::Instrument> inst3 = bondFloatingAnnuity->instrument()->qlInstrument();
    boost::shared_ptr<QuantLib::Bond> qlBond3 = boost::dynamic_pointer_cast<QuantLib::Bond>(inst3);
    Real expectedAmount = 93.41;

    Real amount = qlBond3->cashflows()[qlBond3->cashflows().size() - 2]->amount();

    BOOST_CHECK(std::fabs(amount - expectedAmount) < npvTol);
}

void BondTest::testAmortizingBondWithChangingAmortisation() {
    BOOST_TEST_MESSAGE("Testing Amortising Bonds with changing amortisation...");

    // build market
    boost::shared_ptr<Market> market = boost::make_shared<TestMarket>();
    Date today = Date(30, Jan, 2021);
    Settings::instance().evaluationDate() = today; // market->asofDate();

    // build engine factory
    boost::shared_ptr<EngineData> engineData = boost::make_shared<EngineData>();
    engineData->model("Bond") = "DiscountedCashflows";
    engineData->engine("Bond") = "DiscountingRiskyBondEngine";
    map<string, string> engineparams;
    engineparams["TimestepPeriod"] = "6M";
    engineData->engineParameters("Bond") = engineparams;
    boost::shared_ptr<EngineFactory> engineFactory = boost::make_shared<EngineFactory>(engineData, market);

    // test different amortization combinations
    CommonVars vars;

    // fixed rate bond test cases
    boost::shared_ptr<ore::data::Bond> bond1 = vars.makeAmortizingFixedBondWithChangingAmortisation(
        "FixedAmount", 2500000, true, "05-02-2018", "FixedAmount", 1250000, true);
    bond1->build(engineFactory);
    printBondSchedule(bond1);
    checkNominalSchedule(bond1, {1.0E7, 7.5E6, 6.25E6, 5.0E6, 3.75E6});

    boost::shared_ptr<ore::data::Bond> bond2 = vars.makeAmortizingFixedBondWithChangingAmortisation(
        "FixedAmount", 2500000, true, "05-02-2018", "RelativeToInitialNotional", 0.1, true);
    bond2->build(engineFactory);
    printBondSchedule(bond2);
    checkNominalSchedule(bond2, {1.0E7, 7.5E6, 6.5E6, 5.5E6, 4.5E6});

    boost::shared_ptr<ore::data::Bond> bond3 = vars.makeAmortizingFixedBondWithChangingAmortisation(
        "RelativeToPreviousNotional", 0.1, true, "05-02-2018", "Annuity", 1E6, true);
    bond3->build(engineFactory);
    printBondSchedule(bond3);
    checkNominalSchedule(bond3, {1.0E7, 9.0E6, 8.45247E6, 7.87393E6, 7.26645E6});

    boost::shared_ptr<ore::data::Bond> bond4 = vars.makeAmortizingFixedBondWithChangingAmortisation(
        "Annuity", 1E6, true, "05-02-2018", "RelativeToPreviousNotional", 0.1, true);
    bond4->build(engineFactory);
    printBondSchedule(bond4);
    checkNominalSchedule(bond4, {1.0E7, 9.50012E6, 8.55011E6, 7.6951E6, 6.92559E6});

    // floating rate bond test cases
    boost::shared_ptr<ore::data::Bond> bond5 = vars.makeAmortizingFloatingBondWithChangingAmortisation(
        "FixedAmount", 2500000, true, "05-02-2018", "FixedAmount", 1250000, true);
    bond5->build(engineFactory);
    printBondSchedule(bond5);
    checkNominalSchedule(bond5, {1.0E7, 7.5E6, 6.25E6, 5.0E6, 3.75E6});

    boost::shared_ptr<ore::data::Bond> bond6 = vars.makeAmortizingFloatingBondWithChangingAmortisation(
        "FixedAmount", 2500000, true, "05-02-2018", "RelativeToInitialNotional", 0.1, true);
    bond6->build(engineFactory);
    printBondSchedule(bond6);
    checkNominalSchedule(bond6, {1.0E7, 7.5E6, 6.5E6, 5.5E6, 4.5E6});

    // annuity only allowed in single block setup
    boost::shared_ptr<ore::data::Bond> bond7 = vars.makeAmortizingFloatingBondWithChangingAmortisation(
        "RelativeToPreviousNotional", 0.1, true, "05-02-2018", "Annuity", 1E6, true);
    BOOST_CHECK_THROW(bond7->build(engineFactory), QuantLib::Error);
}

void BondTest::testMultiPhaseBond() {
    // build market
    boost::shared_ptr<Market> market = boost::make_shared<TestMarket>();
    Date today = Date(30, Jan, 2021);
    Settings::instance().evaluationDate() = today; // market->asofDate();

    // build engine factory
    boost::shared_ptr<EngineData> engineData = boost::make_shared<EngineData>();
    engineData->model("Bond") = "DiscountedCashflows";
    engineData->engine("Bond") = "DiscountingRiskyBondEngine";
    map<string, string> engineparams;
    engineparams["TimestepPeriod"] = "6M";
    engineData->engineParameters("Bond") = engineparams;
    boost::shared_ptr<EngineFactory> engineFactory = boost::make_shared<EngineFactory>(engineData, market);

    // test multi phase bond
    CommonVars vars;
    ScheduleData schedule1(ScheduleRules("05-02-2016", "05-02-2018", "1Y", "TARGET", "F", "F", "Forward"));
    ScheduleData schedule2(ScheduleRules("05-02-2018", "05-02-2020", "6M", "TARGET", "F", "F", "Forward"));
    FixedLegData fixedLegRateData(vector<double>(1, 0.01));
    LegData legdata1(vars.isPayer, vars.ccy, fixedLegRateData, schedule1, vars.fixDC, vars.notionals);
    LegData legdata2(vars.isPayer, vars.ccy, fixedLegRateData, schedule2, vars.fixDC, vars.notionals);
    Envelope env("CP1");
    boost::shared_ptr<ore::data::Bond> bond(new ore::data::Bond(env, vars.issuerId, vars.creditCurveId, vars.securityId,
                                                                vars.referenceCurveId, vars.settledays, vars.calStr,
                                                                vars.issue, {legdata1, legdata2}));
    bond->build(engineFactory);
    printBondSchedule(bond);
    auto qlInstr = boost::dynamic_pointer_cast<QuantLib::Bond>(bond->instrument()->qlInstrument());
    BOOST_REQUIRE(qlInstr != nullptr);
    // annualy
    BOOST_REQUIRE_EQUAL(qlInstr->cashflows().size(), 7);
    BOOST_CHECK_EQUAL(qlInstr->cashflows()[0]->date(), Date(6, Feb, 2017));
    BOOST_CHECK_EQUAL(qlInstr->cashflows()[1]->date(), Date(5, Feb, 2018));
    // semi annually
    BOOST_CHECK_EQUAL(qlInstr->cashflows()[2]->date(), Date(6, Aug, 2018));
    BOOST_CHECK_EQUAL(qlInstr->cashflows()[3]->date(), Date(5, Feb, 2019));
    BOOST_CHECK_EQUAL(qlInstr->cashflows()[4]->date(), Date(5, Aug, 2019));
    BOOST_CHECK_EQUAL(qlInstr->cashflows()[5]->date(), Date(5, Feb, 2020));
    BOOST_CHECK_EQUAL(qlInstr->cashflows()[6]->date(), Date(5, Feb, 2020));
}

void BondTest::testBondZeroSpreadDefault() {
    BOOST_TEST_MESSAGE("Testing Bond price...");

    // build market
    boost::shared_ptr<Market> market = boost::make_shared<TestMarket>();
    Settings::instance().evaluationDate() = market->asofDate();

    CommonVars vars;
    boost::shared_ptr<ore::data::Bond> bond = vars.makeBond();

    // Build and price
    boost::shared_ptr<EngineData> engineData = boost::make_shared<EngineData>();
    engineData->model("Bond") = "DiscountedCashflows";
    engineData->engine("Bond") = "DiscountingRiskyBondEngine";

    map<string, string> engineparams;
    engineparams["TimestepPeriod"] = "6M";
    engineData->engineParameters("Bond") = engineparams;

    boost::shared_ptr<EngineFactory> engineFactory = boost::make_shared<EngineFactory>(engineData, market);

    bond->build(engineFactory);

    Real npv = bond->instrument()->NPV();
    Real expectedNpv = 11403727.39;

    BOOST_CHECK_CLOSE(npv, expectedNpv, 1.0);
}

void BondTest::testBondCompareDefault() {
    BOOST_TEST_MESSAGE("Testing Bond price...");

    // build market
    boost::shared_ptr<Market> market1 = boost::make_shared<TestMarket>(0.0);
    boost::shared_ptr<Market> market2 = boost::make_shared<TestMarket>(0.5);
    boost::shared_ptr<Market> market3 = boost::make_shared<TestMarket>(0.99);
    Settings::instance().evaluationDate() = market1->asofDate();

    CommonVars vars;
    boost::shared_ptr<ore::data::Bond> bond = vars.makeBond();

    // Build and price
    boost::shared_ptr<EngineData> engineData = boost::make_shared<EngineData>();
    engineData->model("Bond") = "DiscountedCashflows";
    engineData->engine("Bond") = "DiscountingRiskyBondEngine";
    map<string, string> engineparams;
    engineparams["TimestepPeriod"] = "6M";
    engineData->engineParameters("Bond") = engineparams;

    boost::shared_ptr<EngineFactory> engineFactory1 = boost::make_shared<EngineFactory>(engineData, market1);
    boost::shared_ptr<EngineFactory> engineFactory2 = boost::make_shared<EngineFactory>(engineData, market2);
    boost::shared_ptr<EngineFactory> engineFactory3 = boost::make_shared<EngineFactory>(engineData, market3);

    bond->build(engineFactory1);
    Real npv1 = bond->instrument()->NPV();
    bond->build(engineFactory2);
    Real npv2 = bond->instrument()->NPV();
    bond->build(engineFactory3);
    Real npv3 = bond->instrument()->NPV();

    BOOST_CHECK((npv1 > npv2) && (npv2 > npv3));

    //   BOOST_CHECK_CLOSE(npv, expectedNpv, 1.0);
}

test_suite* BondTest::suite() {
    test_suite* suite = BOOST_TEST_SUITE("BondTest");
    // TODO: work out expected value properly
    // suite->add(BOOST_TEST_CASE(&BondTest::testZeroBond));
    suite->add(BOOST_TEST_CASE(&BondTest::testBondZeroSpreadDefault));
    suite->add(BOOST_TEST_CASE(&BondTest::testBondCompareDefault));
    suite->add(BOOST_TEST_CASE(&BondTest::testAmortizingBond));
    suite->add(BOOST_TEST_CASE(&BondTest::testAmortizingBondWithChangingAmortisation));
    suite->add(BOOST_TEST_CASE(&BondTest::testMultiPhaseBond));
    return suite;
}
} // namespace testsuite<|MERGE_RESOLUTION|>--- conflicted
+++ resolved
@@ -127,14 +127,9 @@
     boost::shared_ptr<ore::data::Bond> makeBond() {
         ScheduleData fixedSchedule(ScheduleRules(start, end, fixtenor, calStr, conv, conv, rule));
 
-<<<<<<< HEAD
         // build CMSSwap
         LegData fixedLegData(boost::make_shared<FixedLegData>(vector<double>(1, fixedRate)), isPayer, ccy, "Fixed",
                              fixedSchedule, fixDC, notionals);
-=======
-        FixedLegData fixedLegRateData(vector<double>(1, fixedRate));
-        LegData fixedLegData(isPayer, ccy, fixedLegRateData, fixedSchedule, fixDC, notionals);
->>>>>>> f5ec5eac
 
         Envelope env("CP1");
 
@@ -147,14 +142,9 @@
         ScheduleData fixedSchedule(ScheduleRules(start, end, fixtenor, calStr, conv, conv, rule));
 
         AmortizationData amortizationData(amortType, value, start, end, fixtenor, underflow);
-<<<<<<< HEAD
         LegData fixedLegData(boost::make_shared<FixedLegData>(vector<double>(1, fixedRate)), isPayer, ccy, "Fixed",
                              fixedSchedule, fixDC, notionals, vector<string>(), conv, false, false, false, true, "", 0,
-                             "", 0, amortizationData);
-=======
-        LegData fixedLegData(isPayer, ccy, fixedLegRateData, fixedSchedule, fixDC, notionals, vector<string>(), conv,
-                             false, false, false, true, "", 0, "", 0, {amortizationData});
->>>>>>> f5ec5eac
+                             "", 0, {amortizationData});
 
         Envelope env("CP1");
 
@@ -167,13 +157,9 @@
         ScheduleData floatingSchedule(ScheduleRules(start, end, fixtenor, calStr, conv, conv, rule));
 
         AmortizationData amortizationData(amortType, value, start, end, fixtenor, underflow);
-<<<<<<< HEAD
         LegData floatingLegData(boost::make_shared<FloatingLegData>("EUR-EURIBOR-6M", 2, false, spread), isPayer, ccy,
                                 "Floating", floatingSchedule, fixDC, notionals, vector<string>(), conv, false, false,
-                                false, true, "", 0, "", 0, amortizationData);
-=======
-        LegData floatingLegData(isPayer, ccy, floatingLegRateData, floatingSchedule, fixDC, notionals, vector<string>(),
-                                conv, false, false, false, true, "", 0, "", 0, {amortizationData});
+                                false, true, "", 0, "", 0, {amortizationData});
 
         Envelope env("CP1");
 
@@ -188,11 +174,11 @@
                                                                                        bool underflow2) {
         ScheduleData fixedSchedule(ScheduleRules(start, end, fixtenor, calStr, conv, conv, rule));
 
-        FixedLegData fixedLegRateData(vector<double>(1, fixedRate));
         AmortizationData amortizationData1(amortType1, value1, start, end1, fixtenor, underflow1);
         AmortizationData amortizationData2(amortType2, value2, end1, end, fixtenor, underflow2);
-        LegData fixedLegData(isPayer, ccy, fixedLegRateData, fixedSchedule, fixDC, notionals, vector<string>(), conv,
-                             false, false, false, true, "", 0, "", 0, {amortizationData1, amortizationData2});
+        LegData fixedLegData(boost::make_shared<FixedLegData>(vector<double>(1, fixedRate)), isPayer, ccy, "Fixed",
+                             fixedSchedule, fixDC, notionals, vector<string>(), conv, false, false, false, true, "", 0,
+                             "", 0, {amortizationData1, amortizationData2});
 
         Envelope env("CP1");
 
@@ -206,12 +192,12 @@
                                                        string amortType2, Real value2, bool underflow2) {
         ScheduleData floatingSchedule(ScheduleRules(start, end, fixtenor, calStr, conv, conv, rule));
 
-        FloatingLegData floatingLegRateData("EUR-EURIBOR-6M", 2, false, spread);
+        FloatingLegData floatingLegRateData;
         AmortizationData amortizationData1(amortType1, value1, start, end1, fixtenor, underflow1);
         AmortizationData amortizationData2(amortType2, value2, end1, end, fixtenor, underflow2);
-        LegData floatingLegData(isPayer, ccy, floatingLegRateData, floatingSchedule, fixDC, notionals, vector<string>(),
-                                conv, false, false, false, true, "", 0, "", 0, {amortizationData1, amortizationData2});
->>>>>>> f5ec5eac
+        LegData floatingLegData(boost::make_shared<FloatingLegData>("EUR-EURIBOR-6M", 2, false, spread), isPayer, ccy,
+                                "Floating", floatingSchedule, fixDC, notionals, vector<string>(), conv, false, false,
+                                false, true, "", 0, "", 0, {amortizationData1, amortizationData2});
 
         Envelope env("CP1");
 
@@ -228,8 +214,10 @@
         return bond;
     }
 
-    CommonVars() : ccy("EUR"), securityId("Security1"), creditCurveId("CreditCurve_A"), issuerId("CPTY_A"), referenceCurveId("BANK_EUR_LEND"),
-		   isPayer(false), start("20160203"), end("20210203"), issue("20160203"), fixtenor("1Y") {
+    CommonVars()
+        : ccy("EUR"), securityId("Security1"), creditCurveId("CreditCurve_A"), issuerId("CPTY_A"),
+          referenceCurveId("BANK_EUR_LEND"), isPayer(false), start("20160203"), end("20210203"), issue("20160203"),
+          fixtenor("1Y") {
         cal = TARGET();
         calStr = "TARGET";
         conv = "MF";
@@ -478,9 +466,9 @@
     CommonVars vars;
     ScheduleData schedule1(ScheduleRules("05-02-2016", "05-02-2018", "1Y", "TARGET", "F", "F", "Forward"));
     ScheduleData schedule2(ScheduleRules("05-02-2018", "05-02-2020", "6M", "TARGET", "F", "F", "Forward"));
-    FixedLegData fixedLegRateData(vector<double>(1, 0.01));
-    LegData legdata1(vars.isPayer, vars.ccy, fixedLegRateData, schedule1, vars.fixDC, vars.notionals);
-    LegData legdata2(vars.isPayer, vars.ccy, fixedLegRateData, schedule2, vars.fixDC, vars.notionals);
+    auto fixedLegRateData = boost::make_shared<FixedLegData>(vector<double>(1, 0.01));
+    LegData legdata1(fixedLegRateData, vars.isPayer, vars.ccy, "Fixed", schedule1, vars.fixDC, vars.notionals);
+    LegData legdata2(fixedLegRateData, vars.isPayer, vars.ccy, "Fixed", schedule2, vars.fixDC, vars.notionals);
     Envelope env("CP1");
     boost::shared_ptr<ore::data::Bond> bond(new ore::data::Bond(env, vars.issuerId, vars.creditCurveId, vars.securityId,
                                                                 vars.referenceCurveId, vars.settledays, vars.calStr,
