/*
 Copyright (C) 2016 Quaternion Risk Management Ltd
 All rights reserved.

 This file is part of ORE, a free-software/open-source library
 for transparent pricing and risk analysis - http://opensourcerisk.org

 ORE is free software: you can redistribute it and/or modify it
 under the terms of the Modified BSD License.  You should have received a
 copy of the license along with this program.
 The license is also available online at <http://opensourcerisk.org>

 This program is distributed on the basis that it will form a useful
 contribution to risk analytics and model standardisation, but WITHOUT
 ANY WARRANTY; without even the implied warranty of MERCHANTABILITY or
 FITNESS FOR A PARTICULAR PURPOSE. See the license for more details.
*/

#include <boost/algorithm/string.hpp>
#include <boost/make_shared.hpp>
#include <boost/test/unit_test.hpp>
#include <boost/test/data/test_case.hpp>
#include <ored/configuration/basecorrelationcurveconfig.hpp>
#include <ored/configuration/capfloorvolcurveconfig.hpp>
#include <ored/configuration/cdsvolcurveconfig.hpp>
#include <ored/configuration/curveconfigurations.hpp>
#include <ored/configuration/defaultcurveconfig.hpp>
#include <ored/configuration/equitycurveconfig.hpp>
#include <ored/configuration/equityvolcurveconfig.hpp>
#include <ored/configuration/fxspotconfig.hpp>
#include <ored/configuration/fxvolcurveconfig.hpp>
#include <ored/configuration/inflationcapfloorpricesurfaceconfig.hpp>
#include <ored/configuration/inflationcurveconfig.hpp>
#include <ored/configuration/securityconfig.hpp>
#include <ored/configuration/swaptionvolcurveconfig.hpp>
#include <ored/configuration/yieldcurveconfig.hpp>
#include <ored/utilities/parsers.hpp>
#include <ored/utilities/csvfilereader.hpp>
#include <oret/datapaths.hpp>
#include <oret/fileutilities.hpp>
#include <oret/toplevelfixture.hpp>

#include <ql/time/calendar.hpp>
#include <ql/time/daycounter.hpp>

using namespace QuantLib;
using namespace QuantExt;
using namespace boost::unit_test_framework;
using namespace std;
using namespace ore;
using namespace ore::data;

using ore::test::TopLevelFixture;
using std::ostream;

namespace bdata = boost::unit_test::data;

namespace {

// Suite level fixture that:
// - loads curve configurations
// - cleans up output files
class F : public TopLevelFixture {
public:
    CurveConfigurations curveConfigs;

    F() {
        // Read curve configurations from file
        curveConfigs.fromFile(TEST_INPUT_FILE("curve_config.xml"));
    }

    ~F() {
        clearOutput(TEST_OUTPUT_PATH);
    }
};

set<string> readQuotes(const string& filename) {
    // Read the quotes from the file
    CSVFileReader reader(filename, false, ",");

    // Insert the quotes in a set
    set<string> quotes;
    while (reader.next()) {
        quotes.insert(reader.get(0));
    }

    return quotes;
}

// Todays market input and expected quotes output file
vector<pair<string, string>> files = {
    make_pair("todays_market_only_ir.xml", "expected_quotes_only_ir.csv"),
    make_pair("todays_market_with_fx_vol_smile.xml", "expected_quotes_with_fx_vol_smile.csv"),
    make_pair("todays_market_with_fx_vol_atm.xml", "expected_quotes_with_fx_vol_atm.csv"),
    make_pair("todays_market_single_config_gbp.xml", "expected_quotes_tmp_single_gbp.csv")
};

<<<<<<< HEAD
    // add equity curves
    vector<string> fwdQuotes = {"EQUITY_DIVIDEND/RATE/SP5/USD/3M", "EQUITY_DIVIDEND/RATE/SP5/USD/20160915",
                                "EQUITY_DIVIDEND/RATE/SP5/USD/1Y"};
    boost::shared_ptr<EquityCurveConfig> equityCurveConfig =
        boost::make_shared<EquityCurveConfig>("SP5", "", "USD1D", "USD", EquityCurveConfig::Type::DividendYield,
                                              "EQUITY/PRICE/SP5/USD", fwdQuotes, "A365", "Zero", "Linear", true);

    curveConfigs.equityCurveConfig("SP5") = equityCurveConfig;

    // add equity vol curves
    boost::shared_ptr<EquityVolatilityCurveConfig> equityVolCurveConfig =
        boost::make_shared<EquityVolatilityCurveConfig>("SP5", "", "USD", EquityVolatilityCurveConfig::Dimension::ATM,
                                                        expiries, vector<string>());

    curveConfigs.equityVolCurveConfig("SP5") = equityVolCurveConfig;

    vector<string> sstrikes = {"-0.01", "0.01"};

    boost::shared_ptr<EquityVolatilityCurveConfig> equityVolCurveConfigSmile =
        boost::make_shared<EquityVolatilityCurveConfig>(
            "SP5_Smile", "", "USD", EquityVolatilityCurveConfig::Dimension::Smile, expiries, sstrikes);

    curveConfigs.equityVolCurveConfig("SP5_Smile") = equityVolCurveConfigSmile;

    // add fx vol curves
    boost::shared_ptr<FXVolatilityCurveConfig> fxVolCurveConfig =
        boost::make_shared<FXVolatilityCurveConfig>("EURUSD", "", FXVolatilityCurveConfig::Dimension::ATM, tenors,
                                                    "FX/EUR/USD", "Yield/USD/USD1D", "Yield/EUR/EUR1D");

    curveConfigs.fxVolCurveConfig("EURUSD") = fxVolCurveConfig;

    boost::shared_ptr<FXVolatilityCurveConfig> fxVolCurveConfigSmile =
        boost::make_shared<FXVolatilityCurveConfig>("EURUSD_Smile", "", FXVolatilityCurveConfig::Dimension::Smile,
                                                    tenors, "FX/EUR/USD", "Yield/USD/USD1D", "Yield/EUR/EUR1D");

    curveConfigs.fxVolCurveConfig("EURUSD_Smile") = fxVolCurveConfigSmile;

    // add Inflation CapFloor Price Surface
    Period ob = parsePeriod("1D");
    boost::shared_ptr<InflationCapFloorPriceSurfaceConfig> inflationCapFloorConfig =
        boost::make_shared<InflationCapFloorPriceSurfaceConfig>(
            "EUHICPXT_ZC_CF", "", InflationCapFloorPriceSurfaceConfig::Type::ZC, ob, parseCalendar("TARGET"),
            parseBusinessDayConvention("MF"), parseDayCounter("A365"), "EUHICPXT",
            "Inflation/EUHICPXT/EUHICPXT_ZC_Swaps", "Yield/EUR/EUR1D", strikes, strikes, tenors, true);

    curveConfigs.inflationCapFloorPriceSurfaceConfig("EUHICPXT_ZC_CF") = inflationCapFloorConfig;

    // add Inflation
    vector<string> swapQuotes = {"ZC_INFLATIONSWAP/RATE/EUHICPXT/1Y", "ZC_INFLATIONSWAP/RATE/EUHICPXT/2Y",
                                 "ZC_INFLATIONSWAP/RATE/EUHICPXT/3Y"};

    vector<string> seasonQuotes = {"SEASONALITY/RATE/MULT/EUHICPXT/JAN", "SEASONALITY/RATE/MULT/EUHICPXT/FEB",
                                   "SEASONALITY/RATE/MULT/EUHICPXT/MAR"};

    boost::shared_ptr<InflationCurveConfig> inflationCurveConfig = boost::make_shared<InflationCurveConfig>(
        "EUHICPXT_ZC_Swaps", "", "Yield/EUR/EUR1D", InflationCurveConfig::Type::ZC, swapQuotes,
        "EUHICPXT_INFLATIONSWAP", true, parseCalendar("TARGET"), parseDayCounter("A365"), ob, QuantLib::NoFrequency,
        0.01, 0.0001, QuantLib::Null<Date>(), QuantLib::NoFrequency, seasonQuotes);

    curveConfigs.inflationCurveConfig("EUHICPXT_ZC_Swaps") = inflationCurveConfig;

    // add swaption vol curves
    boost::shared_ptr<SwaptionVolatilityCurveConfig> swapVolCurveConfig =
        boost::make_shared<SwaptionVolatilityCurveConfig>(
            "EUR_SW_N", "", SwaptionVolatilityCurveConfig::Dimension::ATM,
            SwaptionVolatilityCurveConfig::VolatilityType::Normal, true, true, tenors, tenors, parseDayCounter("A365"),
            parseCalendar("TARGET"), parseBusinessDayConvention("MF"), "EUR-CMS-1Y", "EUR-CMS-30Y", vector<Period>(),
            vector<Period>(), vector<Real>());

    curveConfigs.swaptionVolCurveConfig("EUR_SW_N") = swapVolCurveConfig;

    boost::shared_ptr<SwaptionVolatilityCurveConfig> swapVolCurveConfigSmile =
        boost::make_shared<SwaptionVolatilityCurveConfig>(
            "EUR_SW_N_Smile", "", SwaptionVolatilityCurveConfig::Dimension::Smile,
            SwaptionVolatilityCurveConfig::VolatilityType::Normal, true, true, vector<Period>(), vector<Period>(),
            parseDayCounter("A365"), parseCalendar("TARGET"), parseBusinessDayConvention("MF"), "EUR-CMS-1Y",
            "EUR-CMS-30Y", tenors, tenors, strikes);

    curveConfigs.swaptionVolCurveConfig("EUR_SW_N_Smile") = swapVolCurveConfigSmile;

    // add yield curves
    vector<boost::shared_ptr<YieldCurveSegment>> segments{boost::make_shared<SimpleYieldCurveSegment>(
        "Swap", "JPY-SWAP-CONVENTIONS", vector<string>(1, "IR_SWAP/RATE/JPY/2D/6M/2Y"))};
    boost::shared_ptr<YieldCurveConfig> yieldCurveConfig =
        boost::make_shared<YieldCurveConfig>("JPY6M", "JPY 6M curve", "JPY", "", segments);

    curveConfigs.yieldCurveConfig("JPY6M") = yieldCurveConfig;

    // add securities
    boost::shared_ptr<SecurityConfig> securityConfig = boost::make_shared<SecurityConfig>(
        "SECURITY_1", "", "BOND/YIELD_SPREAD/SECURITY_1", "RECOVERY_RATE/RATE/SECURITY_1");

    curveConfigs.securityConfig("SECURITY_1") = securityConfig;

    // add fxSpots
    boost::shared_ptr<FXSpotConfig> fxSpotConfig = boost::make_shared<FXSpotConfig>("EURUSD", "");

    curveConfigs.fxSpotConfig("EURUSD") = fxSpotConfig;

    vector<string> expectedQuotes = {"CDS_INDEX/BASE_CORRELATION/CDXIG/1D/0.03",
                                     "CDS_INDEX/BASE_CORRELATION/CDXIG/1D/0.06",
                                     "CDS_INDEX/BASE_CORRELATION/CDXIG/1D/0.1",
                                     "CDS_INDEX/BASE_CORRELATION/CDXIG/1D/0.2",
                                     "CDS_INDEX/BASE_CORRELATION/CDXIG/1D/1",
                                     "CAPFLOOR/RATE_NVOL/EUR/1Y/6M/0/0/-0.01",
                                     "CAPFLOOR/RATE_NVOL/EUR/2Y/6M/0/0/-0.01",
                                     "CAPFLOOR/RATE_NVOL/EUR/3Y/6M/0/0/-0.01",
                                     "CAPFLOOR/RATE_NVOL/EUR/1Y/6M/0/0/0",
                                     "CAPFLOOR/RATE_NVOL/EUR/2Y/6M/0/0/0",
                                     "CAPFLOOR/RATE_NVOL/EUR/3Y/6M/0/0/0",
                                     "CAPFLOOR/RATE_NVOL/EUR/1Y/6M/0/0/0.01",
                                     "CAPFLOOR/RATE_NVOL/EUR/2Y/6M/0/0/0.01",
                                     "CAPFLOOR/RATE_NVOL/EUR/3Y/6M/0/0/0.01",
                                     "INDEX_CDS_OPTION/RATE_LNVOL/CDXIG/1M",
                                     "INDEX_CDS_OPTION/RATE_LNVOL/CDXIG/3M",
                                     "INDEX_CDS_OPTION/RATE_LNVOL/CDXIG/6M",
                                     "RECOVERY_RATE/RATE/BANK/SR/USD",
                                     "CDS/CREDIT_SPREAD/BANK/SR/USD/1Y",
                                     "CDS/CREDIT_SPREAD/BANK/SR/USD/2Y",
                                     "CDS/CREDIT_SPREAD/BANK/SR/USD/3Y",
                                     "EQUITY/PRICE/SP5/USD",
                                     "EQUITY_DIVIDEND/RATE/SP5/USD/3M",
                                     "EQUITY_DIVIDEND/RATE/SP5/USD/20160915",
                                     "EQUITY_DIVIDEND/RATE/SP5/USD/1Y",
                                     "EQUITY_OPTION/RATE_LNVOL/SP5/USD/1M/ATMF",
                                     "EQUITY_OPTION/RATE_LNVOL/SP5/USD/3M/ATMF",
                                     "EQUITY_OPTION/RATE_LNVOL/SP5/USD/6M/ATMF",
                                     "EQUITY_OPTION/RATE_LNVOL/SP5_Smile/USD/1M/-0.01",
                                     "EQUITY_OPTION/RATE_LNVOL/SP5_Smile/USD/3M/-0.01",
                                     "EQUITY_OPTION/RATE_LNVOL/SP5_Smile/USD/6M/-0.01",
                                     "EQUITY_OPTION/RATE_LNVOL/SP5_Smile/USD/1M/0.01",
                                     "EQUITY_OPTION/RATE_LNVOL/SP5_Smile/USD/3M/0.01",
                                     "EQUITY_OPTION/RATE_LNVOL/SP5_Smile/USD/6M/0.01",
                                     "FX_OPTION/RATE_LNVOL/EUR/USD/1Y/ATM",
                                     "FX_OPTION/RATE_LNVOL/EUR/USD/2Y/ATM",
                                     "FX_OPTION/RATE_LNVOL/EUR/USD/3Y/ATM",
                                     "FX_OPTION/RATE_LNVOL/EUR/USD/1Y/25RR",
                                     "FX_OPTION/RATE_LNVOL/EUR/USD/2Y/25RR",
                                     "FX_OPTION/RATE_LNVOL/EUR/USD/3Y/25RR",
                                     "FX_OPTION/RATE_LNVOL/EUR/USD/1Y/25BF",
                                     "FX_OPTION/RATE_LNVOL/EUR/USD/2Y/25BF",
                                     "FX_OPTION/RATE_LNVOL/EUR/USD/3Y/25BF",
                                     "ZC_INFLATIONSWAP/RATE/EUHICPXT/1Y",
                                     "ZC_INFLATIONSWAP/RATE/EUHICPXT/2Y",
                                     "ZC_INFLATIONSWAP/RATE/EUHICPXT/3Y",
                                     "SEASONALITY/RATE/MULT/EUHICPXT/JAN",
                                     "SEASONALITY/RATE/MULT/EUHICPXT/FEB",
                                     "SEASONALITY/RATE/MULT/EUHICPXT/MAR",
                                     "ZC_INFLATIONCAPFLOOR/PRICE/EUHICPXT/1Y/F/-0.01",
                                     "ZC_INFLATIONCAPFLOOR/PRICE/EUHICPXT/2Y/F/-0.01",
                                     "ZC_INFLATIONCAPFLOOR/PRICE/EUHICPXT/3Y/F/-0.01",
                                     "ZC_INFLATIONCAPFLOOR/PRICE/EUHICPXT/1Y/F/0.01",
                                     "ZC_INFLATIONCAPFLOOR/PRICE/EUHICPXT/2Y/F/0.01",
                                     "ZC_INFLATIONCAPFLOOR/PRICE/EUHICPXT/3Y/F/0.01",
                                     "ZC_INFLATIONCAPFLOOR/PRICE/EUHICPXT/1Y/F/0",
                                     "ZC_INFLATIONCAPFLOOR/PRICE/EUHICPXT/2Y/F/0",
                                     "ZC_INFLATIONCAPFLOOR/PRICE/EUHICPXT/3Y/F/0",
                                     "ZC_INFLATIONCAPFLOOR/PRICE/EUHICPXT/1Y/C/-0.01",
                                     "ZC_INFLATIONCAPFLOOR/PRICE/EUHICPXT/2Y/C/-0.01",
                                     "ZC_INFLATIONCAPFLOOR/PRICE/EUHICPXT/3Y/C/-0.01",
                                     "ZC_INFLATIONCAPFLOOR/PRICE/EUHICPXT/1Y/C/0.01",
                                     "ZC_INFLATIONCAPFLOOR/PRICE/EUHICPXT/2Y/C/0.01",
                                     "ZC_INFLATIONCAPFLOOR/PRICE/EUHICPXT/3Y/C/0.01",
                                     "ZC_INFLATIONCAPFLOOR/PRICE/EUHICPXT/1Y/C/0",
                                     "ZC_INFLATIONCAPFLOOR/PRICE/EUHICPXT/2Y/C/0",
                                     "ZC_INFLATIONCAPFLOOR/PRICE/EUHICPXT/3Y/C/0",
                                     "SWAPTION/RATE_NVOL/EUR/1Y/1Y/ATM",
                                     "SWAPTION/RATE_NVOL/EUR/1Y/2Y/ATM",
                                     "SWAPTION/RATE_NVOL/EUR/1Y/3Y/ATM",
                                     "SWAPTION/RATE_NVOL/EUR/2Y/1Y/ATM",
                                     "SWAPTION/RATE_NVOL/EUR/2Y/2Y/ATM",
                                     "SWAPTION/RATE_NVOL/EUR/2Y/3Y/ATM",
                                     "SWAPTION/RATE_NVOL/EUR/3Y/1Y/ATM",
                                     "SWAPTION/RATE_NVOL/EUR/3Y/2Y/ATM",
                                     "SWAPTION/RATE_NVOL/EUR/3Y/3Y/ATM",
                                     "SWAPTION/RATE_NVOL/EUR/1Y/1Y/Smile/-0.01",
                                     "SWAPTION/RATE_NVOL/EUR/1Y/2Y/Smile/-0.01",
                                     "SWAPTION/RATE_NVOL/EUR/1Y/3Y/Smile/-0.01",
                                     "SWAPTION/RATE_NVOL/EUR/2Y/1Y/Smile/-0.01",
                                     "SWAPTION/RATE_NVOL/EUR/2Y/2Y/Smile/-0.01",
                                     "SWAPTION/RATE_NVOL/EUR/2Y/3Y/Smile/-0.01",
                                     "SWAPTION/RATE_NVOL/EUR/3Y/1Y/Smile/-0.01",
                                     "SWAPTION/RATE_NVOL/EUR/3Y/2Y/Smile/-0.01",
                                     "SWAPTION/RATE_NVOL/EUR/3Y/3Y/Smile/-0.01",
                                     "SWAPTION/RATE_NVOL/EUR/1Y/1Y/Smile/0.01",
                                     "SWAPTION/RATE_NVOL/EUR/1Y/2Y/Smile/0.01",
                                     "SWAPTION/RATE_NVOL/EUR/1Y/3Y/Smile/0.01",
                                     "SWAPTION/RATE_NVOL/EUR/2Y/1Y/Smile/0.01",
                                     "SWAPTION/RATE_NVOL/EUR/2Y/2Y/Smile/0.01",
                                     "SWAPTION/RATE_NVOL/EUR/2Y/3Y/Smile/0.01",
                                     "SWAPTION/RATE_NVOL/EUR/3Y/1Y/Smile/0.01",
                                     "SWAPTION/RATE_NVOL/EUR/3Y/2Y/Smile/0.01",
                                     "SWAPTION/RATE_NVOL/EUR/3Y/3Y/Smile/0.01",
                                     "SWAPTION/RATE_NVOL/EUR/1Y/1Y/Smile/0",
                                     "SWAPTION/RATE_NVOL/EUR/1Y/2Y/Smile/0",
                                     "SWAPTION/RATE_NVOL/EUR/1Y/3Y/Smile/0",
                                     "SWAPTION/RATE_NVOL/EUR/2Y/1Y/Smile/0",
                                     "SWAPTION/RATE_NVOL/EUR/2Y/2Y/Smile/0",
                                     "SWAPTION/RATE_NVOL/EUR/2Y/3Y/Smile/0",
                                     "SWAPTION/RATE_NVOL/EUR/3Y/1Y/Smile/0",
                                     "SWAPTION/RATE_NVOL/EUR/3Y/2Y/Smile/0",
                                     "SWAPTION/RATE_NVOL/EUR/3Y/3Y/Smile/0",
                                     "IR_SWAP/RATE/JPY/2D/6M/2Y",
                                     "BOND/YIELD_SPREAD/SECURITY_1",
                                     "RECOVERY_RATE/RATE/SECURITY_1",
                                     "FX/RATE/EUR/USD"};

    std::set<string> quotes = curveConfigs.quotes();
    QL_REQUIRE(quotes.size() == expectedQuotes.size(), "size of generate quotes, "
                                                           << quotes.size() << ", does not match the expected size "
                                                           << expectedQuotes.size());

    for (auto q : quotes)
        QL_REQUIRE(std::find(expectedQuotes.begin(), expectedQuotes.end(), q) != expectedQuotes.end(),
                   "quote " << q << " not found");
=======
>>>>>>> 62ea079b
}

// Needed for BOOST_DATA_TEST_CASE below as it writes out the string pair
// https://stackoverflow.com/a/33965517/1771882
namespace boost {
namespace test_tools {
namespace tt_detail {
template<>
struct print_log_value<pair<string, string>> {
    void operator()(std::ostream& os, const pair<string, string>& p) {
        os << "[" << p.first << "," << p.second << "]";
    }
};
}
}
}

BOOST_FIXTURE_TEST_SUITE(OREDataTestSuite, TopLevelFixture)

BOOST_FIXTURE_TEST_SUITE(CurveConfigTest, F)

BOOST_AUTO_TEST_CASE(testFromToXml) {

    // Write the curve configurations to file
    string outputFile_1 = TEST_OUTPUT_FILE("curve_config_out_1.xml");
    curveConfigs.toFile(outputFile_1);

    // Read curve configurations from output file
    CurveConfigurations curveConfigsNew;
    curveConfigsNew.fromFile(outputFile_1);

    // Write curve configurations to file again
    string outputFile_2 = TEST_OUTPUT_FILE("curve_config_out_2.xml");
    curveConfigsNew.toFile(outputFile_2);

    // Compare contents of the output files
    BOOST_CHECK(compareFiles(outputFile_1, outputFile_2));
}

// Testing curve config quotes method with no restrictions
BOOST_AUTO_TEST_CASE(testCurveConfigQuotesAll) {

    // Ask the curve configurations object for all of its quotes
    set<string> quotes = curveConfigs.quotes();

    // Read the expected set of quotes from the file
    set<string> expectedQuotes = readQuotes(TEST_INPUT_FILE("expected_quotes_all.csv"));

    // Check that the quotes match the expected quotes
    BOOST_REQUIRE_EQUAL(quotes.size(), expectedQuotes.size());
    BOOST_CHECK_EQUAL_COLLECTIONS(quotes.begin(), quotes.end(), expectedQuotes.begin(), expectedQuotes.end());
}

// Testing curve config quotes method for various TodaysMarketParameters
BOOST_DATA_TEST_CASE(testCurveConfigQuotesSimpleTodaysMarket, bdata::make(files), filePair) {

    BOOST_TEST_MESSAGE("Testing with todaysmarket file: " << filePair.first);

    // Read the simple, single default configuration, TodaysMarketParameters instance from file
    boost::shared_ptr<TodaysMarketParameters> tmp = boost::make_shared<TodaysMarketParameters>();
    tmp->fromFile(TEST_INPUT_FILE(filePair.first));

    // Ask the curve configurations object for its quotes, restricted by the TodaysMarketParameters instance
    set<string> quotes = curveConfigs.quotes(tmp, { Market::defaultConfiguration });

    // Read the expected set of quotes from the file
    set<string> expectedQuotes = readQuotes(TEST_INPUT_FILE(filePair.second));

    // Check that the quotes match the expected quotes
    BOOST_REQUIRE_EQUAL(quotes.size(), expectedQuotes.size());
    BOOST_CHECK_EQUAL_COLLECTIONS(quotes.begin(), quotes.end(), expectedQuotes.begin(), expectedQuotes.end());
}

// Testing curve config quotes method for a TodaysMarketParameters with multiple configurations
BOOST_AUTO_TEST_CASE(testCurveConfigQuotesTodaysMarketMultipleConfigs) {

    // Read the TodaysMarketParameters instance, containing multiple configurations, from file
    boost::shared_ptr<TodaysMarketParameters> tmp = boost::make_shared<TodaysMarketParameters>();
    tmp->fromFile(TEST_INPUT_FILE("todays_market_multiple_configs.xml"));

    BOOST_REQUIRE_EQUAL(tmp->configurations().size(), 4);

    // Check the quotes for each configuration in turn
    for (const auto& kv : tmp->configurations()) {

        BOOST_TEST_MESSAGE("Checking quotes for configuration: " << kv.first);

        // Ask the curve configurations object for its quotes, restricted by the TodaysMarketParameters 
        // instance and the configuration
        set<string> quotes = curveConfigs.quotes(tmp, { kv.first });

        // Read the expected set of quotes from the file
        set<string> expectedQuotes;
        if (kv.first == "collateral_inccy") {
            expectedQuotes = readQuotes(TEST_INPUT_FILE("expected_quotes_tmp_multiple_collateral_inccy.csv"));
        } else {
            expectedQuotes = readQuotes(TEST_INPUT_FILE("expected_quotes_tmp_multiple.csv"));
        }

        // Check that the quotes match the expected quotes
        BOOST_REQUIRE_EQUAL(quotes.size(), expectedQuotes.size());
        BOOST_CHECK_EQUAL_COLLECTIONS(quotes.begin(), quotes.end(), expectedQuotes.begin(), expectedQuotes.end());
    }
}

// Test fromXML for DiscountRatioYieldCurveSegment
BOOST_AUTO_TEST_CASE(testDiscountRatioSegmentFromXml) {

    // XML string
    string xml;
    xml.append("<DiscountRatio>");
    xml.append("  <Type>Discount Ratio</Type>");
    xml.append("  <BaseCurve currency=\"EUR\">EUR1D</BaseCurve>");
    xml.append("  <NumeratorCurve currency=\"BRL\">BRL-IN-USD</NumeratorCurve>");
    xml.append("  <DenominatorCurve currency=\"EUR\">EUR-IN-USD</DenominatorCurve>");
    xml.append("</DiscountRatio>");

    // XMLDocument from string
    XMLDocument doc;
    doc.fromXMLString(xml);

    // Populate empty segment from XML node
    DiscountRatioYieldCurveSegment seg;
    seg.fromXML(doc.getFirstNode(""));

    // Perform the checks
    BOOST_CHECK(seg.type() == YieldCurveSegment::Type::DiscountRatio);
    BOOST_CHECK_EQUAL(seg.typeID(), "Discount Ratio");
    BOOST_CHECK_EQUAL(seg.conventionsID(), "");
    BOOST_CHECK(seg.quotes().empty());

    BOOST_CHECK_EQUAL(seg.baseCurveId(), "EUR1D");
    BOOST_CHECK_EQUAL(seg.baseCurveCurrency(), "EUR");
    BOOST_CHECK_EQUAL(seg.numeratorCurveId(), "BRL-IN-USD");
    BOOST_CHECK_EQUAL(seg.numeratorCurveCurrency(), "BRL");
    BOOST_CHECK_EQUAL(seg.denominatorCurveId(), "EUR-IN-USD");
    BOOST_CHECK_EQUAL(seg.denominatorCurveCurrency(), "EUR");
}

// Test toXML for DiscountRatioYieldCurveSegment
BOOST_AUTO_TEST_CASE(testDiscountRatioSegmentToXml) {
    // Create a discount ratio segment
    DiscountRatioYieldCurveSegment seg("Discount Ratio", "EUR1D", "EUR", 
        "BRL-IN-USD", "BRL", "EUR-IN-USD", "EUR");

    // Create an XML document from the segment using toXML
    XMLDocument doc;
    doc.appendNode(seg.toXML(doc));

    // Create new segment using fromXML and check entries
    DiscountRatioYieldCurveSegment newSeg;
    BOOST_CHECK_NO_THROW(newSeg.fromXML(doc.getFirstNode("")));
    BOOST_CHECK(newSeg.type() == YieldCurveSegment::Type::DiscountRatio);
    BOOST_CHECK_EQUAL(newSeg.typeID(), "Discount Ratio");
    BOOST_CHECK_EQUAL(newSeg.conventionsID(), "");
    BOOST_CHECK(newSeg.quotes().empty());

    BOOST_CHECK_EQUAL(newSeg.baseCurveId(), "EUR1D");
    BOOST_CHECK_EQUAL(newSeg.baseCurveCurrency(), "EUR");
    BOOST_CHECK_EQUAL(newSeg.numeratorCurveId(), "BRL-IN-USD");
    BOOST_CHECK_EQUAL(newSeg.numeratorCurveCurrency(), "BRL");
    BOOST_CHECK_EQUAL(newSeg.denominatorCurveId(), "EUR-IN-USD");
    BOOST_CHECK_EQUAL(newSeg.denominatorCurveCurrency(), "EUR");
}

BOOST_AUTO_TEST_SUITE_END()

BOOST_AUTO_TEST_SUITE_END()<|MERGE_RESOLUTION|>--- conflicted
+++ resolved
@@ -95,224 +95,6 @@
     make_pair("todays_market_single_config_gbp.xml", "expected_quotes_tmp_single_gbp.csv")
 };
 
-<<<<<<< HEAD
-    // add equity curves
-    vector<string> fwdQuotes = {"EQUITY_DIVIDEND/RATE/SP5/USD/3M", "EQUITY_DIVIDEND/RATE/SP5/USD/20160915",
-                                "EQUITY_DIVIDEND/RATE/SP5/USD/1Y"};
-    boost::shared_ptr<EquityCurveConfig> equityCurveConfig =
-        boost::make_shared<EquityCurveConfig>("SP5", "", "USD1D", "USD", EquityCurveConfig::Type::DividendYield,
-                                              "EQUITY/PRICE/SP5/USD", fwdQuotes, "A365", "Zero", "Linear", true);
-
-    curveConfigs.equityCurveConfig("SP5") = equityCurveConfig;
-
-    // add equity vol curves
-    boost::shared_ptr<EquityVolatilityCurveConfig> equityVolCurveConfig =
-        boost::make_shared<EquityVolatilityCurveConfig>("SP5", "", "USD", EquityVolatilityCurveConfig::Dimension::ATM,
-                                                        expiries, vector<string>());
-
-    curveConfigs.equityVolCurveConfig("SP5") = equityVolCurveConfig;
-
-    vector<string> sstrikes = {"-0.01", "0.01"};
-
-    boost::shared_ptr<EquityVolatilityCurveConfig> equityVolCurveConfigSmile =
-        boost::make_shared<EquityVolatilityCurveConfig>(
-            "SP5_Smile", "", "USD", EquityVolatilityCurveConfig::Dimension::Smile, expiries, sstrikes);
-
-    curveConfigs.equityVolCurveConfig("SP5_Smile") = equityVolCurveConfigSmile;
-
-    // add fx vol curves
-    boost::shared_ptr<FXVolatilityCurveConfig> fxVolCurveConfig =
-        boost::make_shared<FXVolatilityCurveConfig>("EURUSD", "", FXVolatilityCurveConfig::Dimension::ATM, tenors,
-                                                    "FX/EUR/USD", "Yield/USD/USD1D", "Yield/EUR/EUR1D");
-
-    curveConfigs.fxVolCurveConfig("EURUSD") = fxVolCurveConfig;
-
-    boost::shared_ptr<FXVolatilityCurveConfig> fxVolCurveConfigSmile =
-        boost::make_shared<FXVolatilityCurveConfig>("EURUSD_Smile", "", FXVolatilityCurveConfig::Dimension::Smile,
-                                                    tenors, "FX/EUR/USD", "Yield/USD/USD1D", "Yield/EUR/EUR1D");
-
-    curveConfigs.fxVolCurveConfig("EURUSD_Smile") = fxVolCurveConfigSmile;
-
-    // add Inflation CapFloor Price Surface
-    Period ob = parsePeriod("1D");
-    boost::shared_ptr<InflationCapFloorPriceSurfaceConfig> inflationCapFloorConfig =
-        boost::make_shared<InflationCapFloorPriceSurfaceConfig>(
-            "EUHICPXT_ZC_CF", "", InflationCapFloorPriceSurfaceConfig::Type::ZC, ob, parseCalendar("TARGET"),
-            parseBusinessDayConvention("MF"), parseDayCounter("A365"), "EUHICPXT",
-            "Inflation/EUHICPXT/EUHICPXT_ZC_Swaps", "Yield/EUR/EUR1D", strikes, strikes, tenors, true);
-
-    curveConfigs.inflationCapFloorPriceSurfaceConfig("EUHICPXT_ZC_CF") = inflationCapFloorConfig;
-
-    // add Inflation
-    vector<string> swapQuotes = {"ZC_INFLATIONSWAP/RATE/EUHICPXT/1Y", "ZC_INFLATIONSWAP/RATE/EUHICPXT/2Y",
-                                 "ZC_INFLATIONSWAP/RATE/EUHICPXT/3Y"};
-
-    vector<string> seasonQuotes = {"SEASONALITY/RATE/MULT/EUHICPXT/JAN", "SEASONALITY/RATE/MULT/EUHICPXT/FEB",
-                                   "SEASONALITY/RATE/MULT/EUHICPXT/MAR"};
-
-    boost::shared_ptr<InflationCurveConfig> inflationCurveConfig = boost::make_shared<InflationCurveConfig>(
-        "EUHICPXT_ZC_Swaps", "", "Yield/EUR/EUR1D", InflationCurveConfig::Type::ZC, swapQuotes,
-        "EUHICPXT_INFLATIONSWAP", true, parseCalendar("TARGET"), parseDayCounter("A365"), ob, QuantLib::NoFrequency,
-        0.01, 0.0001, QuantLib::Null<Date>(), QuantLib::NoFrequency, seasonQuotes);
-
-    curveConfigs.inflationCurveConfig("EUHICPXT_ZC_Swaps") = inflationCurveConfig;
-
-    // add swaption vol curves
-    boost::shared_ptr<SwaptionVolatilityCurveConfig> swapVolCurveConfig =
-        boost::make_shared<SwaptionVolatilityCurveConfig>(
-            "EUR_SW_N", "", SwaptionVolatilityCurveConfig::Dimension::ATM,
-            SwaptionVolatilityCurveConfig::VolatilityType::Normal, true, true, tenors, tenors, parseDayCounter("A365"),
-            parseCalendar("TARGET"), parseBusinessDayConvention("MF"), "EUR-CMS-1Y", "EUR-CMS-30Y", vector<Period>(),
-            vector<Period>(), vector<Real>());
-
-    curveConfigs.swaptionVolCurveConfig("EUR_SW_N") = swapVolCurveConfig;
-
-    boost::shared_ptr<SwaptionVolatilityCurveConfig> swapVolCurveConfigSmile =
-        boost::make_shared<SwaptionVolatilityCurveConfig>(
-            "EUR_SW_N_Smile", "", SwaptionVolatilityCurveConfig::Dimension::Smile,
-            SwaptionVolatilityCurveConfig::VolatilityType::Normal, true, true, vector<Period>(), vector<Period>(),
-            parseDayCounter("A365"), parseCalendar("TARGET"), parseBusinessDayConvention("MF"), "EUR-CMS-1Y",
-            "EUR-CMS-30Y", tenors, tenors, strikes);
-
-    curveConfigs.swaptionVolCurveConfig("EUR_SW_N_Smile") = swapVolCurveConfigSmile;
-
-    // add yield curves
-    vector<boost::shared_ptr<YieldCurveSegment>> segments{boost::make_shared<SimpleYieldCurveSegment>(
-        "Swap", "JPY-SWAP-CONVENTIONS", vector<string>(1, "IR_SWAP/RATE/JPY/2D/6M/2Y"))};
-    boost::shared_ptr<YieldCurveConfig> yieldCurveConfig =
-        boost::make_shared<YieldCurveConfig>("JPY6M", "JPY 6M curve", "JPY", "", segments);
-
-    curveConfigs.yieldCurveConfig("JPY6M") = yieldCurveConfig;
-
-    // add securities
-    boost::shared_ptr<SecurityConfig> securityConfig = boost::make_shared<SecurityConfig>(
-        "SECURITY_1", "", "BOND/YIELD_SPREAD/SECURITY_1", "RECOVERY_RATE/RATE/SECURITY_1");
-
-    curveConfigs.securityConfig("SECURITY_1") = securityConfig;
-
-    // add fxSpots
-    boost::shared_ptr<FXSpotConfig> fxSpotConfig = boost::make_shared<FXSpotConfig>("EURUSD", "");
-
-    curveConfigs.fxSpotConfig("EURUSD") = fxSpotConfig;
-
-    vector<string> expectedQuotes = {"CDS_INDEX/BASE_CORRELATION/CDXIG/1D/0.03",
-                                     "CDS_INDEX/BASE_CORRELATION/CDXIG/1D/0.06",
-                                     "CDS_INDEX/BASE_CORRELATION/CDXIG/1D/0.1",
-                                     "CDS_INDEX/BASE_CORRELATION/CDXIG/1D/0.2",
-                                     "CDS_INDEX/BASE_CORRELATION/CDXIG/1D/1",
-                                     "CAPFLOOR/RATE_NVOL/EUR/1Y/6M/0/0/-0.01",
-                                     "CAPFLOOR/RATE_NVOL/EUR/2Y/6M/0/0/-0.01",
-                                     "CAPFLOOR/RATE_NVOL/EUR/3Y/6M/0/0/-0.01",
-                                     "CAPFLOOR/RATE_NVOL/EUR/1Y/6M/0/0/0",
-                                     "CAPFLOOR/RATE_NVOL/EUR/2Y/6M/0/0/0",
-                                     "CAPFLOOR/RATE_NVOL/EUR/3Y/6M/0/0/0",
-                                     "CAPFLOOR/RATE_NVOL/EUR/1Y/6M/0/0/0.01",
-                                     "CAPFLOOR/RATE_NVOL/EUR/2Y/6M/0/0/0.01",
-                                     "CAPFLOOR/RATE_NVOL/EUR/3Y/6M/0/0/0.01",
-                                     "INDEX_CDS_OPTION/RATE_LNVOL/CDXIG/1M",
-                                     "INDEX_CDS_OPTION/RATE_LNVOL/CDXIG/3M",
-                                     "INDEX_CDS_OPTION/RATE_LNVOL/CDXIG/6M",
-                                     "RECOVERY_RATE/RATE/BANK/SR/USD",
-                                     "CDS/CREDIT_SPREAD/BANK/SR/USD/1Y",
-                                     "CDS/CREDIT_SPREAD/BANK/SR/USD/2Y",
-                                     "CDS/CREDIT_SPREAD/BANK/SR/USD/3Y",
-                                     "EQUITY/PRICE/SP5/USD",
-                                     "EQUITY_DIVIDEND/RATE/SP5/USD/3M",
-                                     "EQUITY_DIVIDEND/RATE/SP5/USD/20160915",
-                                     "EQUITY_DIVIDEND/RATE/SP5/USD/1Y",
-                                     "EQUITY_OPTION/RATE_LNVOL/SP5/USD/1M/ATMF",
-                                     "EQUITY_OPTION/RATE_LNVOL/SP5/USD/3M/ATMF",
-                                     "EQUITY_OPTION/RATE_LNVOL/SP5/USD/6M/ATMF",
-                                     "EQUITY_OPTION/RATE_LNVOL/SP5_Smile/USD/1M/-0.01",
-                                     "EQUITY_OPTION/RATE_LNVOL/SP5_Smile/USD/3M/-0.01",
-                                     "EQUITY_OPTION/RATE_LNVOL/SP5_Smile/USD/6M/-0.01",
-                                     "EQUITY_OPTION/RATE_LNVOL/SP5_Smile/USD/1M/0.01",
-                                     "EQUITY_OPTION/RATE_LNVOL/SP5_Smile/USD/3M/0.01",
-                                     "EQUITY_OPTION/RATE_LNVOL/SP5_Smile/USD/6M/0.01",
-                                     "FX_OPTION/RATE_LNVOL/EUR/USD/1Y/ATM",
-                                     "FX_OPTION/RATE_LNVOL/EUR/USD/2Y/ATM",
-                                     "FX_OPTION/RATE_LNVOL/EUR/USD/3Y/ATM",
-                                     "FX_OPTION/RATE_LNVOL/EUR/USD/1Y/25RR",
-                                     "FX_OPTION/RATE_LNVOL/EUR/USD/2Y/25RR",
-                                     "FX_OPTION/RATE_LNVOL/EUR/USD/3Y/25RR",
-                                     "FX_OPTION/RATE_LNVOL/EUR/USD/1Y/25BF",
-                                     "FX_OPTION/RATE_LNVOL/EUR/USD/2Y/25BF",
-                                     "FX_OPTION/RATE_LNVOL/EUR/USD/3Y/25BF",
-                                     "ZC_INFLATIONSWAP/RATE/EUHICPXT/1Y",
-                                     "ZC_INFLATIONSWAP/RATE/EUHICPXT/2Y",
-                                     "ZC_INFLATIONSWAP/RATE/EUHICPXT/3Y",
-                                     "SEASONALITY/RATE/MULT/EUHICPXT/JAN",
-                                     "SEASONALITY/RATE/MULT/EUHICPXT/FEB",
-                                     "SEASONALITY/RATE/MULT/EUHICPXT/MAR",
-                                     "ZC_INFLATIONCAPFLOOR/PRICE/EUHICPXT/1Y/F/-0.01",
-                                     "ZC_INFLATIONCAPFLOOR/PRICE/EUHICPXT/2Y/F/-0.01",
-                                     "ZC_INFLATIONCAPFLOOR/PRICE/EUHICPXT/3Y/F/-0.01",
-                                     "ZC_INFLATIONCAPFLOOR/PRICE/EUHICPXT/1Y/F/0.01",
-                                     "ZC_INFLATIONCAPFLOOR/PRICE/EUHICPXT/2Y/F/0.01",
-                                     "ZC_INFLATIONCAPFLOOR/PRICE/EUHICPXT/3Y/F/0.01",
-                                     "ZC_INFLATIONCAPFLOOR/PRICE/EUHICPXT/1Y/F/0",
-                                     "ZC_INFLATIONCAPFLOOR/PRICE/EUHICPXT/2Y/F/0",
-                                     "ZC_INFLATIONCAPFLOOR/PRICE/EUHICPXT/3Y/F/0",
-                                     "ZC_INFLATIONCAPFLOOR/PRICE/EUHICPXT/1Y/C/-0.01",
-                                     "ZC_INFLATIONCAPFLOOR/PRICE/EUHICPXT/2Y/C/-0.01",
-                                     "ZC_INFLATIONCAPFLOOR/PRICE/EUHICPXT/3Y/C/-0.01",
-                                     "ZC_INFLATIONCAPFLOOR/PRICE/EUHICPXT/1Y/C/0.01",
-                                     "ZC_INFLATIONCAPFLOOR/PRICE/EUHICPXT/2Y/C/0.01",
-                                     "ZC_INFLATIONCAPFLOOR/PRICE/EUHICPXT/3Y/C/0.01",
-                                     "ZC_INFLATIONCAPFLOOR/PRICE/EUHICPXT/1Y/C/0",
-                                     "ZC_INFLATIONCAPFLOOR/PRICE/EUHICPXT/2Y/C/0",
-                                     "ZC_INFLATIONCAPFLOOR/PRICE/EUHICPXT/3Y/C/0",
-                                     "SWAPTION/RATE_NVOL/EUR/1Y/1Y/ATM",
-                                     "SWAPTION/RATE_NVOL/EUR/1Y/2Y/ATM",
-                                     "SWAPTION/RATE_NVOL/EUR/1Y/3Y/ATM",
-                                     "SWAPTION/RATE_NVOL/EUR/2Y/1Y/ATM",
-                                     "SWAPTION/RATE_NVOL/EUR/2Y/2Y/ATM",
-                                     "SWAPTION/RATE_NVOL/EUR/2Y/3Y/ATM",
-                                     "SWAPTION/RATE_NVOL/EUR/3Y/1Y/ATM",
-                                     "SWAPTION/RATE_NVOL/EUR/3Y/2Y/ATM",
-                                     "SWAPTION/RATE_NVOL/EUR/3Y/3Y/ATM",
-                                     "SWAPTION/RATE_NVOL/EUR/1Y/1Y/Smile/-0.01",
-                                     "SWAPTION/RATE_NVOL/EUR/1Y/2Y/Smile/-0.01",
-                                     "SWAPTION/RATE_NVOL/EUR/1Y/3Y/Smile/-0.01",
-                                     "SWAPTION/RATE_NVOL/EUR/2Y/1Y/Smile/-0.01",
-                                     "SWAPTION/RATE_NVOL/EUR/2Y/2Y/Smile/-0.01",
-                                     "SWAPTION/RATE_NVOL/EUR/2Y/3Y/Smile/-0.01",
-                                     "SWAPTION/RATE_NVOL/EUR/3Y/1Y/Smile/-0.01",
-                                     "SWAPTION/RATE_NVOL/EUR/3Y/2Y/Smile/-0.01",
-                                     "SWAPTION/RATE_NVOL/EUR/3Y/3Y/Smile/-0.01",
-                                     "SWAPTION/RATE_NVOL/EUR/1Y/1Y/Smile/0.01",
-                                     "SWAPTION/RATE_NVOL/EUR/1Y/2Y/Smile/0.01",
-                                     "SWAPTION/RATE_NVOL/EUR/1Y/3Y/Smile/0.01",
-                                     "SWAPTION/RATE_NVOL/EUR/2Y/1Y/Smile/0.01",
-                                     "SWAPTION/RATE_NVOL/EUR/2Y/2Y/Smile/0.01",
-                                     "SWAPTION/RATE_NVOL/EUR/2Y/3Y/Smile/0.01",
-                                     "SWAPTION/RATE_NVOL/EUR/3Y/1Y/Smile/0.01",
-                                     "SWAPTION/RATE_NVOL/EUR/3Y/2Y/Smile/0.01",
-                                     "SWAPTION/RATE_NVOL/EUR/3Y/3Y/Smile/0.01",
-                                     "SWAPTION/RATE_NVOL/EUR/1Y/1Y/Smile/0",
-                                     "SWAPTION/RATE_NVOL/EUR/1Y/2Y/Smile/0",
-                                     "SWAPTION/RATE_NVOL/EUR/1Y/3Y/Smile/0",
-                                     "SWAPTION/RATE_NVOL/EUR/2Y/1Y/Smile/0",
-                                     "SWAPTION/RATE_NVOL/EUR/2Y/2Y/Smile/0",
-                                     "SWAPTION/RATE_NVOL/EUR/2Y/3Y/Smile/0",
-                                     "SWAPTION/RATE_NVOL/EUR/3Y/1Y/Smile/0",
-                                     "SWAPTION/RATE_NVOL/EUR/3Y/2Y/Smile/0",
-                                     "SWAPTION/RATE_NVOL/EUR/3Y/3Y/Smile/0",
-                                     "IR_SWAP/RATE/JPY/2D/6M/2Y",
-                                     "BOND/YIELD_SPREAD/SECURITY_1",
-                                     "RECOVERY_RATE/RATE/SECURITY_1",
-                                     "FX/RATE/EUR/USD"};
-
-    std::set<string> quotes = curveConfigs.quotes();
-    QL_REQUIRE(quotes.size() == expectedQuotes.size(), "size of generate quotes, "
-                                                           << quotes.size() << ", does not match the expected size "
-                                                           << expectedQuotes.size());
-
-    for (auto q : quotes)
-        QL_REQUIRE(std::find(expectedQuotes.begin(), expectedQuotes.end(), q) != expectedQuotes.end(),
-                   "quote " << q << " not found");
-=======
->>>>>>> 62ea079b
 }
 
 // Needed for BOOST_DATA_TEST_CASE below as it writes out the string pair
