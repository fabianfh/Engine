--- conflicted
+++ resolved
@@ -1934,14 +1934,11 @@
 \item Swaption volatility structures
 \item Cap/Floor volatility structures
 \item Default curves
-<<<<<<< HEAD
 \item Equity curves (to project forward prices)
 \item Equity volatility structures
 \item Security Spreads
-=======
 \item Inflation index curves (to project zero or yoy inflation fixings)
 \item Inflation Cap/Floor price surfaces
->>>>>>> d5ab4ec4
 \end{itemize}
 
 There can be alternative versions of each block each labeled with a unique identifier (e.g. Discount curve block with ID
@@ -2139,7 +2136,6 @@
 curve is then associated with a name (BANK, CUST\_A) for subsequent lookup.  As before, the last token
 (e.g. BANK\_SR\_USD) is user defined and will be found in the curve configuration's CurveId tag.
 
-<<<<<<< HEAD
 \subsubsection{Security Spreads}
 The following is an excerpt of the Security Spreads block with ID 'default' from the same example file:
 
@@ -2195,12 +2191,9 @@
 configuration file for the definition of the equity volatility structure.
 
 
-\subsubsection{Market Configurations}
-=======
 \subsubsection{Inflation Index Curves}
 
 The following is an excerpt of the Zero Inflation Index Curves block with ID 'default' from the sample example file:
->>>>>>> d5ab4ec4
 
 \begin{listing}[H]
 %\hrule\medskip
@@ -2918,11 +2911,7 @@
 %--------------------------------------------------------
 
 This file specifies how sensitivities are computed. The general structure is shown in listing
-<<<<<<< HEAD
-\ref{lst:sensitivity_config}.
-=======
 \ref{lst:stress_config}.
->>>>>>> d5ab4ec4
 
 In this example, two stress scenarios ``parallel\_rates'' and ``twist'' are defined. Each scenario definition contains
 the market components to be shifted in this scenario in a similar syntax that is also used for the sensitivity
@@ -3102,43 +3091,11 @@
 \label{lst:fxoptionvol_configuration}
 \end{listing}
 
-<<<<<<< HEAD
 \subsubsection{Equity Curve Structures}
-=======
-\subsubsection{Inflation Curves}
-
-Listing \ref{lst:inflationcurve_configuration} shows the configuration of an inflation curve. The inflation curve specific
-elements are the following:
-
-\begin{itemize}
-\item {\tt NominalTermStructure}: The interest rate curve to be used to strip the inflation curve.
-\item {\tt Type}: The type of the curve, {\tt ZC} for zero coupon, {\tt YY} for year on year.
-\item {\tt Quotes}: The instruments' market quotes from which to bootstrap the curve.
-\item {\tt Conventions}: The conventions applicable to the curve instruments.
-\item {\tt Lag}: The observation lag used in the term structure.
-\item {\tt Frequency}: The frequency of index fixings.
-\item {\tt BaseRate}: The rate at $t=0$, this introduces an additional degree of freedom to get a smoother curve. If not
-  given, it is defaulted to the first market rate.
-\end{itemize}
-
-The optional seasonality block defines a multiplicative seasonality and contains the following elements:
-
-\begin{itemize}
-\item {\tt BaseDate}: Defines the first inflation period to which to apply the seasonality correction, only day and
-  month matters, the year is ignored.
-\item {\tt Frequency:} Defines the frequency of the factors (usually identical to the index's fixing frequency).
-\item {\tt Factors:} Multiplicative seasonality correction factors, must be part of the market data.
-\end{itemize}
-
-We note that if zero coupon swap market quotes are given, but the type is set to YY, the zero coupon swap quotes will be
-converted to year on year swap quotes on the fly, using the plain forward rates, i.e. no convexity adjustment is
-applied.
->>>>>>> d5ab4ec4
 
 \begin{listing}[H]
 %\hrule\medskip
 \begin{minted}[fontsize=\footnotesize]{xml}
-<<<<<<< HEAD
 <EquityCurves>
   <EquityCurve>
     <CurveId>SP5</CurveId>
@@ -3168,7 +3125,37 @@
 are then used together for projection of forward prices.
 
 \subsubsection{Equity Volatility Structures}
-=======
+
+\begin{listing}[H]
+%\hrule\medskip
+\begin{minted}[fontsize=\footnotesize]{xml}
+<EquityVolatilities>
+  <EquityVolatility>
+    <CurveId>SP5</CurveId>
+    <CurveDescription>Lognormal option implied vols for SP 500</CurveDescription>
+    <Currency>USD</Currency>
+    <Dimension>ATM</Dimension>
+    <Expiries>
+      6M
+    </Expiries>
+  </EquityVolatility>
+  <EquityVolatility>
+    <!-- ... -->
+  </EquityVolatility>
+</EquityVolatilities>
+\end{minted}
+\caption{Equity option volatility configuration}
+\label{lst:eqoptionvol_configuration}
+\end{listing}
+
+\subsubsection{Inflation Curves}
+
+Listing \ref{lst:inflationcurve_configuration} shows the configuration of an inflation curve. The inflation curve specific
+elements are the following:
+
+\begin{listing}[H]
+%\hrule\medskip
+\begin{minted}[fontsize=\footnotesize]{xml}
 <InflationCurves>
    <InflationCurve>
        <CurveId>USCPI_ZC_Swaps</CurveId>
@@ -3215,51 +3202,38 @@
 \label{lst:inflationcurve_configuration}
 \end{listing}
 
+\begin{itemize}
+\item {\tt NominalTermStructure}: The interest rate curve to be used to strip the inflation curve.
+\item {\tt Type}: The type of the curve, {\tt ZC} for zero coupon, {\tt YY} for year on year.
+\item {\tt Quotes}: The instruments' market quotes from which to bootstrap the curve.
+\item {\tt Conventions}: The conventions applicable to the curve instruments.
+\item {\tt Lag}: The observation lag used in the term structure.
+\item {\tt Frequency}: The frequency of index fixings.
+\item {\tt BaseRate}: The rate at $t=0$, this introduces an additional degree of freedom to get a smoother curve. If not
+  given, it is defaulted to the first market rate.
+\end{itemize}
+
+The optional seasonality block defines a multiplicative seasonality and contains the following elements:
+
+\begin{itemize}
+\item {\tt BaseDate}: Defines the first inflation period to which to apply the seasonality correction, only day and
+  month matters, the year is ignored.
+\item {\tt Frequency:} Defines the frequency of the factors (usually identical to the index's fixing frequency).
+\item {\tt Factors:} Multiplicative seasonality correction factors, must be part of the market data.
+\end{itemize}
+
+We note that if zero coupon swap market quotes are given, but the type is set to YY, the zero coupon swap quotes will be
+converted to year on year swap quotes on the fly, using the plain forward rates, i.e. no convexity adjustment is
+applied.
+
 \subsubsection{Inflation Cap/Floor Price Surfaces}
 
 Listing \ref{lst:inflationcapfloorpricesurface_configuration} shows the configuration of an zero cuopon inflation cap
 floor price surface.
 
-\begin{itemize}
-\item {\tt Type}: The type of the surface, {\tt ZC} for zero coupon, {\tt YY} for year on year. Only zero coupon
-  surfaces are supported currently.
-\item {\tt StartRate}: A fall back value used in case the inflation index does not have a term structure
-  attached. Should not be relevant.
-\item {\tt Observation Lag}: The observation lag applicable to the term structure.
-\item {\tt Index}: The underlying zero inflation index.
-\item {\tt IndexCurve}: The curve id of the index's projection curve used to determine the ATM levels for the surface.
-\item {\tt IndexInterpolated}: Flag indicating whether the index should be interpolating.
-\item {\tt YieldTermStructure}: The nominal term structure.
-\item {\tt CapStrikes}: The strikes for which cap prices are quoted (may (and will usually) overlap with the floor
-  strike region).
-\item {\tt FloorStrikes}: The strikes for which floor prices are quoted (may (and will usually) overlap with the cap
-  strike region).
-\item {\tt Maturities:} The maturities for which cap and floor prices are quoted
-\end{itemize}
->>>>>>> d5ab4ec4
-
 \begin{listing}[H]
 %\hrule\medskip
 \begin{minted}[fontsize=\footnotesize]{xml}
-<<<<<<< HEAD
-<EquityVolatilities>
-  <EquityVolatility>
-    <CurveId>SP5</CurveId>
-    <CurveDescription>Lognormal option implied vols for SP 500</CurveDescription>
-    <Currency>USD</Currency>
-    <Dimension>ATM</Dimension>
-    <Expiries>
-      6M
-    </Expiries>
-  </EquityVolatility>
-  <EquityVolatility>
-    <!-- ... -->
-  </EquityVolatility>
-</EquityVolatilities>
-\end{minted}
-\caption{Equity option volatility configuration}
-\label{lst:eqoptionvol_configuration}
-=======
 <InflationCapFloorPriceSurfaces>
   <InflationCapFloorPriceSurface>
       <CurveId>EUHICPXT_ZC_CF</CurveId>
@@ -3282,8 +3256,24 @@
 \end{minted}
 \caption{Inflation zc cap floor price surface configuration}
 \label{lst:inflationcapfloorpricesurface_configuration}
->>>>>>> d5ab4ec4
-\end{listing}
+\end{listing}
+
+\begin{itemize}
+\item {\tt Type}: The type of the surface, {\tt ZC} for zero coupon, {\tt YY} for year on year. Only zero coupon
+  surfaces are supported currently.
+\item {\tt StartRate}: A fall back value used in case the inflation index does not have a term structure
+  attached. Should not be relevant.
+\item {\tt Observation Lag}: The observation lag applicable to the term structure.
+\item {\tt Index}: The underlying zero inflation index.
+\item {\tt IndexCurve}: The curve id of the index's projection curve used to determine the ATM levels for the surface.
+\item {\tt IndexInterpolated}: Flag indicating whether the index should be interpolating.
+\item {\tt YieldTermStructure}: The nominal term structure.
+\item {\tt CapStrikes}: The strikes for which cap prices are quoted (may (and will usually) overlap with the floor
+  strike region).
+\item {\tt FloorStrikes}: The strikes for which floor prices are quoted (may (and will usually) overlap with the cap
+  strike region).
+\item {\tt Maturities:} The maturities for which cap and floor prices are quoted
+\end{itemize}
 
 %--------------------------------------------------------
 %\subsection{Conventions: {\tt conventions.xml}}
