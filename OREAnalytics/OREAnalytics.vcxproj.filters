--- conflicted
+++ resolved
@@ -17,11 +17,7 @@
       <UniqueIdentifier>{6dfd1b9a-8b1b-4cd1-92a5-96a4fd83bf6b}</UniqueIdentifier>
     </Filter>
     <Filter Include="app">
-<<<<<<< HEAD
-      <UniqueIdentifier>{cb0b5545-0ee8-4876-b278-a8fe0f79712f}</UniqueIdentifier>
-=======
       <UniqueIdentifier>{5e2b1c12-06b6-468c-b52b-f2937bc8facc}</UniqueIdentifier>
->>>>>>> 37c387e8
     </Filter>
   </ItemGroup>
   <ItemGroup>
@@ -105,7 +101,6 @@
     <ClInclude Include="orea\scenario\aggregationscenariodata.hpp">
       <Filter>scenario</Filter>
     </ClInclude>
-<<<<<<< HEAD
     <ClInclude Include="orea\scenario\sensitivityscenariodata.hpp">
       <Filter>scenario</Filter>
     </ClInclude>
@@ -123,7 +118,7 @@
     </ClInclude>
     <ClInclude Include="orea\engine\stresstest.hpp">
       <Filter>engine</Filter>
-=======
+    </ClInclude>
     <ClInclude Include="orea\simulation\fixingmanager.hpp">
       <Filter>simulation</Filter>
     </ClInclude>
@@ -132,40 +127,24 @@
     </ClInclude>
     <ClInclude Include="orea\app\all.hpp">
       <Filter>app</Filter>
->>>>>>> 37c387e8
     </ClInclude>
     <ClInclude Include="orea\engine\observationmode.hpp">
       <Filter>engine</Filter>
     </ClInclude>
-<<<<<<< HEAD
+    <ClInclude Include="orea\app\oreapp.hpp">
+      <Filter>app</Filter>
+    </ClInclude>
+    <ClInclude Include="orea\app\parameters.hpp">
+      <Filter>app</Filter>
+    </ClInclude>
+    <ClInclude Include="orea\scenario\shiftscenariogenerator.hpp">
+      <Filter>scenario</Filter>
+    </ClInclude>
+    <ClInclude Include="orea\app\reportwriter.hpp">
+      <Filter>app</Filter>
+    </ClInclude>
     <ClInclude Include="orea\engine\valuationcalculator.hpp">
       <Filter>engine</Filter>
-    </ClInclude>
-    <ClInclude Include="orea\app\reportwriter.hpp">
-=======
-    <ClInclude Include="orea\app\oreapp.hpp">
->>>>>>> 37c387e8
-      <Filter>app</Filter>
-    </ClInclude>
-    <ClInclude Include="orea\app\parameters.hpp">
-      <Filter>app</Filter>
-    </ClInclude>
-<<<<<<< HEAD
-    <ClInclude Include="orea\app\oreapp.hpp">
-      <Filter>app</Filter>
-    </ClInclude>
-    <ClInclude Include="orea\app\all.hpp">
-      <Filter>app</Filter>
-    </ClInclude>
-    <ClInclude Include="orea\scenario\shiftscenariogenerator.hpp">
-      <Filter>scenario</Filter>
-=======
-    <ClInclude Include="orea\app\reportwriter.hpp">
-      <Filter>app</Filter>
-    </ClInclude>
-    <ClInclude Include="orea\engine\valuationcalculator.hpp">
-      <Filter>engine</Filter>
->>>>>>> 37c387e8
     </ClInclude>
   </ItemGroup>
   <ItemGroup>
@@ -217,7 +196,6 @@
     <ClCompile Include="orea\scenario\scenariowriter.cpp">
       <Filter>scenario</Filter>
     </ClCompile>
-<<<<<<< HEAD
     <ClCompile Include="orea\scenario\sensitivityscenariodata.cpp">
       <Filter>scenario</Filter>
     </ClCompile>
@@ -236,34 +214,23 @@
     <ClCompile Include="orea\engine\stresstest.cpp">
       <Filter>engine</Filter>
     </ClCompile>
+    <ClCompile Include="orea\simulation\fixingmanager.cpp">
+      <Filter>simulation</Filter>
+    </ClCompile>
+    <ClCompile Include="orea\app\parameters.cpp">
+      <Filter>app</Filter>
+    </ClCompile>
+    <ClCompile Include="orea\app\oreapp.cpp">
+      <Filter>app</Filter>
+    </ClCompile>
+    <ClCompile Include="orea\scenario\shiftscenariogenerator.cpp">
+      <Filter>scenario</Filter>
+    </ClCompile>
+    <ClCompile Include="orea\app\reportwriter.cpp">
+      <Filter>app</Filter>
+    </ClCompile>
     <ClCompile Include="orea\engine\valuationcalculator.cpp">
       <Filter>engine</Filter>
-    </ClCompile>
-    <ClCompile Include="orea\app\reportwriter.cpp">
-=======
-    <ClCompile Include="orea\simulation\fixingmanager.cpp">
-      <Filter>simulation</Filter>
-    </ClCompile>
-    <ClCompile Include="orea\app\oreapp.cpp">
->>>>>>> 37c387e8
-      <Filter>app</Filter>
-    </ClCompile>
-    <ClCompile Include="orea\app\parameters.cpp">
-      <Filter>app</Filter>
-    </ClCompile>
-<<<<<<< HEAD
-    <ClCompile Include="orea\app\oreapp.cpp">
-      <Filter>app</Filter>
-    </ClCompile>
-    <ClCompile Include="orea\scenario\shiftscenariogenerator.cpp">
-      <Filter>scenario</Filter>
-=======
-    <ClCompile Include="orea\app\reportwriter.cpp">
-      <Filter>app</Filter>
-    </ClCompile>
-    <ClCompile Include="orea\engine\valuationcalculator.cpp">
-      <Filter>engine</Filter>
->>>>>>> 37c387e8
     </ClCompile>
   </ItemGroup>
 </Project>