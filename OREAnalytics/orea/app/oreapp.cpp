/*
 Copyright (C) 2016 Quaternion Risk Management Ltd
 All rights reserved.

 This file is part of ORE, a free-software/open-source library
 for transparent pricing and risk analysis - http://opensourcerisk.org

 ORE is free software: you can redistribute it and/or modify it
 under the terms of the Modified BSD License.  You should have received a
 copy of the license along with this program.
 The license is also available online at <http://opensourcerisk.org>

 This program is distributed on the basis that it will form a useful
 contribution to risk analytics and model standardisation, but WITHOUT
 ANY WARRANTY; without even the implied warranty of MERCHANTABILITY or
 FITNESS FOR A PARTICULAR PURPOSE. See the license for more details.
*/

#include <boost/algorithm/string.hpp>
#include <boost/timer.hpp>

#ifdef BOOST_MSVC
// disable warning C4503: '__LINE__Var': decorated name length exceeded, name was truncated
// This pragma statement needs to be at the top of the file - lower and it will not work:
// http://stackoverflow.com/questions/9673504/is-it-possible-to-disable-compiler-warning-c4503
// http://boost.2283326.n4.nabble.com/General-Warnings-and-pragmas-in-MSVC-td2587449.html
#pragma warning(disable : 4503)
#endif

#include <boost/filesystem.hpp>

#include <orea/orea.hpp>
#include <ored/ored.hpp>
#include <ql/cashflows/floatingratecoupon.hpp>
#include <ql/time/calendars/all.hpp>
#include <ql/time/daycounters/all.hpp>

#include <orea/app/oreapp.hpp>

using namespace std;
using namespace ore::data;
using namespace ore::analytics;

namespace ore {
namespace analytics {

int OREApp::run() {

    boost::timer timer;

    try {
        setupLog();
        out_ << "ORE starting" << std::endl;
        LOG("ORE starting");
        readSetup();

        /*************
         * Load Conventions
         */
        out_ << setw(tab_) << left << "Conventions... " << flush;
        getConventions();
        out_ << "OK" << endl;

        /*********
         * Build Markets
         */
        out_ << setw(tab_) << left << "Market... " << flush;
        getMarketParameters();
        buildMarket();
        out_ << "OK" << endl;

        /************************
         *Build Pricing Engine Factory
         */
        out_ << setw(tab_) << left << "Engine factory... " << flush;
        boost::shared_ptr<EngineFactory> factory = buildEngineFactory(market_);
        out_ << "OK" << endl;

        /******************************
         * Load and Build the Portfolio
         */
        out_ << setw(tab_) << left << "Portfolio... " << flush;
        portfolio_ = buildPortfolio(factory);
        out_ << "OK" << endl;

        /******************************
         * Write initial reports
         */
        out_ << setw(tab_) << left << "Write Reports... " << flush;
        writeInitialReports();
        out_ << "OK" << endl;

        /**************************
         * Write base scenario file
         */
        out_ << setw(tab_) << left << "Write Base Scenario... " << flush;
        if (writeBaseScenario_) {
            writeBaseScenario();
            out_ << "OK" << endl;
        } else {
            LOG("skip base scenario");
            out_ << "SKIP" << endl;
        }

        /**********************
         * Sensitivity analysis
         */
        if (sensitivity_) {
            runSensitivityAnalysis();
        } else {
            LOG("skip sensitivity analysis");
            out_ << setw(tab_) << left << "Sensitivity... ";
            out_ << "SKIP" << endl;
        }

        /****************
         * Stress testing
         */
        if (stress_) {
            runStressTest();
        } else {
            LOG("skip stress test");
            out_ << setw(tab_) << left << "Stress testing... ";
            out_ << "SKIP" << endl;
        }

        /****************
         * Parametric VaR
         */
        if (parametricVar_) {
            runParametricVar();
        } else {
            LOG("skip parametric var");
            out_ << setw(tab_) << left << "Parametric VaR... ";
            out_ << "SKIP" << endl;
        }

        /******************************************
         * Simulation: Scenario and Cube Generation
         */

        if (simulate_) {
            generateNPVCube();
        } else {
            LOG("skip simulation");
            out_ << setw(tab_) << left << "Simulation... ";
            out_ << "SKIP" << endl;
        }

        /*****************************
         * Aggregation and XVA Reports
         */
        out_ << setw(tab_) << left << "Aggregation and XVA Reports... " << flush;
        if (xva_) {

            // We reset this here because the date grid building below depends on it.
            Settings::instance().evaluationDate() = asof_;

            // Use pre-generated cube
            if (!cube_)
                loadCube();

            QL_REQUIRE(cube_->numIds() == portfolio_->size(),
                       "cube x dimension (" << cube_->numIds() << ") does not match portfolio size ("
                                            << portfolio_->size() << ")");

            // Use pre-generared scenarios
            if (!scenarioData_)
                loadScenarioData();

            QL_REQUIRE(scenarioData_->dimDates() == cube_->dates().size(),
                       "scenario dates do not match cube grid size");
            QL_REQUIRE(scenarioData_->dimSamples() == cube_->samples(),
                       "scenario sample size does not match cube sample size");

            runPostProcessor();
            out_ << "OK" << endl;
            out_ << setw(tab_) << left << "Write Reports... " << flush;
            writeXVAReports();
            if (writeDIMReport_)
                writeDIMReport();
            out_ << "OK" << endl;
        } else {
            LOG("skip XVA reports");
            out_ << "SKIP" << endl;
        }

        /*****************************
         * Additional reports
         */
        writeAdditionalReports();

    } catch (std::exception& e) {
        ALOG("Error: " << e.what());
        out_ << "Error: " << e.what() << endl;
        return 1;
    }

    out_ << "run time: " << setprecision(2) << timer.elapsed() << " sec" << endl;
    out_ << "ORE done." << endl;

    LOG("ORE done.");
    return 0;
}

void OREApp::readSetup() {

    params_->log();

    if (params_->has("setup", "observationModel")) {
        string om = params_->get("setup", "observationModel");
        ObservationMode::instance().setMode(om);
        LOG("Observation Mode is " << om);
    }

    writeInitialReports_ = true;
    simulate_ = (params_->hasGroup("simulation") && params_->get("simulation", "active") == "Y") ? true : false;
    buildSimMarket_ = true;
    xva_ = (params_->hasGroup("xva") && params_->get("xva", "active") == "Y") ? true : false;
    writeDIMReport_ = (params_->hasGroup("xva") && params_->has("xva", "dim") && parseBool(params_->get("xva", "dim")))
                          ? true
                          : false;
    sensitivity_ = (params_->hasGroup("sensitivity") && params_->get("sensitivity", "active") == "Y") ? true : false;
    stress_ = (params_->hasGroup("stress") && params_->get("stress", "active") == "Y") ? true : false;
    parametricVar_ =
        (params_->hasGroup("parametricVar") && params_->get("parametricVar", "active") == "Y") ? true : false;
    writeBaseScenario_ =
        (params_->hasGroup("baseScenario") && params_->get("baseScenario", "active") == "Y") ? true : false;
}

void OREApp::setupLog() {
    string outputPath = params_->get("setup", "outputPath");
    string logFile = outputPath + "/" + params_->get("setup", "logFile");
    Size logMask = 15; // Default level

    // Get log mask if available
    if (params_->has("setup", "logMask")) {
        logMask = static_cast<Size>(parseInteger(params_->get("setup", "logMask")));
    }

    boost::filesystem::path p{outputPath};
    if (!boost::filesystem::exists(p)) {
        boost::filesystem::create_directories(p);
    }
    QL_REQUIRE(boost::filesystem::is_directory(p), "output path '" << outputPath << "' is not a directory.");

    Log::instance().registerLogger(boost::make_shared<FileLogger>(logFile));
    Log::instance().setMask(logMask);
    Log::instance().switchOn();
}

void OREApp::getConventions() {
    if (params_->has("setup", "conventionsFile") && params_->get("setup", "conventionsFile") != "") {
        string inputPath = params_->get("setup", "inputPath");
        string conventionsFile = inputPath + "/" + params_->get("setup", "conventionsFile");
        conventions_.fromFile(conventionsFile);
    } else {
        WLOG("No conventions file loaded");
    }
}

void OREApp::buildMarket() {

    if (params_->has("setup", "marketDataFile") && params_->get("setup", "marketDataFile") != "") {
        /*******************************
         * Market and fixing data loader
         */
        out_ << endl << setw(tab_) << left << "Market data loader... " << flush;
        string inputPath = params_->get("setup", "inputPath");
        string marketFile = inputPath + "/" + params_->get("setup", "marketDataFile");
        string fixingFile = inputPath + "/" + params_->get("setup", "fixingDataFile");
        string implyTodaysFixingsString = params_->get("setup", "implyTodaysFixings");
        bool implyTodaysFixings = parseBool(implyTodaysFixingsString);
        CSVLoader loader(marketFile, fixingFile, implyTodaysFixings);
        out_ << "OK" << endl;

        /**********************
         * Curve configurations
         */
        CurveConfigurations curveConfigs;
        if (params_->has("setup", "curveConfigFile") && params_->get("setup", "curveConfigFile") != "") {
            out_ << setw(tab_) << left << "Curve configuration... " << flush;
            string curveConfigFile = inputPath + "/" + params_->get("setup", "curveConfigFile");
            curveConfigs.fromFile(curveConfigFile);
            out_ << "OK" << endl;
        } else {
            WLOG("No curve configurations loaded from file");
        }
        market_ = boost::make_shared<TodaysMarket>(asof_, marketParameters_, loader, curveConfigs, conventions_);
    } else {
        WLOG("No market data loaded from file");
    }
}

void OREApp::getMarketParameters() {
    if (params_->has("setup", "marketConfigFile") && params_->get("setup", "marketConfigFile") != "") {
        string inputPath = params_->get("setup", "inputPath");
        string marketConfigFile = inputPath + "/" + params_->get("setup", "marketConfigFile");
        marketParameters_.fromFile(marketConfigFile);
    } else {
        WLOG("No market parameters loaded");
    }
}

boost::shared_ptr<EngineFactory> OREApp::buildEngineFactory(const boost::shared_ptr<Market>& market,
                                                            const string& groupName) {
    map<MarketContext, string> configurations;
    boost::shared_ptr<EngineData> engineData = boost::make_shared<EngineData>();
    string inputPath = params_->get("setup", "inputPath");
    string pricingEnginesFile = inputPath + "/" + params_->get(groupName, "pricingEnginesFile");
    if (params_->get(groupName, "pricingEnginesFile") != "")
        engineData->fromFile(pricingEnginesFile);
    configurations[MarketContext::irCalibration] = params_->get("markets", "lgmcalibration");
    configurations[MarketContext::fxCalibration] = params_->get("markets", "fxcalibration");
    configurations[MarketContext::pricing] = params_->get("markets", "pricing");
    boost::shared_ptr<EngineFactory> factory = boost::make_shared<EngineFactory>(engineData, market, configurations);
    return factory;
}

boost::shared_ptr<TradeFactory> OREApp::buildTradeFactory() { return boost::make_shared<TradeFactory>(); }

boost::shared_ptr<Portfolio> OREApp::buildPortfolio(const boost::shared_ptr<EngineFactory>& factory) {
    string inputPath = params_->get("setup", "inputPath");
    string portfoliosString = params_->get("setup", "portfolioFile");
    boost::shared_ptr<Portfolio> portfolio = boost::make_shared<Portfolio>();
    if (params_->get("setup", "portfolioFile") == "")
        return portfolio;
    vector<string> portfolioFiles;
    boost::split(portfolioFiles, portfoliosString, boost::is_any_of(",;"), boost::token_compress_on);
    for (auto portfolioFile : portfolioFiles) {
        boost::trim(portfolioFile);
        portfolioFile = inputPath + "/" + portfolioFile;
        portfolio->load(portfolioFile, buildTradeFactory());
    }
    portfolio->build(factory);
    return portfolio;
}

boost::shared_ptr<ScenarioSimMarketParameters> OREApp::getSimMarketData() {
    string inputPath = params_->get("setup", "inputPath");
    string simulationConfigFile = inputPath + "/" + params_->get("simulation", "simulationConfigFile");
    boost::shared_ptr<ScenarioSimMarketParameters> simMarketData(new ScenarioSimMarketParameters);
    simMarketData->fromFile(simulationConfigFile);
    return simMarketData;
}

boost::shared_ptr<ScenarioGeneratorData> OREApp::getScenarioGeneratorData() {
    string inputPath = params_->get("setup", "inputPath");
    string simulationConfigFile = inputPath + "/" + params_->get("simulation", "simulationConfigFile");
    boost::shared_ptr<ScenarioGeneratorData> sgd(new ScenarioGeneratorData);
    sgd->fromFile(simulationConfigFile);
    return sgd;
}
boost::shared_ptr<ScenarioGenerator>
OREApp::buildScenarioGenerator(boost::shared_ptr<Market> market,
                               boost::shared_ptr<ScenarioSimMarketParameters> simMarketData,
                               boost::shared_ptr<ScenarioGeneratorData> sgd) {
    LOG("Build Simulation Model");
    string inputPath = params_->get("setup", "inputPath");
    string simulationConfigFile = inputPath + "/" + params_->get("simulation", "simulationConfigFile");
    LOG("Load simulation model data from file: " << simulationConfigFile);
    boost::shared_ptr<CrossAssetModelData> modelData = boost::make_shared<CrossAssetModelData>();
    modelData->fromFile(simulationConfigFile);
    string lgmCalibrationMarketStr = Market::defaultConfiguration;
    if (params_->has("markets", "lgmcalibration"))
        lgmCalibrationMarketStr = params_->get("markets", "lgmcalibration");
    string fxCalibrationMarketStr = Market::defaultConfiguration;
    if (params_->has("markets", "fxcalibration"))
        fxCalibrationMarketStr = params_->get("markets", "fxcalibration");
    string eqCalibrationMarketStr = Market::defaultConfiguration;
    if (params_->has("markets", "eqcalibration"))
        eqCalibrationMarketStr = params_->get("markets", "eqcalibration");
    string infCalibrationMarketStr = Market::defaultConfiguration;
    if (params_->has("markets", "infcalibration"))
        infCalibrationMarketStr = params_->get("markets", "infcalibration");
    string simulationMarketStr = Market::defaultConfiguration;
    if (params_->has("markets", "simulation"))
        simulationMarketStr = params_->get("markets", "simulation");

    CrossAssetModelBuilder modelBuilder(market, lgmCalibrationMarketStr, fxCalibrationMarketStr, eqCalibrationMarketStr,
                                        infCalibrationMarketStr, simulationMarketStr);
    boost::shared_ptr<QuantExt::CrossAssetModel> model = modelBuilder.build(modelData);

    LOG("Load Simulation Parameters");
    ScenarioGeneratorBuilder sgb(sgd);
    boost::shared_ptr<ScenarioFactory> sf = boost::make_shared<SimpleScenarioFactory>();
    boost::shared_ptr<ScenarioGenerator> sg = sgb.build(
        model, sf, simMarketData, asof_, market, params_->get("markets", "simulation")); // pricing or simulation?
    // Optionally write out scenarios
    if (params_->has("simulation", "scenariodump")) {
        string outputPath = params_->get("setup", "outputPath");
        string filename = outputPath + "/" + params_->get("simulation", "scenariodump");
        sg = boost::make_shared<ScenarioWriter>(sg, filename);
    }
    return sg;
}

void OREApp::writeInitialReports() {

    string outputPath = params_->get("setup", "outputPath");

    /************
     * Curve dump
     */
    out_ << endl << setw(tab_) << left << "Curve Report... " << flush;
    if (params_->hasGroup("curves") && params_->get("curves", "active") == "Y") {
        string fileName = outputPath + "/" + params_->get("curves", "outputFileName");
        CSVFileReport curvesReport(fileName);
        DateGrid grid(params_->get("curves", "grid"));
        ReportWriter::writeCurves(curvesReport, params_->get("curves", "configuration"), grid, marketParameters_,
                                  market_);
        out_ << "OK" << endl;
    } else {
        LOG("skip curve report");
        out_ << "SKIP" << endl;
    }

    /*********************
     * Portfolio valuation
     */
    out_ << setw(tab_) << left << "NPV Report... " << flush;
    if (params_->hasGroup("npv") && params_->get("npv", "active") == "Y") {
        string fileName = outputPath + "/" + params_->get("npv", "outputFileName");
        CSVFileReport npvReport(fileName);
        ReportWriter::writeNpv(npvReport, params_->get("npv", "baseCurrency"), market_,
                               params_->get("markets", "pricing"), portfolio_);
        out_ << "OK" << endl;
    } else {
        LOG("skip portfolio valuation");
        out_ << "SKIP" << endl;
    }

    /**********************
     * Cash flow generation
     */
    out_ << setw(tab_) << left << "Cashflow Report... " << flush;
    if (params_->hasGroup("cashflow") && params_->get("cashflow", "active") == "Y") {
        string fileName = outputPath + "/" + params_->get("cashflow", "outputFileName");
        CSVFileReport cashflowReport(fileName);
        ReportWriter::writeCashflow(cashflowReport, portfolio_);
        out_ << "OK" << endl;
    } else {
        LOG("skip cashflow generation");
        out_ << "SKIP" << endl;
    }
}

void OREApp::runSensitivityAnalysis() {

    out_ << setw(tab_) << left << "Sensitivity Report... " << flush;

    boost::shared_ptr<ScenarioSimMarketParameters> simMarketData(new ScenarioSimMarketParameters);
    boost::shared_ptr<SensitivityScenarioData> sensiData(new SensitivityScenarioData);
    boost::shared_ptr<EngineData> engineData = boost::make_shared<EngineData>();
    boost::shared_ptr<Portfolio> sensiPortfolio = boost::make_shared<Portfolio>();
    string marketConfiguration = params_->get("markets", "sensitivity");

    sensiInputInitialize(simMarketData, sensiData, engineData, sensiPortfolio, marketConfiguration);

    bool recalibrateModels =
        params_->has("sensitivity", "recalibrateModels") && parseBool(params_->get("sensitivity", "recalibrateModels"));

    boost::shared_ptr<SensitivityAnalysis> sensiAnalysis =
        boost::make_shared<SensitivityAnalysis>(sensiPortfolio, market_, marketConfiguration, engineData, simMarketData,
                                                sensiData, conventions_, recalibrateModels);
    sensiAnalysis->generateSensitivities();

    sensiOutputReports(sensiAnalysis);

    out_ << "OK" << endl;
}

void OREApp::sensiInputInitialize(boost::shared_ptr<ScenarioSimMarketParameters>& simMarketData,
                                  boost::shared_ptr<SensitivityScenarioData>& sensiData,
                                  boost::shared_ptr<EngineData>& engineData,
                                  boost::shared_ptr<Portfolio>& sensiPortfolio, string& marketConfiguration) {

    // We reset this here because the date grid building below depends on it.
    Settings::instance().evaluationDate() = asof_;

    LOG("Get Simulation Market Parameters");
    string inputPath = params_->get("setup", "inputPath");
    string marketConfigFile = inputPath + "/" + params_->get("sensitivity", "marketConfigFile");
    simMarketData->fromFile(marketConfigFile);

    LOG("Get Sensitivity Parameters");
    string sensitivityConfigFile = inputPath + "/" + params_->get("sensitivity", "sensitivityConfigFile");
    sensiData->fromFile(sensitivityConfigFile);

    LOG("Get Engine Data");
    string sensiPricingEnginesFile = inputPath + "/" + params_->get("sensitivity", "pricingEnginesFile");
    engineData->fromFile(sensiPricingEnginesFile);

    LOG("Get Portfolio");
    string portfolioFile = inputPath + "/" + params_->get("setup", "portfolioFile");
    // Just load here. We build the portfolio in SensitivityAnalysis, after building SimMarket.
    sensiPortfolio->load(portfolioFile, buildTradeFactory());

    LOG("Build Sensitivity Analysis");
    marketConfiguration = params_->get("markets", "pricing");
    return;
}

void OREApp::sensiOutputReports(const boost::shared_ptr<SensitivityAnalysis>& sensiAnalysis) {

    string outputPath = params_->get("setup", "outputPath");
    string outputFile1 = outputPath + "/" + params_->get("sensitivity", "scenarioOutputFile");
    Real sensiThreshold = parseReal(params_->get("sensitivity", "outputSensitivityThreshold"));
    boost::shared_ptr<Report> scenReport = boost::make_shared<CSVFileReport>(outputFile1);
    sensiAnalysis->writeScenarioReport(scenReport, sensiThreshold);

    string outputFile2 = outputPath + "/" + params_->get("sensitivity", "sensitivityOutputFile");
    boost::shared_ptr<Report> sensiReport = boost::make_shared<CSVFileReport>(outputFile2);
    sensiAnalysis->writeSensitivityReport(sensiReport, sensiThreshold);

    string outputFile3 = outputPath + "/" + params_->get("sensitivity", "crossGammaOutputFile");
    boost::shared_ptr<Report> cgReport = boost::make_shared<CSVFileReport>(outputFile3);
    sensiAnalysis->writeCrossGammaReport(cgReport, sensiThreshold);
    return;
}

void OREApp::runStressTest() {

    out_ << setw(tab_) << left << "Stress Test Report... " << flush;
    // We reset this here because the date grid building below depends on it.
    Settings::instance().evaluationDate() = asof_;

    LOG("Get Simulation Market Parameters");
    string inputPath = params_->get("setup", "inputPath");
    string marketConfigFile = inputPath + "/" + params_->get("stress", "marketConfigFile");
    boost::shared_ptr<ScenarioSimMarketParameters> simMarketData(new ScenarioSimMarketParameters);
    simMarketData->fromFile(marketConfigFile);

    LOG("Get Stress Test Parameters");
    string stressConfigFile = inputPath + "/" + params_->get("stress", "stressConfigFile");
    boost::shared_ptr<StressTestScenarioData> stressData(new StressTestScenarioData);
    stressData->fromFile(stressConfigFile);

    LOG("Get Engine Data");
    string pricingEnginesFile = inputPath + "/" + params_->get("stress", "pricingEnginesFile");
    boost::shared_ptr<EngineData> engineData = boost::make_shared<EngineData>();
    engineData->fromFile(pricingEnginesFile);

    LOG("Get Portfolio");
    string portfolioFile = inputPath + "/" + params_->get("setup", "portfolioFile");
    boost::shared_ptr<Portfolio> portfolio = boost::make_shared<Portfolio>();
    // Just load here. We build the portfolio in SensitivityAnalysis, after building SimMarket.
    portfolio->load(portfolioFile);

    LOG("Build Stress Test");
    string marketConfiguration = params_->get("markets", "pricing");
    boost::shared_ptr<StressTest> stressTest = boost::make_shared<StressTest>(
        portfolio, market_, marketConfiguration, engineData, simMarketData, stressData, conventions_);

    string outputPath = params_->get("setup", "outputPath");
    string outputFile = outputPath + "/" + params_->get("stress", "scenarioOutputFile");
    Real threshold = parseReal(params_->get("stress", "outputThreshold"));
    boost::shared_ptr<Report> stressReport = boost::make_shared<CSVFileReport>(outputFile);
    stressTest->writeReport(stressReport, threshold);

    out_ << "OK" << endl;
}

void OREApp::runParametricVar() {

    out_ << setw(tab_) << left << "Parametric VaR Report... " << flush;
    string inputPath = params_->get("setup", "inputPath");
    string outputPath = params_->get("setup", "outputPath");

    LOG("Get sensitivity data");
    vector<string> sensiInputFiles = parseListOfValues(params_->get("parametricVar", "sensitivityInputFile"));
    auto sensiData = boost::make_shared<SensitivityDataInMemory>();
    for (auto const& f : sensiInputFiles) {
        loadSensitivityDataFromCsv(*sensiData, inputPath + "/" + f);
    }

    LOG("Build trade to portfolio id mapping");
    map<string, set<string>> tradePortfolio;
    for (auto const& t : portfolio_->trades()) {
        tradePortfolio[t->id()].insert(t->portfolioIds().begin(), t->portfolioIds().end());
    }

    LOG("Load covariance matrix data");
    map<std::pair<RiskFactorKey, RiskFactorKey>, Real> covarData;
    loadCovarianceDataFromCsv(covarData, inputPath + "/" + params_->get("parametricVar", "covarianceInputFile"));

    Size mcSamples = Null<Size>(), mcSeed = Null<Size>();
    string method = params_->get("parametricVar", "method");
    if (method == "MonteCarlo") {
        mcSamples = parseInteger(params_->get("parametricVar", "mcSamples"));
        mcSeed = parseInteger(params_->get("parametricVar", "mcSeed"));
    }

    string portfolioFilter =
        params_->has("parametricVar", "portfolioFilter") ? params_->get("parametricVar", "portfolioFilter") : "";

    LOG("Build parametric var report");
    auto calc =
        buildParametricVarCalculator(tradePortfolio, portfolioFilter, sensiData, covarData,
                                     parseListOfValues<Real>(params_->get("parametricVar", "quantiles"), &parseReal),
                                     method, mcSamples, mcSeed, parseBool(params_->get("parametricVar", "breakdown")),
                                     parseBool(params_->get("parametricVar", "salvageCovarianceMatrix")));

    CSVFileReport report(outputPath + "/" + params_->get("parametricVar", "outputFile"));
    calc->calculate(report);
    out_ << "OK" << endl;
}

boost::shared_ptr<ParametricVarCalculator>
OREApp::buildParametricVarCalculator(const std::map<std::string, std::set<std::string>>& tradePortfolio,
                                     const std::string& portfolioFilter,
                                     const boost::shared_ptr<SensitivityData>& sensitivities,
                                     const std::map<std::pair<RiskFactorKey, RiskFactorKey>, Real> covariance,
                                     const std::vector<Real>& p, const std::string& method, const Size mcSamples,
                                     const Size mcSeed, const bool breakdown, const bool salvageCovarianceMatrix) {
    return boost::make_shared<ParametricVarCalculator>(tradePortfolio, portfolioFilter, sensitivities, covariance, p,
                                                       method, mcSamples, mcSeed, breakdown, salvageCovarianceMatrix);
}

void OREApp::writeBaseScenario() {

    Date today = Settings::instance().evaluationDate();

    LOG("Get Market Configuration");
    string marketConfiguration = params_->get("baseScenario", "marketConfiguration");

    LOG("Get Simulation Market Parameters");
    string inputPath = params_->get("setup", "inputPath");
    string marketConfigFile = inputPath + "/" + params_->get("baseScenario", "marketConfigFile");
    boost::shared_ptr<ScenarioSimMarketParameters> simMarketData(new ScenarioSimMarketParameters);
    simMarketData->fromFile(marketConfigFile);

    auto simMarket = boost::make_shared<ScenarioSimMarket>(market_, simMarketData, conventions_, marketConfiguration);
    boost::shared_ptr<Scenario> scenario = simMarket->baseScenario();
    QL_REQUIRE(scenario->asof() == today, "dates do not match");

    string outputPath = params_->get("setup", "outputPath");
    string outputFile = outputPath + "/" + params_->get("baseScenario", "outputFileName");

    string separator = params_->get("baseScenario", "separator");
    QL_REQUIRE(separator.length() == 1, "separator needs length 1: " << separator);
    const char sep = separator.c_str()[0];

    bool append = parseBool(params_->get("baseScenario", "append"));
    bool writeHeader = parseBool(params_->get("baseScenario", "header"));
    string mode = append ? "a+" : "w+";

    ScenarioWriter sw(outputFile, sep, mode);
    sw.writeScenario(scenario, writeHeader);

    DLOG("Base scenario written to file " << outputFile);
}

void OREApp::initAggregationScenarioData() {
    scenarioData_ = boost::make_shared<InMemoryAggregationScenarioData>(grid_->size(), samples_);
}

void OREApp::initCube() {
    if (cubeDepth_ == 1)
        cube_ = boost::make_shared<SinglePrecisionInMemoryCube>(asof_, simPortfolio_->ids(), grid_->dates(), samples_);
    else if (cubeDepth_ == 2)
        cube_ = boost::make_shared<SinglePrecisionInMemoryCubeN>(asof_, simPortfolio_->ids(), grid_->dates(), samples_,
                                                                 cubeDepth_);
    else {
        QL_FAIL("cube depth 1 or 2 expected");
    }
}

void OREApp::buildNPVCube() {
    LOG("Build valuation cube engine");
    // Valuation calculators
    string baseCurrency = params_->get("simulation", "baseCurrency");
    vector<boost::shared_ptr<ValuationCalculator>> calculators;
    calculators.push_back(boost::make_shared<NPVCalculator>(baseCurrency));
    if (cubeDepth_ > 1)
        calculators.push_back(boost::make_shared<CashflowCalculator>(baseCurrency, asof_, grid_, 1));
    LOG("Build cube");
    ValuationEngine engine(asof_, grid_, simMarket_);
    ostringstream o;
    o.str("");
    o << "Build Cube " << simPortfolio_->size() << " x " << grid_->size() << " x " << samples_ << "... ";

    auto progressBar = boost::make_shared<SimpleProgressBar>(o.str(), tab_, progressBarWidth_);
    auto progressLog = boost::make_shared<ProgressLog>("Building cube...");
    engine.registerProgressIndicator(progressBar);
    engine.registerProgressIndicator(progressLog);
    engine.buildCube(simPortfolio_, cube_, calculators);
    out_ << "OK" << endl;
}

void OREApp::generateNPVCube() {
    out_ << setw(tab_) << left << "Simulation Setup... ";
    LOG("Load Simulation Market Parameters");
    boost::shared_ptr<ScenarioSimMarketParameters> simMarketData = getSimMarketData();
    boost::shared_ptr<ScenarioGeneratorData> sgd = getScenarioGeneratorData();
    grid_ = sgd->grid();
    samples_ = sgd->samples();
    boost::shared_ptr<ScenarioGenerator> sg = buildScenarioGenerator(market_, simMarketData, sgd);

    if (buildSimMarket_) {
        LOG("Build Simulation Market");
        simMarket_ = boost::make_shared<ScenarioSimMarket>(market_, simMarketData, conventions_,
                                                           params_->get("markets", "simulation"));
        simMarket_->scenarioGenerator() = sg;

        string groupName = "simulation";
        boost::shared_ptr<EngineFactory> simFactory = buildEngineFactory(simMarket_, groupName);

        LOG("Build portfolio linked to sim market");
        simPortfolio_ = buildPortfolio(simFactory);
        QL_REQUIRE(simPortfolio_->size() == portfolio_->size(),
                   "portfolio size mismatch, check simulation market setup");
        out_ << "OK" << endl;
    }

    if (params_->has("simulation", "storeFlows") && params_->get("simulation", "storeFlows") == "Y")
        cubeDepth_ = 2; // NPV and FLOW
    else
        cubeDepth_ = 1; // NPV only

    ostringstream o;
    o << "Aggregation Scenario Data " << grid_->size() << " x " << samples_ << "... ";
    out_ << setw(tab_) << o.str() << flush;

    initAggregationScenarioData();
    // Set AggregationScenarioData
    simMarket_->aggregationScenarioData() = scenarioData_;
    out_ << "OK" << endl;

    initCube();
    buildNPVCube();
    writeCube();
    writeScenarioData();
}

void OREApp::writeCube() {
    out_ << endl << setw(tab_) << left << "Write Cube... " << flush;
    LOG("Write cube");
    if (params_->has("simulation", "cubeFile")) {
        string outputPath = params_->get("setup", "outputPath");
        string cubeFileName = outputPath + "/" + params_->get("simulation", "cubeFile");
        cube_->save(cubeFileName);
        out_ << "OK" << endl;
    } else
        out_ << "SKIP" << endl;
}

void OREApp::writeScenarioData() {
    out_ << endl << setw(tab_) << left << "Write Aggregation Scenario Data... " << flush;
    LOG("Write scenario data");
    bool skipped = true;
    string outputPath = params_->get("setup", "outputPath");
    if (params_->has("simulation", "aggregationScenarioDataFileName")) {
        // binary output
        string outputFileNameAddScenData =
            outputPath + "/" + params_->get("simulation", "aggregationScenarioDataFileName");
        scenarioData_->save(outputFileNameAddScenData);
        out_ << "OK" << endl;
        skipped = false;
    }
    if (params_->has("simulation", "aggregationScenarioDataDump")) {
        // csv output
        string outputFileNameAddScenData = outputPath + "/" + params_->get("simulation", "aggregationScenarioDataDump");
        CSVFileReport report(outputFileNameAddScenData);
        ReportWriter::writeAggregationScenarioData(report, *scenarioData_);
        skipped = false;
    }
    if (skipped)
        out_ << "SKIP" << endl;
}

void OREApp::loadScenarioData() {
    string outputPath = params_->get("setup", "outputPath");
    string scenarioFile = outputPath + "/" + params_->get("xva", "scenarioFile");
    scenarioData_ = boost::make_shared<InMemoryAggregationScenarioData>();
    scenarioData_->load(scenarioFile);
}

void OREApp::loadCube() {
    string outputPath = params_->get("setup", "outputPath");
    string cubeFile = outputPath + "/" + params_->get("xva", "cubeFile");
    cubeDepth_ = 1;
    if (params_->has("xva", "hyperCube"))
        cubeDepth_ = parseBool(params_->get("xva", "hyperCube")) ? 2 : 1;

    if (cubeDepth_ > 1)
        cube_ = boost::make_shared<SinglePrecisionInMemoryCubeN>();
    else
        cube_ = boost::make_shared<SinglePrecisionInMemoryCube>();
    LOG("Load cube from file " << cubeFile);
    cube_->load(cubeFile);
    LOG("Cube loading done");
}

boost::shared_ptr<NettingSetManager> OREApp::initNettingSetManager() {
    string inputPath = params_->get("setup", "inputPath");
    string csaFile = inputPath + "/" + params_->get("xva", "csaFile");
    boost::shared_ptr<NettingSetManager> netting = boost::make_shared<NettingSetManager>();
    netting->fromFile(csaFile);
    return netting;
}

void OREApp::runPostProcessor() {
    boost::shared_ptr<NettingSetManager> netting = initNettingSetManager();
    map<string, bool> analytics;
    analytics["exerciseNextBreak"] = parseBool(params_->get("xva", "exerciseNextBreak"));
    analytics["exposureProfiles"] = parseBool(params_->get("xva", "exposureProfiles"));
    analytics["cva"] = parseBool(params_->get("xva", "cva"));
    analytics["dva"] = parseBool(params_->get("xva", "dva"));
    analytics["fva"] = parseBool(params_->get("xva", "fva"));
    analytics["colva"] = parseBool(params_->get("xva", "colva"));
    analytics["collateralFloor"] = parseBool(params_->get("xva", "collateralFloor"));
<<<<<<< HEAD
    analytics["kva"] = parseBool(params_->get("xva", "kva"));
=======
>>>>>>> d7fdf5d5
    if (params_->has("xva", "mva"))
        analytics["mva"] = parseBool(params_->get("xva", "mva"));
    else
        analytics["mva"] = false;
    if (params_->has("xva", "dim"))
        analytics["dim"] = parseBool(params_->get("xva", "dim"));
    else
        analytics["dim"] = false;

    string baseCurrency = params_->get("xva", "baseCurrency");
    string calculationType = params_->get("xva", "calculationType");
    string allocationMethod = params_->get("xva", "allocationMethod");
    Real marginalAllocationLimit = parseReal(params_->get("xva", "marginalAllocationLimit"));
    Real quantile = parseReal(params_->get("xva", "quantile"));
    string dvaName = params_->get("xva", "dvaName");
    string fvaLendingCurve = params_->get("xva", "fvaLendingCurve");
    string fvaBorrowingCurve = params_->get("xva", "fvaBorrowingCurve");

    Real dimQuantile = 0.99;
    Size dimHorizonCalendarDays = 14;
    Size dimRegressionOrder = 0;
    vector<string> dimRegressors;
    Real dimScaling = 1.0;
    Size dimLocalRegressionEvaluations = 0;
    Real dimLocalRegressionBandwidth = 0.25;
<<<<<<< HEAD

    Real kvaCapitalDiscountRate = 0.10;
    Real kvaAlpha = 1.4;
    Real kvaRegAdjustment = 12.5;
    Real kvaCapitalHurdle = 0.012;
    if (analytics["kva"]) {
        kvaCapitalDiscountRate = parseReal(params_->get("xva", "kvaCapitalDiscountRate"));
        kvaAlpha = parseReal(params_->get("xva", "kvaAlpha")); 
        kvaRegAdjustment = parseReal(params_->get("xva", "kvaRegAdjustment"));
        kvaCapitalHurdle = parseReal(params_->get("xva", "kvaCapitalHurdle"));
    }
=======
>>>>>>> d7fdf5d5

    if (analytics["mva"] || analytics["dim"]) {
        dimQuantile = parseReal(params_->get("xva", "dimQuantile"));
        dimHorizonCalendarDays = parseInteger(params_->get("xva", "dimHorizonCalendarDays"));
        dimRegressionOrder = parseInteger(params_->get("xva", "dimRegressionOrder"));
        string dimRegressorsString = params_->get("xva", "dimRegressors");
        dimRegressors = parseListOfValues(dimRegressorsString);
        dimScaling = parseReal(params_->get("xva", "dimScaling"));
        dimLocalRegressionEvaluations = parseInteger(params_->get("xva", "dimLocalRegressionEvaluations"));
        dimLocalRegressionBandwidth = parseReal(params_->get("xva", "dimLocalRegressionBandwidth"));
    }

    string marketConfiguration = params_->get("markets", "simulation");

    bool fullInitialCollateralisation = false;
    if (params_->has("xva", "fullInitialCollateralisation")) {
        fullInitialCollateralisation = parseBool(params_->get("xva", "fullInitialCollateralisation"));
    }

    postProcess_ = boost::make_shared<PostProcess>(
        portfolio_, netting, market_, marketConfiguration, cube_, scenarioData_, analytics, baseCurrency,
        allocationMethod, marginalAllocationLimit, quantile, calculationType, dvaName, fvaBorrowingCurve,
        fvaLendingCurve, dimQuantile, dimHorizonCalendarDays, dimRegressionOrder, dimRegressors,
<<<<<<< HEAD
        dimLocalRegressionEvaluations, dimLocalRegressionBandwidth, dimScaling, fullInitialCollateralisation, 
        kvaCapitalDiscountRate, kvaAlpha, kvaRegAdjustment, kvaCapitalHurdle);
=======
        dimLocalRegressionEvaluations, dimLocalRegressionBandwidth, dimScaling, fullInitialCollateralisation);
>>>>>>> d7fdf5d5
}

void OREApp::writeXVAReports() {
    string outputPath = params_->get("setup", "outputPath");
    for (auto t : postProcess_->tradeIds()) {
        ostringstream o;
        o << outputPath << "/exposure_trade_" << t << ".csv";
        string tradeExposureFile = o.str();
        CSVFileReport tradeExposureReport(tradeExposureFile);
        ReportWriter::writeTradeExposures(tradeExposureReport, postProcess_, t);
    }
    for (auto n : postProcess_->nettingSetIds()) {
        ostringstream o1;
        o1 << outputPath << "/exposure_nettingset_" << n << ".csv";
        string nettingSetExposureFile = o1.str();
        CSVFileReport nettingSetExposureReport(nettingSetExposureFile);
        ReportWriter::writeNettingSetExposures(nettingSetExposureReport, postProcess_, n);

        ostringstream o2;
        o2 << outputPath << "/colva_nettingset_" << n << ".csv";
        string nettingSetColvaFile = o2.str();
        CSVFileReport nettingSetColvaReport(nettingSetColvaFile);
        ReportWriter::writeNettingSetColva(nettingSetColvaReport, postProcess_, n);
    }

    string XvaFile = outputPath + "/xva.csv";
    CSVFileReport xvaReport(XvaFile);
    ReportWriter::writeXVA(xvaReport, params_->get("xva", "allocationMethod"), portfolio_, postProcess_);

    string rawCubeOutputFile = params_->get("xva", "rawCubeOutputFile");
    CubeWriter cw1(outputPath + "/" + rawCubeOutputFile);
    map<string, string> nettingSetMap = portfolio_->nettingSetMap();
    cw1.write(cube_, nettingSetMap);

    string netCubeOutputFile = params_->get("xva", "netCubeOutputFile");
    CubeWriter cw2(outputPath + "/" + netCubeOutputFile);
    cw2.write(postProcess_->netCube(), nettingSetMap);
}

void OREApp::writeDIMReport() {
    string outputPath = params_->get("setup", "outputPath");
    string dimFile1 = outputPath + "/" + params_->get("xva", "dimEvolutionFile");
    vector<string> dimFiles2;
    for (auto f : parseListOfValues(params_->get("xva", "dimRegressionFiles")))
        dimFiles2.push_back(outputPath + "/" + f);
    string nettingSet = params_->get("xva", "dimOutputNettingSet");
    std::vector<Size> dimOutputGridPoints =
        parseListOfValues<Size>(params_->get("xva", "dimOutputGridPoints"), &parseInteger);
    ore::data::CSVFileReport dimEvolutionReport(dimFile1);
    postProcess_->exportDimEvolution(nettingSet, dimEvolutionReport);
    vector<boost::shared_ptr<ore::data::Report>> reportVec;
    for (Size i = 0; i < dimOutputGridPoints.size(); ++i)
        reportVec.push_back(boost::make_shared<ore::data::CSVFileReport>(dimFiles2[i]));
    postProcess_->exportDimRegression(nettingSet, dimOutputGridPoints, reportVec);
}
} // namespace analytics
} // namespace ore<|MERGE_RESOLUTION|>--- conflicted
+++ resolved
@@ -810,10 +810,8 @@
     analytics["fva"] = parseBool(params_->get("xva", "fva"));
     analytics["colva"] = parseBool(params_->get("xva", "colva"));
     analytics["collateralFloor"] = parseBool(params_->get("xva", "collateralFloor"));
-<<<<<<< HEAD
     analytics["kva"] = parseBool(params_->get("xva", "kva"));
-=======
->>>>>>> d7fdf5d5
+
     if (params_->has("xva", "mva"))
         analytics["mva"] = parseBool(params_->get("xva", "mva"));
     else
@@ -839,7 +837,6 @@
     Real dimScaling = 1.0;
     Size dimLocalRegressionEvaluations = 0;
     Real dimLocalRegressionBandwidth = 0.25;
-<<<<<<< HEAD
 
     Real kvaCapitalDiscountRate = 0.10;
     Real kvaAlpha = 1.4;
@@ -851,8 +848,6 @@
         kvaRegAdjustment = parseReal(params_->get("xva", "kvaRegAdjustment"));
         kvaCapitalHurdle = parseReal(params_->get("xva", "kvaCapitalHurdle"));
     }
-=======
->>>>>>> d7fdf5d5
 
     if (analytics["mva"] || analytics["dim"]) {
         dimQuantile = parseReal(params_->get("xva", "dimQuantile"));
@@ -876,12 +871,9 @@
         portfolio_, netting, market_, marketConfiguration, cube_, scenarioData_, analytics, baseCurrency,
         allocationMethod, marginalAllocationLimit, quantile, calculationType, dvaName, fvaBorrowingCurve,
         fvaLendingCurve, dimQuantile, dimHorizonCalendarDays, dimRegressionOrder, dimRegressors,
-<<<<<<< HEAD
         dimLocalRegressionEvaluations, dimLocalRegressionBandwidth, dimScaling, fullInitialCollateralisation, 
         kvaCapitalDiscountRate, kvaAlpha, kvaRegAdjustment, kvaCapitalHurdle);
-=======
-        dimLocalRegressionEvaluations, dimLocalRegressionBandwidth, dimScaling, fullInitialCollateralisation);
->>>>>>> d7fdf5d5
+
 }
 
 void OREApp::writeXVAReports() {
