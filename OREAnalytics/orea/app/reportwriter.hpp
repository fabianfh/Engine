/*
 Copyright (C) 2016 Quaternion Risk Management Ltd
 All rights reserved.

 This file is part of ORE, a free-software/open-source library
 for transparent pricing and risk analysis - http://opensourcerisk.org

 ORE is free software: you can redistribute it and/or modify it
 under the terms of the Modified BSD License.  You should have received a
 copy of the license along with this program.
 The license is also available online at <http://opensourcerisk.org>

 This program is distributed on the basis that it will form a useful
 contribution to risk analytics and model standardisation, but WITHOUT
 ANY WARRANTY; without even the implied warranty of MERCHANTABILITY or
 FITNESS FOR A PARTICULAR PURPOSE. See the license for more details.
*/

/*! \file orea/app/reportwriter.hpp
  \brief A Class to write ORE outputs to reports
  \ingroup app
 */

#pragma once

#include <boost/shared_ptr.hpp>
#include <map>
#include <orea/aggregation/postprocess.hpp>
#include <orea/app/parameters.hpp>
#include <orea/cube/npvcube.hpp>
#include <orea/cube/sensitivitycube.hpp>
#include <orea/engine/sensitivitystream.hpp>
#include <ored/marketdata/market.hpp>
#include <ored/marketdata/todaysmarketparameters.hpp>
#include <ored/marketdata/todaysmarketcalibrationinfo.hpp>
#include <ored/portfolio/portfolio.hpp>
#include <ored/report/report.hpp>
#include <ored/utilities/dategrid.hpp>
#include <ored/utilities/xmlutils.hpp>
#include <string>

namespace ore {
namespace analytics {
//! Write ORE outputs to reports
/*! \ingroup app
 */
class ReportWriter {
public:
    /*! Constructor.
        \param nullString used to represent string values that are not applicable.
    */
    ReportWriter(const std::string& nullString = "#NA") : nullString_(nullString) {}

    virtual ~ReportWriter(){};

    virtual void writeNpv(ore::data::Report& report, const std::string& baseCurrency,
                          boost::shared_ptr<ore::data::Market> market, const std::string& configuration,
                          boost::shared_ptr<Portfolio> portfolio);

    virtual void writeCashflow(ore::data::Report& report, boost::shared_ptr<ore::data::Portfolio> portfolio,
                               boost::shared_ptr<ore::data::Market> market = boost::shared_ptr<ore::data::Market>(),
                               const std::string& configuration = ore::data::Market::defaultConfiguration);

    virtual void writeCurves(ore::data::Report& report, const std::string& configID, const DateGrid& grid,
                             const TodaysMarketParameters& marketConfig, const boost::shared_ptr<Market>& market,
                             const bool continueOnError = false);

    virtual void writeTradeExposures(ore::data::Report& report, boost::shared_ptr<PostProcess> postProcess,
                                     const std::string& tradeId);

    virtual void writeNettingSetExposures(ore::data::Report& report, boost::shared_ptr<PostProcess> postProcess,
                                          const std::string& nettingSetId);

    virtual void writeNettingSetCvaSensitivities(ore::data::Report& report, boost::shared_ptr<PostProcess> postProcess,
                                          const std::string& nettingSetId);

    virtual void writeNettingSetColva(ore::data::Report& report, boost::shared_ptr<PostProcess> postProcess,
                                      const std::string& nettingSetId);

    virtual void writeXVA(ore::data::Report& report, const string& allocationMethod,
                          boost::shared_ptr<Portfolio> portfolio, boost::shared_ptr<PostProcess> postProcess);

    virtual void writeAggregationScenarioData(ore::data::Report& report, const AggregationScenarioData& data);

    virtual void writeScenarioReport(ore::data::Report& report,
                                     const boost::shared_ptr<SensitivityCube>& sensitivityCube,
                                     QuantLib::Real outputThreshold = 0.0);

    virtual void writeSensitivityReport(ore::data::Report& report, const boost::shared_ptr<SensitivityStream>& ss,
                                        QuantLib::Real outputThreshold = 0.0, QuantLib::Size outputPrecision = 2);

<<<<<<< HEAD
    virtual void writeAdditionalResultsReport(ore::data::Report& report, boost::shared_ptr<ore::data::Portfolio> portfolio);

    virtual void writeTodaysMarketCalibrationReport(ore::data::Report& report, boost::shared_ptr<ore::data::TodaysMarketCalibrationInfo> calibrationInfo);
=======
    virtual void writeAdditionalResultsReport(ore::data::Report& report, boost::shared_ptr<ore::data::Portfolio> portfolio, 
                                        boost::shared_ptr<Market> market, const std::string& baseCurrency);
>>>>>>> 3de39717
    
    const std::string& nullString() const { return nullString_; }

protected:
    std::string nullString_;
};
} // namespace analytics
} // namespace ore<|MERGE_RESOLUTION|>--- conflicted
+++ resolved
@@ -89,15 +89,15 @@
     virtual void writeSensitivityReport(ore::data::Report& report, const boost::shared_ptr<SensitivityStream>& ss,
                                         QuantLib::Real outputThreshold = 0.0, QuantLib::Size outputPrecision = 2);
 
-<<<<<<< HEAD
     virtual void writeAdditionalResultsReport(ore::data::Report& report, boost::shared_ptr<ore::data::Portfolio> portfolio);
 
-    virtual void writeTodaysMarketCalibrationReport(ore::data::Report& report, boost::shared_ptr<ore::data::TodaysMarketCalibrationInfo> calibrationInfo);
-=======
-    virtual void writeAdditionalResultsReport(ore::data::Report& report, boost::shared_ptr<ore::data::Portfolio> portfolio, 
+    virtual void writeAdditionalResultsReport(ore::data::Report& report, boost::shared_ptr<ore::data::Portfolio> portfolio,
                                         boost::shared_ptr<Market> market, const std::string& baseCurrency);
->>>>>>> 3de39717
-    
+
+    virtual void
+    writeTodaysMarketCalibrationReport(ore::data::Report& report,
+                                       boost::shared_ptr<ore::data::TodaysMarketCalibrationInfo> calibrationInfo);
+
     const std::string& nullString() const { return nullString_; }
 
 protected:
