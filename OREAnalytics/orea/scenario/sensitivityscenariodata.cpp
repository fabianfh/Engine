--- conflicted
+++ resolved
@@ -506,14 +506,9 @@
         for (const auto& kv : capFloorVolShiftData_) {
             XMLNode* node = XMLUtils::addChild(doc, parent, "CapFloorVolatility");
             XMLUtils::addAttribute(doc, node, "ccy", kv.first);
-<<<<<<< HEAD
             volShiftDataToXML(doc, node, *kv.second);
             XMLUtils::addChild(doc, node, "Index", kv.second->indexName);
-=======
-            volShiftDataToXML(doc, node, kv.second);
-            XMLUtils::addChild(doc, node, "Index", kv.second.indexName);
-            XMLUtils::addChild(doc, node, "IsRelative", kv.second.isRelative);
->>>>>>> f82a6c6f
+            XMLUtils::addChild(doc, node, "IsRelative", kv.second->isRelative);
         }
     }
 
@@ -601,7 +596,6 @@
         }
     }
 
-<<<<<<< HEAD
     if (!yoyInflationCapFloorVolShiftData_.empty()) {
         LOG("toXML for YYInflationCapFloorVolatilities");
         XMLNode* parent = XMLUtils::addChild(doc, root, "YYCapFloorVolatilities");
@@ -612,18 +606,6 @@
         }
     }
 
-    if (!commodityShiftData_.empty()) {
-        LOG("toXML for CommoditySpots");
-        XMLNode* parent = XMLUtils::addChild(doc, root, "CommoditySpots");
-        for (const auto& kv : commodityShiftData_) {
-            XMLNode* node = XMLUtils::addChild(doc, parent, "CommoditySpot");
-            XMLUtils::addAttribute(doc, node, "name", kv.first);
-            shiftDataToXML(doc, node, kv.second);
-        }
-    }
-
-=======
->>>>>>> f82a6c6f
     if (!commodityCurveShiftData_.empty()) {
         LOG("toXML for CommodityCurves");
         XMLNode* parent = XMLUtils::addChild(doc, root, "CommodityCurves");
