--- conflicted
+++ resolved
@@ -122,13 +122,10 @@
     void generateZeroInflationScenarios(const boost::shared_ptr<ScenarioFactory>& sensiScenarioFactory, bool up);
     void generateYoYInflationScenarios(const boost::shared_ptr<ScenarioFactory>& sensiScenarioFactory, bool up);
     void generateBaseCorrelationScenarios(const boost::shared_ptr<ScenarioFactory>& sensiScenarioFactory, bool up);
-<<<<<<< HEAD
     void generateCommodityScenarios(const boost::shared_ptr<ScenarioFactory>& sensiScenarioFactory, bool up);
     void generateCommodityCurveScenarios(const boost::shared_ptr<ScenarioFactory>& sensiScenarioFactory, bool up);
     void generateCommodityVolScenarios(const boost::shared_ptr<ScenarioFactory>& sensiScenarioFactory, bool up);
-=======
     void generateSecuritySpreadScenarios(const boost::shared_ptr<ScenarioFactory>& sensiScenarioFactory, bool up);
->>>>>>> c9929ca3
 
     ScenarioDescription discountScenarioDescription(string ccy, Size bucket, bool up);
     ScenarioDescription indexScenarioDescription(string index, Size bucket, bool up);
@@ -148,14 +145,11 @@
     ScenarioDescription yoyInflationScenarioDescription(string index, Size bucket, bool up);
     ScenarioDescription baseCorrelationScenarioDescription(string indexName, Size lossLevelBucket, Size termBucket,
                                                            bool up);
-<<<<<<< HEAD
     ScenarioDescription commodityScenarioDescription(const std::string& commodityName, bool up);
     ScenarioDescription commodityCurveScenarioDescription(const std::string& commodityName, QuantLib::Size bucket, bool up);
     ScenarioDescription commodityVolScenarioDescription(const std::string& commodityName,
         QuantLib::Size expiryBucket, QuantLib::Size strikeBucket, bool up);
-=======
     ScenarioDescription securitySpreadScenarioDescription(string bond, bool up);
->>>>>>> c9929ca3
 
     boost::shared_ptr<SensitivityScenarioData> sensitivityData_;
     const bool overrideTenors_;
