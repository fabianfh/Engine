--- conflicted
+++ resolved
@@ -1643,8 +1643,6 @@
         }
     }
     LOG("YoY inflation optionlet vol scenarios done");
-<<<<<<< HEAD
-=======
 }
 
 void SensitivityScenarioGenerator::generateZeroInflationCapFloorVolScenarios(bool up) {
@@ -1737,7 +1735,6 @@
         }
     }
     LOG("Zero inflation cap/floor vol scenarios done");
->>>>>>> ca8bf59d
 }
 
 void SensitivityScenarioGenerator::generateBaseCorrelationScenarios(bool up) {
