 /*
 Copyright (C) 2016 Quaternion Risk Management Ltd
 All rights reserved.

 This file is part of ORE, a free-software/open-source library
 for transparent pricing and risk analysis - http://opensourcerisk.org

 ORE is free software: you can redistribute it and/or modify it
 under the terms of the Modified BSD License.  You should have received a
 copy of the license along with this program.
 The license is also available online at <http://opensourcerisk.org>

 This program is distributed on the basis that it will form a useful
 contribution to risk analytics and model standardisation, but WITHOUT
 ANY WARRANTY; without even the implied warranty of MERCHANTABILITY or
 FITNESS FOR A PARTICULAR PURPOSE. See the license for more details.
*/

#include <set>

#include <orea/scenario/scenariosimmarketparameters.hpp>
#include <ored/utilities/log.hpp>
#include <ored/utilities/xmlutils.hpp>
#include <ored/utilities/to_string.hpp>

#include <boost/lexical_cast.hpp>
#include <boost/algorithm/string/join.hpp>
#include <boost/range/adaptor/transformed.hpp>

using namespace QuantLib;
using namespace ore::data;
using boost::algorithm::join;
using boost::adaptors::transformed;
using std::set;

namespace ore {
namespace analytics {

namespace {

template<typename T>
const vector<T>& lookup(const map<string, vector<T>>& m, const string& k) {
    if (m.count(k) > 0) {
        return m.at(k);
    } else if (m.count("") > 0) {
        return m.at("");
    } else
        QL_FAIL("no vector for key \"" << k << "\" found.");
}

template<typename T>
const T& lookup(const map<string, T>& m, const string& k) {
    if (m.count(k) > 0) {
        return m.at(k);
    } else if (m.count("") > 0) {
        return m.at("");
    } else
        QL_FAIL("no result for key \"" << k << "\" found.");
}

} // namespace

vector<string> ScenarioSimMarketParameters::paramsLookup(RiskFactorKey::KeyType kt) const {
    vector<string> names;
    auto it = params_.find(kt);
    if (it != params_.end()) {
        for (auto n : it->second.second)
            names.push_back(n);
    }
    return names;
}

bool ScenarioSimMarketParameters::hasParamsName(RiskFactorKey::KeyType kt, string name) const {
    auto it = params_.find(kt);
    if (it != params_.end()) {
        return std::find(it->second.second.begin(), it->second.second.end(), name) == it->second.second.end() ? false
                                                                                                              : true;
    }
    return false;
}

void ScenarioSimMarketParameters::addParamsName(RiskFactorKey::KeyType kt, vector<string> names) {
    // check if key type exists - if doesn't exist set simulate to true first
    if (names.size() > 0) {
        auto it = params_.find(kt);
        if (it == params_.end())
            params_[kt].first = true;
        for (auto name : names) {
            if (!hasParamsName(kt, name))
                params_[kt].second.insert(name);
        }
    }
}

bool ScenarioSimMarketParameters::paramsSimulate(RiskFactorKey::KeyType kt) const {
    bool simulate = false;
    auto it = params_.find(kt);
    if (it != params_.end())
        simulate = it->second.first;
    return simulate;
}

void ScenarioSimMarketParameters::setParamsSimulate(RiskFactorKey::KeyType kt, bool simulate) {
    params_[kt].first = simulate;
}

void ScenarioSimMarketParameters::setDefaults() {
    // Set default simulate
    setSimulateDividendYield(false);
    setSimulateSwapVols(false);
    setSimulateYieldVols(false);
    setSimulateCapFloorVols(false);
    setSimulateYoYInflationCapFloorVols(false);
    setSimulateZeroInflationCapFloorVols(false);
    setSimulateSurvivalProbabilities(false);
    setSimulateRecoveryRates(false);
    setSimulateCdsVols(false);
    setSimulateFXVols(false);
    setSimulateEquityVols(false);
    setSimulateBaseCorrelations(false);
    setCommodityCurveSimulate(false);
    setCommodityVolSimulate(false);
    setSecuritySpreadsSimulate(false);
    setSimulateFxSpots(true);
    setSimulateCorrelations(false);

    // Set default tenors (don't know why but keep it as is)
    yoyInflationCapFloorVolExpiries_[""] = vector<Period>();
    zeroInflationCapFloorVolExpiries_[""] = vector<Period>();
    defaultTenors_[""] = vector<Period>();
    equityDividendTenors_[""] = vector<Period>();
    zeroInflationTenors_[""] = vector<Period>();
    yoyInflationTenors_[""] = vector<Period>();
    // Default day counters
    yieldCurveDayCounters_[""] = "A365";
    swapVolDayCounters_[""] = "A365";
    yieldVolDayCounters_[""] = "A365";
    fxVolDayCounters_[""] = "A365";
    cdsVolDayCounters_[""] = "A365";
    equityVolDayCounters_[""] = "A365";
    capFloorVolDayCounters_[""] = "A365";
    yoyInflationCapFloorVolDayCounters_[""] = "A365";
    zeroInflationCapFloorVolDayCounters_[""] = "A365";
    defaultCurveDayCounters_[""] = "A365";
    baseCorrelationDayCounters_[""] = "A365";
    zeroInflationDayCounters_[""] = "A365";
    yoyInflationDayCounters_[""] = "A365";
    commodityCurveDayCounters_[""] = "A365";
    commodityVolDayCounters_[""] = "A365";
    correlationDayCounters_[std::make_pair("", "")] = "A365";
    // Default calendars
    defaultCurveCalendars_[""] = "TARGET";
    // Default fxVol params
    fxVolIsSurface_[""] = false;
    fxMoneyness_[""] = {0.0};
    fxStandardDevs_[""] = { 0.0 };
    hasFxPairWithSurface_ = false;
    useMoneyness_[""] = true; // moneyness vs stdDevs - default to moneyness
}

void ScenarioSimMarketParameters::reset() {
    ScenarioSimMarketParameters ssmp;
    std::swap(*this, ssmp);
}

const vector<Period>& ScenarioSimMarketParameters::yieldCurveTenors(const string& key) const {
    return lookup(yieldCurveTenors_, key);
}

const string& ScenarioSimMarketParameters::yieldCurveDayCounter(const string& key) const {
    return lookup(yieldCurveDayCounters_, key);
}

const vector<Period>& ScenarioSimMarketParameters::capFloorVolExpiries(const string& key) const {
    return lookup(capFloorVolExpiries_, key);
}

const vector<Rate>& ScenarioSimMarketParameters::capFloorVolStrikes(const string& key) const {
    return lookup(capFloorVolStrikes_, key);
}

bool ScenarioSimMarketParameters::capFloorVolIsAtm(const string& key) const {
    return lookup(capFloorVolIsAtm_, key);
}

const vector<Period>& ScenarioSimMarketParameters::yoyInflationCapFloorVolExpiries(const string& key) const {
    return lookup(yoyInflationCapFloorVolExpiries_, key);
}

const vector<Period>& ScenarioSimMarketParameters::defaultTenors(const string& key) const {
    return lookup(defaultTenors_, key);
}

const string& ScenarioSimMarketParameters::defaultCurveDayCounter(const string& key) const {
    return lookup(defaultCurveDayCounters_, key);
}

const string& ScenarioSimMarketParameters::defaultCurveCalendar(const string& key) const {
    return lookup(defaultCurveCalendars_, key);
}

bool ScenarioSimMarketParameters::swapVolIsCube(const string& key) const {
    return lookup(swapVolIsCube_, key);
}

const vector<Period>& ScenarioSimMarketParameters::swapVolTerms(const string& key) const {
    return lookup(swapVolTerms_, key);
}

const vector<Period>& ScenarioSimMarketParameters::swapVolExpiries(const string& key) const {
    return lookup(swapVolExpiries_, key);
}

const vector<Real>& ScenarioSimMarketParameters::swapVolStrikeSpreads(const string& key) const {
    return lookup(swapVolStrikeSpreads_, key);
}

const string& ScenarioSimMarketParameters::swapVolDayCounter(const string& key) const {
    return lookup(swapVolDayCounters_, key);
}

const string& ScenarioSimMarketParameters::yieldVolDayCounter(const string& key) const {
    return lookup(yieldVolDayCounters_, key);
}

const string& ScenarioSimMarketParameters::fxVolDayCounter(const string& key) const {
    return lookup(fxVolDayCounters_, key);
}

const string& ScenarioSimMarketParameters::cdsVolDayCounter(const string& key) const {
    return lookup(cdsVolDayCounters_, key);
}

const string& ScenarioSimMarketParameters::equityVolDayCounter(const string& key) const {
    return lookup(equityVolDayCounters_, key);
}

const string& ScenarioSimMarketParameters::capFloorVolDayCounter(const string& key) const {
    return lookup(capFloorVolDayCounters_, key);
}

const string& ScenarioSimMarketParameters::yoyInflationCapFloorVolDayCounter(const string& key) const {
    return lookup(yoyInflationCapFloorVolDayCounters_, key);
}

const string& ScenarioSimMarketParameters::zeroInflationCapFloorVolDayCounter(const string& key) const {
    return lookup(zeroInflationCapFloorVolDayCounters_, key);
}

const vector<Period>& ScenarioSimMarketParameters::zeroInflationCapFloorVolExpiries(const string& key) const {
    return lookup(zeroInflationCapFloorVolExpiries_, key);
}

const vector<Period>& ScenarioSimMarketParameters::equityDividendTenors(const string& key) const {
    return lookup(equityDividendTenors_, key);
}

const vector<Period>& ScenarioSimMarketParameters::zeroInflationTenors(const string& key) const {
    return lookup(zeroInflationTenors_, key);
}

const string& ScenarioSimMarketParameters::zeroInflationDayCounter(const string& key) const {
    return lookup(zeroInflationDayCounters_, key);
}

const vector<Period>& ScenarioSimMarketParameters::yoyInflationTenors(const string& key) const {
    return lookup(yoyInflationTenors_, key);
}

const string& ScenarioSimMarketParameters::yoyInflationDayCounter(const string& key) const {
    return lookup(yoyInflationDayCounters_, key);
}

const string& ScenarioSimMarketParameters::baseCorrelationDayCounter(const string& key) const {
    return lookup(baseCorrelationDayCounters_, key);
}

vector<string> ScenarioSimMarketParameters::commodityNames() const {
    return paramsLookup(RiskFactorKey::KeyType::CommodityCurve);
}

const vector<Period>& ScenarioSimMarketParameters::commodityCurveTenors(const string& commodityName) const {
    return lookup(commodityCurveTenors_, commodityName);
}

bool ScenarioSimMarketParameters::hasCommodityCurveTenors(const string& commodityName) const {
    return commodityCurveTenors_.count(commodityName) > 0;
}

const string& ScenarioSimMarketParameters::commodityCurveDayCounter(const string& commodityName) const {
    return lookup(commodityCurveDayCounters_, commodityName);
}

const vector<Period>& ScenarioSimMarketParameters::commodityVolExpiries(const string& commodityName) const {
    return lookup(commodityVolExpiries_, commodityName);
}

const vector<Real>& ScenarioSimMarketParameters::fxVolMoneyness(const string& ccypair) const {
    return lookup(fxMoneyness_, ccypair);
}

const vector<Real>& ScenarioSimMarketParameters::fxVolMoneyness() const {
    return fxVolMoneyness("");
}

const vector<Real>& ScenarioSimMarketParameters::fxVolStdDevs(const string& ccypair) const {
    return lookup(fxStandardDevs_, ccypair);
}

const vector<Real>& ScenarioSimMarketParameters::fxVolStdDevs() const {
    return fxVolStdDevs("");
}

bool ScenarioSimMarketParameters::fxVolIsSurface(const string& ccypair) const {
    return lookup(fxVolIsSurface_, ccypair);
}

bool ScenarioSimMarketParameters::fxVolIsSurface() const {
    return fxVolIsSurface("");
}

bool ScenarioSimMarketParameters::useMoneyness(const string& ccypair) const {
    return lookup(useMoneyness_, ccypair);
}

bool ScenarioSimMarketParameters::useMoneyness() const {
    return useMoneyness("");
}

const vector<Real>& ScenarioSimMarketParameters::commodityVolMoneyness(const string& commodityName) const {
    if (commodityVolMoneyness_.count(commodityName) > 0) {
        return commodityVolMoneyness_.at(commodityName);
    } else {
        QL_FAIL("no moneyness for commodity \"" << commodityName << "\" found.");
    }
}

const string& ScenarioSimMarketParameters::correlationDayCounter(const string& index1, const string& index2) const {
    pair<string, string> p(index1, index2);

    if (correlationDayCounters_.count(p) > 0) {
        return correlationDayCounters_.at(p);
    } else if (correlationDayCounters_.count(std::make_pair("", "")) > 0) {
        return correlationDayCounters_.at(std::make_pair("", ""));
    } else
        QL_FAIL("no dayCounter for key \"" << index1 << ":" << index2 << "\" found.");
}

const string& ScenarioSimMarketParameters::commodityVolDayCounter(const string& commodityName) const {
    return lookup(commodityVolDayCounters_, commodityName);
}

void ScenarioSimMarketParameters::setYieldCurveTenors(const string& key, const std::vector<Period>& p) {
    yieldCurveTenors_[key] = p;
}

void ScenarioSimMarketParameters::setYieldCurveDayCounters(const string& key, const string& s) {
    yieldCurveDayCounters_[key] = s;
}

void ScenarioSimMarketParameters::setSwapVolIsCube(const string& key, bool isCube) {
    swapVolIsCube_[key] = isCube;
}

void ScenarioSimMarketParameters::setSwapVolTerms(const string& key, const vector<Period>& p) {
    swapVolTerms_[key] = p;
}

void ScenarioSimMarketParameters::setSwapVolExpiries(const string& key, const vector<Period>& p) {
    swapVolExpiries_[key] = p;
}

void ScenarioSimMarketParameters::setSwapVolStrikeSpreads(const std::string& key, const std::vector<QuantLib::Rate>& strikes) {
    setSwapVolIsCube(key, strikes.size() > 1);
    swapVolStrikeSpreads_[key] = strikes;
}

void ScenarioSimMarketParameters::setCapFloorVolExpiries(const string& key, const std::vector<Period>& p) {
    capFloorVolExpiries_[key] = p;
}

void ScenarioSimMarketParameters::setCapFloorVolStrikes(const string& key, const vector<Rate>& strikes) {
    // An empty vector of strikes signifies ATM
    capFloorVolIsAtm_[key] = strikes.empty();
    capFloorVolStrikes_[key] = strikes;
}

void ScenarioSimMarketParameters::setCapFloorVolIsAtm(const string& key, bool isAtm) {
    capFloorVolIsAtm_[key] = isAtm;
    if (isAtm) {
        // An empty vector of strikes signifies ATM. If isAtm is false, user is expected to have
        // provided the strikes by calling setCapFloorVolStrikes.
        capFloorVolStrikes_[key] = vector<Rate>();
    }
}

void ScenarioSimMarketParameters::setDefaultTenors(const string& key, const std::vector<Period>& p) {
    defaultTenors_[key] = p;
}

void ScenarioSimMarketParameters::setDefaultCurveDayCounters(const string& key, const string& s) {
    defaultCurveDayCounters_[key] = s;
}

void ScenarioSimMarketParameters::setDefaultCurveCalendars(const string& key, const string& s) {
    defaultCurveCalendars_[key] = s;
}

void ScenarioSimMarketParameters::setBaseCorrelationDayCounters(const string& key, const string& s) {
    baseCorrelationDayCounters_[key] = s;
}

void ScenarioSimMarketParameters::setEquityDividendTenors(const string& key, const std::vector<Period>& p) {
    equityDividendTenors_[key] = p;
}

void ScenarioSimMarketParameters::setZeroInflationTenors(const string& key, const std::vector<Period>& p) {
    zeroInflationTenors_[key] = p;
}

void ScenarioSimMarketParameters::setZeroInflationDayCounters(const string& key, const string& s) {
    zeroInflationDayCounters_[key] = s;
}

void ScenarioSimMarketParameters::setYoyInflationTenors(const string& key, const std::vector<Period>& p) {
    yoyInflationTenors_[key] = p;
}

void ScenarioSimMarketParameters::setYoyInflationDayCounters(const string& key, const string& s) {
    yoyInflationDayCounters_[key] = s;
}

void ScenarioSimMarketParameters::setFxVolDayCounters(const string& key, const string& s) {
    fxVolDayCounters_[key] = s;
}

void ScenarioSimMarketParameters::setFxVolIsSurface(const string& key, bool val) { 
    fxVolIsSurface_[key] = val; 
}

void ScenarioSimMarketParameters::setFxVolIsSurface(bool val) { 
    fxVolIsSurface_[""] = val; 
}

void ScenarioSimMarketParameters::setHasFxPairWithSurface(bool val) { 
    hasFxPairWithSurface_ = val; 
}

void ScenarioSimMarketParameters::setUseMoneyness(const string& key, bool val) {
    useMoneyness_[key] = val;
}

void ScenarioSimMarketParameters::setUseMoneyness(bool val) {
    useMoneyness_[""] = val;
}

void ScenarioSimMarketParameters::setFxVolExpiries(const vector<Period>& expiries) { 
    fxVolExpiries_ = expiries; 
}

void ScenarioSimMarketParameters::setFxVolDecayMode(const string& val) { 
    fxVolDecayMode_ = val; 
}

void ScenarioSimMarketParameters::setFxVolMoneyness(const string& ccypair, const vector<Real>& moneyness) {
    fxMoneyness_[ccypair] = moneyness;
}

void ScenarioSimMarketParameters::setFxVolMoneyness(const vector<Real>& moneyness) { 
    fxMoneyness_[""] = moneyness; 
}

void ScenarioSimMarketParameters::setFxVolStdDevs(const string& ccypair, const vector<Real>& moneyness) {
    fxStandardDevs_[ccypair] = moneyness;
}

void ScenarioSimMarketParameters::setFxVolStdDevs(const vector<Real>& moneyness) {
    fxStandardDevs_[""] = moneyness;
}

void ScenarioSimMarketParameters::setSwapVolDayCounters(const string& key, const string& s) {
    swapVolDayCounters_[key] = s;
}

void ScenarioSimMarketParameters::setYieldVolDayCounters(const string& key, const string& s) {
    yieldVolDayCounters_[key] = s;
}

void ScenarioSimMarketParameters::setCdsVolDayCounters(const string& key, const string& s) {
    cdsVolDayCounters_[key] = s;
}

void ScenarioSimMarketParameters::setEquityVolDayCounters(const string& key, const string& s) {
    equityVolDayCounters_[key] = s;
}

void ScenarioSimMarketParameters::setCapFloorVolDayCounters(const string& key, const string& s) {
    capFloorVolDayCounters_[key] = s;
}

void ScenarioSimMarketParameters::setCommodityNames(vector<string> names) {
    setCommodityCurves(names);
}

void ScenarioSimMarketParameters::setCommodityCurveTenors(const string& commodityName, const vector<Period>& p) {
    commodityCurveTenors_[commodityName] = p;
}

void ScenarioSimMarketParameters::setCommodityCurveDayCounter(const string& commodityName, const string& d) {
    commodityCurveDayCounters_[commodityName] = d;
}

void ScenarioSimMarketParameters::setCommodityVolDayCounter(const string& commodityName, const string& d) {
    commodityVolDayCounters_[commodityName] = d;
}

void ScenarioSimMarketParameters::setDiscountCurveNames(vector<string> names) {
    ccys_ = names;
    addParamsName(RiskFactorKey::KeyType::DiscountCurve, names);
}

void ScenarioSimMarketParameters::setYieldCurveNames(vector<string> names) {
    addParamsName(RiskFactorKey::KeyType::YieldCurve, names);
}

void ScenarioSimMarketParameters::setIndices(vector<string> names) {
    addParamsName(RiskFactorKey::KeyType::IndexCurve, names);
}

void ScenarioSimMarketParameters::setFxCcyPairs(vector<string> names) {
    addParamsName(RiskFactorKey::KeyType::FXSpot, names);
}

void ScenarioSimMarketParameters::setSwapVolCcys(vector<string> names) {
    addParamsName(RiskFactorKey::KeyType::SwaptionVolatility, names);
}

void ScenarioSimMarketParameters::setYieldVolNames(vector<string> names) {
    addParamsName(RiskFactorKey::KeyType::YieldVolatility, names);
}

void ScenarioSimMarketParameters::setCapFloorVolCcys(vector<string> names) {
    addParamsName(RiskFactorKey::KeyType::OptionletVolatility, names);
}

void ScenarioSimMarketParameters::setYoYInflationCapFloorNames(vector<string> names) {
    addParamsName(RiskFactorKey::KeyType::YoYInflationCapFloorVolatility, names);
}

void ScenarioSimMarketParameters::setZeroInflationCapFloorNames(vector<string> names) {
    addParamsName(RiskFactorKey::KeyType::ZeroInflationCapFloorVolatility, names);
}

void ScenarioSimMarketParameters::setZeroInflationCapFloorVolExpiries(const string& key, const std::vector<Period>& p) {
    zeroInflationCapFloorVolExpiries_[key] = p;
}

void ScenarioSimMarketParameters::setDefaultNames(vector<string> names) {
    addParamsName(RiskFactorKey::KeyType::SurvivalProbability, names);
    setRecoveryRates(names);
}

void ScenarioSimMarketParameters::setCdsVolNames(vector<string> names) {
    addParamsName(RiskFactorKey::KeyType::CDSVolatility, names);
}

void ScenarioSimMarketParameters::setEquityNames(vector<string> names) {
    addParamsName(RiskFactorKey::KeyType::EquitySpot, names);
    setEquityDividendCurves(names);
}

void ScenarioSimMarketParameters::setEquityDividendCurves(vector<string> names) {
    addParamsName(RiskFactorKey::KeyType::DividendYield, names);
}

void ScenarioSimMarketParameters::setFxVolCcyPairs(vector<string> names) {
    addParamsName(RiskFactorKey::KeyType::FXVolatility, names);
}

void ScenarioSimMarketParameters::setEquityVolNames(vector<string> names) {
    addParamsName(RiskFactorKey::KeyType::EquityVolatility, names);
}

void ScenarioSimMarketParameters::setSecurities(vector<string> names) {
    addParamsName(RiskFactorKey::KeyType::SecuritySpread, names);
}

void ScenarioSimMarketParameters::setRecoveryRates(vector<string> names) {
    addParamsName(RiskFactorKey::KeyType::RecoveryRate, names);
}

void ScenarioSimMarketParameters::setBaseCorrelationNames(vector<string> names) {
    addParamsName(RiskFactorKey::KeyType::BaseCorrelation, names);
}

void ScenarioSimMarketParameters::setCpiIndices(vector<string> names) {
    addParamsName(RiskFactorKey::KeyType::CPIIndex, names);
}

void ScenarioSimMarketParameters::setZeroInflationIndices(vector<string> names) {
    addParamsName(RiskFactorKey::KeyType::ZeroInflationCurve, names);
}

void ScenarioSimMarketParameters::setYoyInflationIndices(vector<string> names) {
    addParamsName(RiskFactorKey::KeyType::YoYInflationCurve, names);
}

void ScenarioSimMarketParameters::setCommodityVolNames(vector<string> names) {
    addParamsName(RiskFactorKey::KeyType::CommodityVolatility, names);
}

void ScenarioSimMarketParameters::setCommodityCurves(vector<string> names) {
    addParamsName(RiskFactorKey::KeyType::CommodityCurve, names);
}

void ScenarioSimMarketParameters::setCorrelationPairs(vector<string> names) {
    addParamsName(RiskFactorKey::KeyType::Correlation, names);
}

void ScenarioSimMarketParameters::setCprs(const vector<string>& names) {
    addParamsName(RiskFactorKey::KeyType::CPR, names);
}

void ScenarioSimMarketParameters::setSimulateDividendYield(bool simulate) {
    setParamsSimulate(RiskFactorKey::KeyType::DividendYield, simulate);
}

void ScenarioSimMarketParameters::setSimulateSwapVols(bool simulate) {
    setParamsSimulate(RiskFactorKey::KeyType::SwaptionVolatility, simulate);
}

void ScenarioSimMarketParameters::setSimulateYieldVols(bool simulate) {
    setParamsSimulate(RiskFactorKey::KeyType::YieldVolatility, simulate);
}

void ScenarioSimMarketParameters::setSimulateCapFloorVols(bool simulate) {
    setParamsSimulate(RiskFactorKey::KeyType::OptionletVolatility, simulate);
}

void ScenarioSimMarketParameters::setSimulateYoYInflationCapFloorVols(bool simulate) {
    setParamsSimulate(RiskFactorKey::KeyType::YoYInflationCapFloorVolatility, simulate);
}

void ScenarioSimMarketParameters::setSimulateZeroInflationCapFloorVols(bool simulate) {
    setParamsSimulate(RiskFactorKey::KeyType::ZeroInflationCapFloorVolatility, simulate);
}

void ScenarioSimMarketParameters::setSimulateSurvivalProbabilities(bool simulate) {
    setParamsSimulate(RiskFactorKey::KeyType::SurvivalProbability, simulate);
}

void ScenarioSimMarketParameters::setSimulateRecoveryRates(bool simulate) {
    setParamsSimulate(RiskFactorKey::KeyType::RecoveryRate, simulate);
}

void ScenarioSimMarketParameters::setSimulateCdsVols(bool simulate) {
    setParamsSimulate(RiskFactorKey::KeyType::CDSVolatility, simulate);
}

void ScenarioSimMarketParameters::setSimulateFXVols(bool simulate) {
    setParamsSimulate(RiskFactorKey::KeyType::FXVolatility, simulate);
}

void ScenarioSimMarketParameters::setSimulateEquityVols(bool simulate) {
    setParamsSimulate(RiskFactorKey::KeyType::EquityVolatility, simulate);
}

void ScenarioSimMarketParameters::setSimulateBaseCorrelations(bool simulate) {
    setParamsSimulate(RiskFactorKey::KeyType::BaseCorrelation, simulate);
}

void ScenarioSimMarketParameters::setCommodityCurveSimulate(bool simulate) {
    setParamsSimulate(RiskFactorKey::KeyType::CommodityCurve, simulate);
}

void ScenarioSimMarketParameters::setCommodityVolSimulate(bool simulate) {
    setParamsSimulate(RiskFactorKey::KeyType::CommodityVolatility, simulate);
}

void ScenarioSimMarketParameters::setSecuritySpreadsSimulate(bool simulate) {
    setParamsSimulate(RiskFactorKey::KeyType::SecuritySpread, simulate);
}

void ScenarioSimMarketParameters::setSimulateFxSpots(bool simulate) {
    setParamsSimulate(RiskFactorKey::KeyType::FXSpot, simulate);
}

void ScenarioSimMarketParameters::setSimulateCorrelations(bool simulate) {
    setParamsSimulate(RiskFactorKey::KeyType::Correlation, simulate);
}

void ScenarioSimMarketParameters::setSimulateCprs(bool simulate) {
    setParamsSimulate(RiskFactorKey::KeyType::CPR, simulate);
}

bool ScenarioSimMarketParameters::operator==(const ScenarioSimMarketParameters& rhs) {

    if (baseCcy_ != rhs.baseCcy_ || ccys_ != rhs.ccys_ || params_ != rhs.params_ ||
        yieldCurveDayCounters_ != rhs.yieldCurveDayCounters_ || yieldCurveCurrencies_ != rhs.yieldCurveCurrencies_ ||
        yieldCurveTenors_ != rhs.yieldCurveTenors_ || swapIndices_ != rhs.swapIndices_ ||
        interpolation_ != rhs.interpolation_ || extrapolate_ != rhs.extrapolate_ ||
        swapVolTerms_ != rhs.swapVolTerms_ || swapVolDayCounters_ != rhs.swapVolDayCounters_ ||
        swapVolIsCube_ != rhs.swapVolIsCube_ || swapVolSimulateATMOnly_ != rhs.swapVolSimulateATMOnly_ ||
        swapVolExpiries_ != rhs.swapVolExpiries_ || swapVolStrikeSpreads_ != rhs.swapVolStrikeSpreads_ ||
        swapVolDecayMode_ != rhs.swapVolDecayMode_ || capFloorVolDayCounters_ != rhs.capFloorVolDayCounters_ ||
        capFloorVolExpiries_ != rhs.capFloorVolExpiries_ || capFloorVolStrikes_ != rhs.capFloorVolStrikes_ ||
        zeroInflationCapFloorVolDayCounters_ != rhs.zeroInflationCapFloorVolDayCounters_ ||
        zeroInflationCapFloorVolExpiries_ != rhs.zeroInflationCapFloorVolExpiries_ ||
        zeroInflationCapFloorVolStrikes_ != rhs.zeroInflationCapFloorVolStrikes_ ||
        zeroInflationCapFloorVolDecayMode_ != rhs.zeroInflationCapFloorVolDecayMode_ ||
        capFloorVolIsAtm_ != rhs.capFloorVolIsAtm_ || capFloorVolDecayMode_ != rhs.capFloorVolDecayMode_ ||
        defaultCurveDayCounters_ != rhs.defaultCurveDayCounters_ ||
        defaultCurveCalendars_ != rhs.defaultCurveCalendars_ || defaultTenors_ != rhs.defaultTenors_ ||
        cdsVolExpiries_ != rhs.cdsVolExpiries_ || cdsVolDayCounters_ != rhs.cdsVolDayCounters_ ||
        cdsVolDecayMode_ != rhs.cdsVolDecayMode_ || equityDividendTenors_ != rhs.equityDividendTenors_ ||
<<<<<<< HEAD
        fxVolIsSurface_ != rhs.fxVolIsSurface_ || fxVolExpiries_ != rhs.fxVolExpiries_ ||
        fxVolDayCounters_ != rhs.fxVolDayCounters_ || fxVolDecayMode_ != rhs.fxVolDecayMode_ ||
        equityVolExpiries_ != rhs.equityVolExpiries_ || equityVolDayCounters_ != rhs.equityVolDayCounters_ ||
        equityVolDecayMode_ != rhs.equityVolDecayMode_ || equityIsSurface_ != rhs.equityIsSurface_ ||
        equityVolSimulateATMOnly_ != rhs.equityVolSimulateATMOnly_ || equityMoneyness_ != rhs.equityMoneyness_ ||
=======
        fxVolIsSurface_ != rhs.fxVolIsSurface_ ||
        useMoneyness_ != rhs.useMoneyness_ ||
        fxVolExpiries_ != rhs.fxVolExpiries_ || fxVolDayCounters_ != rhs.fxVolDayCounters_ ||
        fxVolDecayMode_ != rhs.fxVolDecayMode_ || equityVolExpiries_ != rhs.equityVolExpiries_ ||
        equityVolDayCounters_ != rhs.equityVolDayCounters_ || equityVolDecayMode_ != rhs.equityVolDecayMode_ ||
        equityIsSurface_ != rhs.equityIsSurface_ || equityVolSimulateATMOnly_ != rhs.equityVolSimulateATMOnly_ ||
        equityMoneyness_ != rhs.equityMoneyness_ ||
>>>>>>> 0e9e1677
        additionalScenarioDataIndices_ != rhs.additionalScenarioDataIndices_ ||
        additionalScenarioDataCcys_ != rhs.additionalScenarioDataCcys_ ||
        baseCorrelationTerms_ != rhs.baseCorrelationTerms_ ||
        baseCorrelationDayCounters_ != rhs.baseCorrelationDayCounters_ ||
        baseCorrelationDetachmentPoints_ != rhs.baseCorrelationDetachmentPoints_ ||
        zeroInflationDayCounters_ != rhs.zeroInflationDayCounters_ ||
        zeroInflationTenors_ != rhs.zeroInflationTenors_ || yoyInflationDayCounters_ != rhs.yoyInflationDayCounters_ ||
        yoyInflationTenors_ != rhs.yoyInflationTenors_ || commodityCurveTenors_ != rhs.commodityCurveTenors_ ||
        commodityCurveDayCounters_ != rhs.commodityCurveDayCounters_ ||
        commodityVolDecayMode_ != rhs.commodityVolDecayMode_ || commodityVolExpiries_ != rhs.commodityVolExpiries_ ||
        commodityVolMoneyness_ != rhs.commodityVolMoneyness_ ||
        commodityVolDayCounters_ != rhs.commodityVolDayCounters_ ||
        correlationDayCounters_ != rhs.correlationDayCounters_ || correlationIsSurface_ != rhs.correlationIsSurface_ ||
        correlationExpiries_ != rhs.correlationExpiries_ || correlationStrikes_ != rhs.correlationStrikes_ ||
        cprSimulate_ != rhs.cprSimulate_ || cprs_ != rhs.cprs_ || yieldVolTerms_ != rhs.yieldVolTerms_ ||
        yieldVolDayCounters_ != rhs.yieldVolDayCounters_ || yieldVolExpiries_ != rhs.yieldVolExpiries_ ||
        yieldVolDecayMode_ != rhs.yieldVolDecayMode_) {
        return false;
    } else {
        return true;
    }
}

bool ScenarioSimMarketParameters::operator!=(const ScenarioSimMarketParameters& rhs) { return !(*this == rhs); }

void ScenarioSimMarketParameters::fromXML(XMLNode* root) {

    // fromXML always uses a "clean" object
    reset();

    DLOG("ScenarioSimMarketParameters::fromXML()");

    XMLNode* sim = XMLUtils::locateNode(root, "Simulation");
    XMLNode* node = XMLUtils::getChildNode(sim, "Market");
    XMLUtils::checkNode(node, "Market");

    // TODO: add in checks (checkNode or QL_REQUIRE) on mandatory nodes
    DLOG("Loading Currencies");
    baseCcy_ = XMLUtils::getChildValue(node, "BaseCurrency");
    setDiscountCurveNames(XMLUtils::getChildrenValues(node, "Currencies", "Currency"));

    DLOG("Loading BenchmarkCurve");
    XMLNode* nodeChild = XMLUtils::getChildNode(node, "BenchmarkCurves");
    if (nodeChild && XMLUtils::getChildNode(nodeChild)) {
        vector<string> yields;
        for (XMLNode* n = XMLUtils::getChildNode(nodeChild, "BenchmarkCurve"); n != nullptr;
             n = XMLUtils::getNextSibling(n, "BenchmarkCurve")) {
            yields.push_back(XMLUtils::getChildValue(n, "Name", true));
            yieldCurveCurrencies_[XMLUtils::getChildValue(n, "Name", true)] =
                XMLUtils::getChildValue(n, "Currency", true);
        }
        setYieldCurveNames(yields);
    }

    DLOG("Loading YieldCurves");
    nodeChild = XMLUtils::getChildNode(node, "YieldCurves");
    if (nodeChild && XMLUtils::getChildNode(nodeChild)) {
        for (XMLNode* child = XMLUtils::getChildNode(nodeChild, "Configuration"); child;
             child = XMLUtils::getNextSibling(child)) {

            // If there is no attribute "curve", this returns "" i.e. the default
            string label = XMLUtils::getAttribute(child, "curve");
            if (label == "") {
                interpolation_ = XMLUtils::getChildValue(child, "Interpolation", true);
                extrapolate_ = XMLUtils::getChildValueAsBool(child, "Extrapolate");
                yieldCurveTenors_[label] = XMLUtils::getChildrenValuesAsPeriods(child, "Tenors", true);
            } else {
                if (XMLUtils::getChildNode(child, "Interpolation")) {
                    WLOG("Only one default interpolation value is allowed for yield curves");
                }
                if (XMLUtils::getChildNode(child, "Extrapolate")) {
                    WLOG("Only one default extrapolation value is allowed for yield curves");
                }
                if (XMLUtils::getChildNode(child, "Tenors")) {
                    yieldCurveTenors_[label] = XMLUtils::getChildrenValuesAsPeriods(child, "Tenors", true);
                }
            }

            if (XMLUtils::getChildNode(child, "DayCounter")) {
                yieldCurveDayCounters_[label] = XMLUtils::getChildValue(child, "DayCounter", true);
            }
        }
    }

    DLOG("Loading Libor indices");
    setIndices(XMLUtils::getChildrenValues(node, "Indices", "Index"));

    DLOG("Loading swap indices");
    nodeChild = XMLUtils::getChildNode(node, "SwapIndices");
    if (nodeChild && XMLUtils::getChildNode(nodeChild)) {
        for (XMLNode* n = XMLUtils::getChildNode(nodeChild, "SwapIndex"); n != nullptr;
             n = XMLUtils::getNextSibling(n, "SwapIndex")) {
            string name = XMLUtils::getChildValue(n, "Name");
            string disc = XMLUtils::getChildValue(n, "DiscountingIndex");
            swapIndices_[name] = disc;
        }
    }

    DLOG("Loading FX Rates");
    nodeChild = XMLUtils::getChildNode(node, "FxRates");
    if (nodeChild && XMLUtils::getChildNode(nodeChild)) {
        XMLNode* fxSpotSimNode = XMLUtils::getChildNode(nodeChild, "Simulate");
        if (fxSpotSimNode)
            setSimulateFxSpots(ore::data::parseBool(XMLUtils::getNodeValue(fxSpotSimNode)));
        // if currency pairs are specified load these, otherwise infer from currencies list and base currency
        XMLNode* ccyPairsNode = XMLUtils::getChildNode(nodeChild, "CurrencyPairs");
        if (ccyPairsNode) {
            setFxCcyPairs(XMLUtils::getChildrenValues(nodeChild, "CurrencyPairs", "CurrencyPair", true));
        } else {
            vector<string> ccys;
            for (auto ccy : ccys_) {
                if (ccy != baseCcy_)
                    ccys.push_back(ccy + baseCcy_);
            }
            setFxCcyPairs(ccys);
        }
    } else {
        // spot simulation turned on by default
        setSimulateFxSpots(true);
        vector<string> ccys;
        for (auto ccy : ccys_) {
            if (ccy != baseCcy_)
                ccys.push_back(ccy + baseCcy_);
        }
        setFxCcyPairs(ccys);
    }

    DLOG("Loading SwaptionVolatilities");
    nodeChild = XMLUtils::getChildNode(node, "SwaptionVolatilities");
    if (nodeChild && XMLUtils::getChildNode(nodeChild)) {
        XMLNode* swapVolSimNode = XMLUtils::getChildNode(nodeChild, "Simulate");
        if (swapVolSimNode)
            setSimulateSwapVols(ore::data::parseBool(XMLUtils::getNodeValue(swapVolSimNode)));
        swapVolDecayMode_ = XMLUtils::getChildValue(nodeChild, "ReactionToTimeDecay");
        setSwapVolCcys(XMLUtils::getChildrenValues(nodeChild, "Currencies", "Currency", true));

        set<string> currencies = params_.find(RiskFactorKey::KeyType::SwaptionVolatility)->second.second;
        QL_REQUIRE(currencies.size() > 0, "SwaptionVolatilities needs at least one currency");

        // Get the configured expiries. They are of the form:
        // - <Expiries ccy="CCY">t_1,...,t_n</Expiries> for currency specific expiries
        // - <Expiries>t_1,...,t_n</Expiries> or <Expiries ccy="">t_1,...,t_n</Expiries> for default set of expiries
        // Only need a default expiry set if every currency has not been given an expiry set explicitly
        vector<XMLNode*> expiryNodes = XMLUtils::getChildrenNodes(nodeChild, "Expiries");
        set<string> currenciesCheck = currencies;
        bool defaultProvided = false;
        for (XMLNode* expiryNode : expiryNodes) {
            // If there is no "ccy" attribute, getAttribute returns "" which is what we want in any case
            string ccy = XMLUtils::getAttribute(expiryNode, "ccy");
            vector<Period> expiries = parseListOfValues<Period>(XMLUtils::getNodeValue(expiryNode), &parsePeriod);
            QL_REQUIRE(swapVolExpiries_.insert(make_pair(ccy, expiries)).second,
                "SwaptionVolatilities has duplicate expiries for key '" << ccy << "'");
            currenciesCheck.erase(ccy);
            defaultProvided = ccy == "";
        }
        QL_REQUIRE(defaultProvided || currenciesCheck.size() == 0, "SwaptionVolatilities has no expiries for " <<
            "currencies '" << join(currenciesCheck, ",") << "' and no default expiry set has been given");

        // Get the configured terms, similar to expiries above
        vector<XMLNode*> termNodes = XMLUtils::getChildrenNodes(nodeChild, "Terms");
        currenciesCheck = currencies;
        defaultProvided = false;
        for (XMLNode* termNode : termNodes) {
            // If there is no "ccy" attribute, getAttribute returns "" which is what we want in any case
            string ccy = XMLUtils::getAttribute(termNode, "ccy");
            vector<Period> terms = parseListOfValues<Period>(XMLUtils::getNodeValue(termNode), &parsePeriod);
            QL_REQUIRE(swapVolTerms_.insert(make_pair(ccy, terms)).second,
                "SwaptionVolatilities has duplicate terms for key '" << ccy << "'");
            currenciesCheck.erase(ccy);
            defaultProvided = ccy == "";
        }
        QL_REQUIRE(defaultProvided || currenciesCheck.size() == 0, "SwaptionVolatilities has no terms for " <<
            "currencies '" << join(currenciesCheck, ",") << "' and no default term set has been given");

        XMLNode* atmOnlyNode = XMLUtils::getChildNode(nodeChild, "SimulateATMOnly");
        if (atmOnlyNode)
            swapVolSimulateATMOnly_ = XMLUtils::getChildValueAsBool(nodeChild, "SimulateATMOnly", true);

        if (!swapVolSimulateATMOnly_) {
            vector<XMLNode*> spreadNodes = XMLUtils::getChildrenNodes(nodeChild, "StrikeSpreads");
            if (spreadNodes.size() > 0) {
                currenciesCheck = currencies;
                defaultProvided = false;
                for (XMLNode* spreadNode : spreadNodes) {
                    // If there is no "ccy" attribute, getAttribute returns "" which is what we want in any case
                    string ccy = XMLUtils::getAttribute(spreadNode, "ccy");
                    vector<Rate> strikes;
                    string strStrike = XMLUtils::getNodeValue(spreadNode);
                    if (strStrike == "ATM" || strStrike == "0" || strStrike == "0.0") {
                        // Add a '0' to the srike spreads
                        strikes = { 0.0 };
                    } else {
                        strikes = parseListOfValues<Rate>(strStrike, &parseReal);
                    }
                    setSwapVolStrikeSpreads(ccy, strikes);
                    currenciesCheck.erase(ccy);
                    defaultProvided = ccy == "";
                }
                QL_REQUIRE(defaultProvided || currenciesCheck.size() == 0, "SwaptionVolatilities has no strike spreads for "
                    << "currencies '" << join(currenciesCheck, ",") << "' and no default strike spreads set has been given");
            }
        }

        XMLNode* dc = XMLUtils::getChildNode(nodeChild, "DayCounters");
        if (dc) {
            for (XMLNode* child = XMLUtils::getChildNode(dc, "DayCounter"); child;
                 child = XMLUtils::getNextSibling(child)) {
                string label = XMLUtils::getAttribute(child, "ccy");
                swapVolDayCounters_[label] = XMLUtils::getNodeValue(child);
            }
        }
        QL_REQUIRE(swapVolDayCounters_.find("") != swapVolDayCounters_.end(),
                   "default daycounter is not set for swapVolSurfaces");
    }

    DLOG("Loading YieldVolatilities");
    nodeChild = XMLUtils::getChildNode(node, "YieldVolatilities");
    if (nodeChild && XMLUtils::getChildNode(nodeChild)) {
        XMLNode* yieldVolSimNode = XMLUtils::getChildNode(nodeChild, "Simulate");
        if (yieldVolSimNode) {
            setSimulateYieldVols(ore::data::parseBool(XMLUtils::getNodeValue(yieldVolSimNode)));
            yieldVolTerms_ = XMLUtils::getChildrenValuesAsPeriods(nodeChild, "Terms", true);
            yieldVolExpiries_ = XMLUtils::getChildrenValuesAsPeriods(nodeChild, "Expiries", true);
            setYieldVolNames(XMLUtils::getChildrenValues(nodeChild, "Names", "Name", true));
            yieldVolDecayMode_ = XMLUtils::getChildValue(nodeChild, "ReactionToTimeDecay");
            XMLNode* dc = XMLUtils::getChildNode(nodeChild, "DayCounters");
            if (dc) {
                for (XMLNode* child = XMLUtils::getChildNode(dc, "DayCounter"); child;
                     child = XMLUtils::getNextSibling(child)) {
                    string label = XMLUtils::getAttribute(child, "ccy");
                    yieldVolDayCounters_[label] = XMLUtils::getNodeValue(child);
                }
            }
            QL_REQUIRE(yieldVolDayCounters_.find("") != yieldVolDayCounters_.end(),
                       "default daycounter is not set for yieldVolSurfaces");
        }
    }

    DLOG("Loading Correlations");
    nodeChild = XMLUtils::getChildNode(node, "Correlations");
    if (nodeChild && XMLUtils::getChildNode(nodeChild)) {
        XMLNode* pn = XMLUtils::getChildNode(nodeChild, "Pairs");
        vector<string> pairs;
        if (pn) {
            for (XMLNode* child = XMLUtils::getChildNode(pn, "Pair"); child; child = XMLUtils::getNextSibling(child)) {
                string p = XMLUtils::getNodeValue(child);
                vector<string> tokens;
                boost::split(tokens, p, boost::is_any_of(",:"));
                QL_REQUIRE(tokens.size() == 2, "not a valid correlation pair: " << p);
                pairs.push_back(tokens[0] + ":" + tokens[1]);
            }
        }
        setCorrelationPairs(pairs);
        XMLNode* correlSimNode = XMLUtils::getChildNode(nodeChild, "Simulate");
        if (correlSimNode) {
            setSimulateCorrelations(ore::data::parseBool(XMLUtils::getNodeValue(correlSimNode)));
            correlationExpiries_ = XMLUtils::getChildrenValuesAsPeriods(nodeChild, "Expiries", true);

            XMLNode* surfaceNode = XMLUtils::getChildNode(nodeChild, "Surface");
            if (surfaceNode) {
                correlationIsSurface_ = true;
                correlationStrikes_ = XMLUtils::getChildrenValuesAsDoublesCompact(surfaceNode, "Strikes", true);
            } else {
                correlationIsSurface_ = false;
            }
            XMLNode* dc = XMLUtils::getChildNode(nodeChild, "DayCounters");
            if (dc) {
                for (XMLNode* child = XMLUtils::getChildNode(dc, "DayCounter"); child;
                     child = XMLUtils::getNextSibling(child)) {
                    string label1 = XMLUtils::getAttribute(child, "index1");
                    string label2 = XMLUtils::getAttribute(child, "index2");
                    correlationDayCounters_[std::make_pair(label1, label2)] = XMLUtils::getNodeValue(child);
                }
            }
            QL_REQUIRE(correlationDayCounters_.find(pair<string, string>()) != correlationDayCounters_.end(),
                       "default daycounter is not set for correlationSurfaces");
        }
    }

    DLOG("Loading CapFloorVolatilities");
    nodeChild = XMLUtils::getChildNode(node, "CapFloorVolatilities");
    if (nodeChild && XMLUtils::getChildNode(nodeChild)) {
        
        // Are we simulating caps
        setSimulateCapFloorVols(false);
        XMLNode* capVolSimNode = XMLUtils::getChildNode(nodeChild, "Simulate");
        if (capVolSimNode)
            setSimulateCapFloorVols(ore::data::parseBool(XMLUtils::getNodeValue(capVolSimNode)));

        // All cap floor currencies
        setCapFloorVolCcys(XMLUtils::getChildrenValues(nodeChild, "Currencies", "Currency", true));
        set<string> currencies = params_.find(RiskFactorKey::KeyType::OptionletVolatility)->second.second;
        QL_REQUIRE(currencies.size() > 0, "CapFloorVolatilities needs at least one currency");

        // Get the configured expiries. They are of the form:
        // - <Expiries ccy="CCY">t_1,...,t_n</Expiries> for currency specific expiries
        // - <Expiries>t_1,...,t_n</Expiries> or <Expiries ccy="">t_1,...,t_n</Expiries> for default set of expiries
        // Only need a default expiry set if every currency has not been given an expiry set explicitly
        vector<XMLNode*> expiryNodes = XMLUtils::getChildrenNodes(nodeChild, "Expiries");
        QL_REQUIRE(expiryNodes.size() > 0, "CapFloorVolatilities needs at least one Expiries node");
        set<string> currenciesCheck = currencies;
        bool defaultProvided = false;
        for (XMLNode* expiryNode : expiryNodes) {
            // If there is no "ccy" attribute, getAttribute returns "" which is what we want in any case
            string ccy = XMLUtils::getAttribute(expiryNode, "ccy");
            vector<Period> expiries = parseListOfValues<Period>(XMLUtils::getNodeValue(expiryNode), &parsePeriod);
            QL_REQUIRE(capFloorVolExpiries_.insert(make_pair(ccy, expiries)).second, 
                "CapFloorVolatilities has duplicate expiries for key '" << ccy << "'");
            currenciesCheck.erase(ccy);
            defaultProvided = ccy == "";
        }
        QL_REQUIRE(defaultProvided || currenciesCheck.size() == 0, "CapFloorVolatilities has no expiries for " << 
            "currencies '" << join(currenciesCheck, ",") << "' and no default expiry set has been given");

        // Get the configured strikes. This has the same set up and logic as the Expiries above.
        vector<XMLNode*> strikeNodes = XMLUtils::getChildrenNodes(nodeChild, "Strikes");
        QL_REQUIRE(strikeNodes.size() > 0, "CapFloorVolatilities needs at least one Strikes node");
        currenciesCheck = currencies;
        defaultProvided = false;
        for (XMLNode* strikeNode : strikeNodes) {
            string ccy = XMLUtils::getAttribute(strikeNode, "ccy");
            // For the strike value, we allow ATM or a comma separated list of absolute strike values
            // If ATM, the stored strikes vector is left as an empty vector
            vector<Rate> strikes;
            string strStrike = XMLUtils::getNodeValue(strikeNode);
            if (strStrike == "ATM") {
                QL_REQUIRE(capFloorVolIsAtm_.insert(make_pair(ccy, true)).second,
                    "CapFloorVolatilities has duplicate strikes for key '" << ccy << "'");
            } else {
                QL_REQUIRE(capFloorVolIsAtm_.insert(make_pair(ccy, false)).second,
                    "CapFloorVolatilities has duplicate strikes for key '" << ccy << "'");
                strikes = parseListOfValues<Rate>(strStrike, &parseReal);
            }
            QL_REQUIRE(capFloorVolStrikes_.insert(make_pair(ccy, strikes)).second, 
                "CapFloorVolatilities has duplicate strikes for key '" << ccy << "'");
            currenciesCheck.erase(ccy);
            defaultProvided = ccy == "";
        }
        QL_REQUIRE(defaultProvided || currenciesCheck.size() == 0, "CapFloorVolatilities has no strikes for " <<
            "currencies '" << join(currenciesCheck, ",") << "' and no default strike set has been given");

        capFloorVolDecayMode_ = XMLUtils::getChildValue(nodeChild, "ReactionToTimeDecay");
        XMLNode* dc = XMLUtils::getChildNode(nodeChild, "DayCounters");
        if (dc) {
            for (XMLNode* child = XMLUtils::getChildNode(dc, "DayCounter"); child;
                 child = XMLUtils::getNextSibling(child)) {
                string label = XMLUtils::getAttribute(child, "ccy");
                capFloorVolDayCounters_[label] = XMLUtils::getNodeValue(child);
            }
        }
        QL_REQUIRE(capFloorVolDayCounters_.find("") != capFloorVolDayCounters_.end(),
                   "default daycounter is not set for capFloorVolSurfaces");
    }

    DLOG("Loading YYCapFloorVolatilities");
    nodeChild = XMLUtils::getChildNode(node, "YYCapFloorVolatilities");
    if (nodeChild && XMLUtils::getChildNode(nodeChild)) {
        setSimulateYoYInflationCapFloorVols(false);
        XMLNode* yoyCapVolSimNode = XMLUtils::getChildNode(nodeChild, "Simulate");
        if (yoyCapVolSimNode)
            setSimulateYoYInflationCapFloorVols(ore::data::parseBool(XMLUtils::getNodeValue(yoyCapVolSimNode)));
        yoyInflationCapFloorVolExpiries_[""] = XMLUtils::getChildrenValuesAsPeriods(nodeChild, "Expiries", true);
        yoyInflationCapFloorVolStrikes_ = XMLUtils::getChildrenValuesAsDoublesCompact(nodeChild, "Strikes", true);
        setYoYInflationCapFloorNames(XMLUtils::getChildrenValues(nodeChild, "Names", "Name", true));
        yoyInflationCapFloorVolDecayMode_ = XMLUtils::getChildValue(nodeChild, "ReactionToTimeDecay");
    }

    DLOG("Loading CPICapFloorVolatilities");
    nodeChild = XMLUtils::getChildNode(node, "CPICapFloorVolatilities");
    if (nodeChild && XMLUtils::getChildNode(nodeChild)) {
        setSimulateZeroInflationCapFloorVols(false);
        XMLNode* ziCapVolSimNode = XMLUtils::getChildNode(nodeChild, "Simulate");
        if (ziCapVolSimNode)
            setSimulateZeroInflationCapFloorVols(ore::data::parseBool(XMLUtils::getNodeValue(ziCapVolSimNode)));
        zeroInflationCapFloorVolExpiries_[""] = XMLUtils::getChildrenValuesAsPeriods(nodeChild, "Expiries", true);
        zeroInflationCapFloorVolStrikes_ = XMLUtils::getChildrenValuesAsDoublesCompact(nodeChild, "Strikes", true);
        setZeroInflationCapFloorNames(XMLUtils::getChildrenValues(nodeChild, "Names", "Name", true));
        zeroInflationCapFloorVolDecayMode_ = XMLUtils::getChildValue(nodeChild, "ReactionToTimeDecay");
    }

    DLOG("Loading DefaultCurves Rates");
    nodeChild = XMLUtils::getChildNode(node, "DefaultCurves");
    if (nodeChild && XMLUtils::getChildNode(nodeChild)) {
        setDefaultNames(XMLUtils::getChildrenValues(nodeChild, "Names", "Name", true));
        defaultTenors_[""] = XMLUtils::getChildrenValuesAsPeriods(nodeChild, "Tenors", true);
        // TODO read other keys
        XMLNode* survivalProbabilitySimNode = XMLUtils::getChildNode(nodeChild, "SimulateSurvivalProbabilities");
        if (survivalProbabilitySimNode)
            setSimulateSurvivalProbabilities(ore::data::parseBool(XMLUtils::getNodeValue(survivalProbabilitySimNode)));
        XMLNode* recoveryRateSimNode = XMLUtils::getChildNode(nodeChild, "SimulateRecoveryRates");
        if (recoveryRateSimNode)
            setSimulateRecoveryRates(ore::data::parseBool(XMLUtils::getNodeValue(recoveryRateSimNode)));

        XMLNode* dc = XMLUtils::getChildNode(nodeChild, "DayCounters");
        if (dc) {
            for (XMLNode* child = XMLUtils::getChildNode(dc, "DayCounter"); child;
                 child = XMLUtils::getNextSibling(child)) {
                string label = XMLUtils::getAttribute(child, "name");
                defaultCurveDayCounters_[label] = XMLUtils::getNodeValue(child);
            }
        }
        QL_REQUIRE(defaultCurveDayCounters_.find("") != defaultCurveDayCounters_.end(),
                   "default daycounter is not set  for defaultCurves");

        XMLNode* cal = XMLUtils::getChildNode(nodeChild, "Calendars");
        if (cal) {
            for (XMLNode* child = XMLUtils::getChildNode(cal, "Calendar"); child;
                 child = XMLUtils::getNextSibling(child)) {
                string label = XMLUtils::getAttribute(child, "name");
                defaultCurveCalendars_[label] = XMLUtils::getNodeValue(child);
            }
        }
        QL_REQUIRE(defaultCurveCalendars_.find("") != defaultCurveCalendars_.end(),
                   "default calendar is not set for defaultCurves");
    }

    DLOG("Loading Equities Rates");
    nodeChild = XMLUtils::getChildNode(node, "Equities");
    if (nodeChild && XMLUtils::getChildNode(nodeChild)) {
        XMLNode* dividendYieldSimNode = XMLUtils::getChildNode(nodeChild, "SimulateDividendYield");
        if (dividendYieldSimNode)
            setSimulateDividendYield(ore::data::parseBool(XMLUtils::getNodeValue(dividendYieldSimNode)));
        else
            setSimulateDividendYield(false);
        vector<string> equityNames = XMLUtils::getChildrenValues(nodeChild, "Names", "Name", true);
        setEquityNames(equityNames);
        equityDividendTenors_[""] = XMLUtils::getChildrenValuesAsPeriods(nodeChild, "DividendTenors", true);
    }

    DLOG("Loading CDSVolatilities Rates");
    nodeChild = XMLUtils::getChildNode(node, "CDSVolatilities");
    if (nodeChild && XMLUtils::getChildNode(nodeChild)) {
        XMLNode* cdsVolSimNode = XMLUtils::getChildNode(nodeChild, "Simulate");
        if (cdsVolSimNode)
            setSimulateCdsVols(ore::data::parseBool(XMLUtils::getNodeValue(cdsVolSimNode)));
        cdsVolExpiries_ = XMLUtils::getChildrenValuesAsPeriods(nodeChild, "Expiries", true);
        setCdsVolNames(XMLUtils::getChildrenValues(nodeChild, "Names", "Name", true));
        cdsVolDecayMode_ = XMLUtils::getChildValue(nodeChild, "ReactionToTimeDecay");
        XMLNode* dc = XMLUtils::getChildNode(nodeChild, "DayCounters");
        if (dc) {
            for (XMLNode* child = XMLUtils::getChildNode(dc, "DayCounter"); child;
                 child = XMLUtils::getNextSibling(child)) {
                string label = XMLUtils::getAttribute(child, "name");
                cdsVolDayCounters_[label] = XMLUtils::getNodeValue(child);
            }
        }
        QL_REQUIRE(cdsVolDayCounters_.find("") != cdsVolDayCounters_.end(),
                   "default daycounter is not set for cdsVolSurfaces");
    }

    DLOG("Loading FXVolatilities");
    nodeChild = XMLUtils::getChildNode(node, "FxVolatilities");
    if (nodeChild && XMLUtils::getChildNode(nodeChild)) {
        setSimulateFXVols(false);
        XMLNode* fxVolSimNode = XMLUtils::getChildNode(nodeChild, "Simulate");
        if (fxVolSimNode)
            setSimulateFXVols(ore::data::parseBool(XMLUtils::getNodeValue(fxVolSimNode)));
        fxVolExpiries_ = XMLUtils::getChildrenValuesAsPeriods(nodeChild, "Expiries", true);
        fxVolDecayMode_ = XMLUtils::getChildValue(nodeChild, "ReactionToTimeDecay");
        setFxVolCcyPairs(XMLUtils::getChildrenValues(nodeChild, "CurrencyPairs", "CurrencyPair", true));
        XMLNode* fxSurfaceNode = XMLUtils::getChildNode(nodeChild, "Surface");
        if (fxSurfaceNode) {
            hasFxPairWithSurface_ = true;
            for (XMLNode* child = XMLUtils::getChildNode(fxSurfaceNode, "Moneyness"); child;
                child = XMLUtils::getNextSibling(child, "Moneyness")) {
                string label = XMLUtils::getAttribute(child, "ccyPair"); // will be "" if no attr
                fxMoneyness_[label] = XMLUtils::getNodeValueAsDoublesCompact(child);
                fxVolIsSurface_[label] = true;
                useMoneyness_[label] = true;
            }
            for (XMLNode* child = XMLUtils::getChildNode(fxSurfaceNode, "StandardDeviations"); child;
                child = XMLUtils::getNextSibling(child, "StandardDeviations")) {
                string label = XMLUtils::getAttribute(child, "ccyPair"); // will be "" if no attr
                fxStandardDevs_[label] = XMLUtils::getNodeValueAsDoublesCompact(child);
                fxVolIsSurface_[label] = true;
                useMoneyness_[label] = false;
            }
        }
        XMLNode* dc = XMLUtils::getChildNode(nodeChild, "DayCounters");
        if (dc) {
            for (XMLNode* child = XMLUtils::getChildNode(dc, "DayCounter"); child;
                 child = XMLUtils::getNextSibling(child)) {
                string label = XMLUtils::getAttribute(child, "ccyPair");
                fxVolDayCounters_[label] = XMLUtils::getNodeValue(child);
            }
        }
        QL_REQUIRE(fxVolDayCounters_.find("") != fxVolDayCounters_.end(),
                   "default daycounter is not set for fxVolSurfaces");
    }

    DLOG("Loading EquityVolatilities");
    nodeChild = XMLUtils::getChildNode(node, "EquityVolatilities");
    if (nodeChild && XMLUtils::getChildNode(nodeChild)) {
        setSimulateEquityVols(XMLUtils::getChildValueAsBool(nodeChild, "Simulate", true));
        equityVolExpiries_ = XMLUtils::getChildrenValuesAsPeriods(nodeChild, "Expiries", true);
        equityVolDecayMode_ = XMLUtils::getChildValue(nodeChild, "ReactionToTimeDecay");
        setEquityVolNames(XMLUtils::getChildrenValues(nodeChild, "Names", "Name", true));
        XMLNode* eqSurfaceNode = XMLUtils::getChildNode(nodeChild, "Surface");
        if (eqSurfaceNode) {
            equityIsSurface_ = true;
            XMLNode* atmOnlyNode = XMLUtils::getChildNode(eqSurfaceNode, "SimulateATMOnly");
            if (atmOnlyNode) {
                equityVolSimulateATMOnly_ = XMLUtils::getChildValueAsBool(eqSurfaceNode, "SimulateATMOnly", true);
            } else {
                equityVolSimulateATMOnly_ = false;
            }
            if (!equityVolSimulateATMOnly_)
                equityMoneyness_ = XMLUtils::getChildrenValuesAsDoublesCompact(eqSurfaceNode, "Moneyness", true);
        } else {
            equityIsSurface_ = false;
        }
        XMLNode* dc = XMLUtils::getChildNode(nodeChild, "DayCounters");
        if (dc) {
            for (XMLNode* child = XMLUtils::getChildNode(dc, "DayCounter"); child;
                 child = XMLUtils::getNextSibling(child)) {
                string label = XMLUtils::getAttribute(child, "name");
                equityVolDayCounters_[label] = XMLUtils::getNodeValue(child);
            }
        }
        QL_REQUIRE(equityVolDayCounters_.find("") != equityVolDayCounters_.end(),
                   "default daycounter is not set for equityVolSurfaces");
    }

    DLOG("Loading CpiInflationIndexCurves");
    setCpiIndices(XMLUtils::getChildrenValues(node, "CpiIndices", "Index", false));

    DLOG("Loading ZeroInflationIndexCurves");
    nodeChild = XMLUtils::getChildNode(node, "ZeroInflationIndexCurves");
    if (nodeChild && XMLUtils::getChildNode(nodeChild)) {
        setZeroInflationIndices(XMLUtils::getChildrenValues(nodeChild, "Names", "Name", true));
        zeroInflationTenors_[""] = XMLUtils::getChildrenValuesAsPeriods(nodeChild, "Tenors", true);

        XMLNode* dc = XMLUtils::getChildNode(nodeChild, "DayCounters");
        if (dc) {
            for (XMLNode* child = XMLUtils::getChildNode(dc, "DayCounter"); child;
                 child = XMLUtils::getNextSibling(child)) {
                string label = XMLUtils::getAttribute(child, "name");
                zeroInflationDayCounters_[label] = XMLUtils::getNodeValue(child);
            }
        }
        QL_REQUIRE(zeroInflationDayCounters_.find("") != zeroInflationDayCounters_.end(),
                   "default daycounter is not set for zeroInflation Surfaces");
    }

    DLOG("Loading YYInflationIndexCurves");

    nodeChild = XMLUtils::getChildNode(node, "YYInflationIndexCurves");
    if (nodeChild && XMLUtils::getChildNode(nodeChild)) {
        setYoyInflationIndices(XMLUtils::getChildrenValues(nodeChild, "Names", "Name", true));
        yoyInflationTenors_[""] = XMLUtils::getChildrenValuesAsPeriods(nodeChild, "Tenors", true);
        XMLNode* dc = XMLUtils::getChildNode(nodeChild, "DayCounters");
        if (dc) {
            for (XMLNode* child = XMLUtils::getChildNode(dc, "DayCounter"); child;
                 child = XMLUtils::getNextSibling(child)) {
                string label = XMLUtils::getAttribute(child, "name");
                yoyInflationDayCounters_[label] = XMLUtils::getNodeValue(child);
            }
        }
        QL_REQUIRE(yoyInflationDayCounters_.find("") != yoyInflationDayCounters_.end(),
                   "default daycounter is not set for yoyInflation Surfaces");
    }

    DLOG("Loading AggregationScenarioDataIndices");
    if (XMLUtils::getChildNode(node, "AggregationScenarioDataIndices")) {
        additionalScenarioDataIndices_ = XMLUtils::getChildrenValues(node, "AggregationScenarioDataIndices", "Index");
    }

    DLOG("Loading AggregationScenarioDataCurrencies");
    if (XMLUtils::getChildNode(node, "AggregationScenarioDataCurrencies")) {
        additionalScenarioDataCcys_ =
            XMLUtils::getChildrenValues(node, "AggregationScenarioDataCurrencies", "Currency", true);
    }

    DLOG("Loading Securities");
    nodeChild = XMLUtils::getChildNode(node, "Securities");
    if (nodeChild && XMLUtils::getChildNode(nodeChild)) {
        // TODO 1) this should be renamed to SimulateSpread?
        //      2) add security recovery rates here separate from default curves?
        setSecuritySpreadsSimulate(XMLUtils::getChildValueAsBool(nodeChild, "Simulate", false));
        vector<string> securities = XMLUtils::getChildrenValues(nodeChild, "Names", "Name");
        setSecurities(securities);
    }

    DLOG("Loading CPRs");
    nodeChild = XMLUtils::getChildNode(node, "CPRs");
    if (nodeChild && XMLUtils::getChildNode(nodeChild)) {
        setSimulateCprs(XMLUtils::getChildValueAsBool(nodeChild, "Simulate", false));
        setCprs(XMLUtils::getChildrenValues(nodeChild, "Names", "Name"));
    }

    DLOG("Loading BaseCorrelations");
    nodeChild = XMLUtils::getChildNode(node, "BaseCorrelations");
    if (nodeChild && XMLUtils::getChildNode(nodeChild)) {
        setSimulateBaseCorrelations(XMLUtils::getChildValueAsBool(nodeChild, "Simulate", true));
        setBaseCorrelationNames(XMLUtils::getChildrenValues(nodeChild, "IndexNames", "IndexName", true));
        baseCorrelationTerms_ = XMLUtils::getChildrenValuesAsPeriods(nodeChild, "Terms", true);
        baseCorrelationDetachmentPoints_ =
            XMLUtils::getChildrenValuesAsDoublesCompact(nodeChild, "DetachmentPoints", true);

        XMLNode* dc = XMLUtils::getChildNode(nodeChild, "DayCounters");
        if (dc) {
            for (XMLNode* child = XMLUtils::getChildNode(dc, "DayCounter"); child;
                 child = XMLUtils::getNextSibling(child)) {
                string label = XMLUtils::getAttribute(child, "name");
                baseCorrelationDayCounters_[label] = XMLUtils::getNodeValue(child);
            }
        }
        QL_REQUIRE(baseCorrelationDayCounters_.find("") != baseCorrelationDayCounters_.end(),
                   "default daycounter is not set for baseCorrelation Surfaces");
    }

    DLOG("Loading commodities data");
    nodeChild = XMLUtils::getChildNode(node, "Commodities");
    if (nodeChild && XMLUtils::getChildNode(nodeChild)) {
        XMLNode* commoditySimNode = XMLUtils::getChildNode(nodeChild, "Simulate");
        setCommodityCurveSimulate(commoditySimNode ? parseBool(XMLUtils::getNodeValue(commoditySimNode)) : false);

        vector<string> commodityNames = XMLUtils::getChildrenValues(nodeChild, "Names", "Name", true);
        setCommodityNames(commodityNames);

        set<string> names = params_.find(RiskFactorKey::KeyType::CommodityCurve)->second.second;
        QL_REQUIRE(names.size() > 0, "Commodities needs at least one name");

        // Get the configured tenors. They are of the form:
        // - <Tenors name="NAME">t_1,...,t_n</Tenors> for commodity name specific tenors
        // - <Tenors>t_1,...,t_n</Tenors> or <Tenors name="">t_1,...,t_n</Tenors> for a default set of tenors
        // Only need a default tenor set if every commodity name has not been given a tenor set explicitly
        vector<XMLNode*> tenorNodes = XMLUtils::getChildrenNodes(nodeChild, "Tenors");
        QL_REQUIRE(tenorNodes.size() > 0, "Commodities needs at least one Tenors node");
        set<string> namesCheck = names;
        bool defaultProvided = false;
        for (XMLNode* tenorNode : tenorNodes) {
            // If there is no "name" attribute, getAttribute returns "" which is what we want in any case
            string name = XMLUtils::getAttribute(tenorNode, "name");
            
            // An empty tenor list here means that the scenario simulation market should be set up on the
            // same pillars as the initial t_0 market from which it is sampling its values
            vector<Period> tenors;
            string strTenorList = XMLUtils::getNodeValue(tenorNode);
            if (!strTenorList.empty()) {
                tenors = parseListOfValues<Period>(XMLUtils::getNodeValue(tenorNode), &parsePeriod);
            }

            QL_REQUIRE(commodityCurveTenors_.insert(make_pair(name, tenors)).second,
                "Commodities has duplicate expiries for key '" << name << "'");
            namesCheck.erase(name);
            defaultProvided = name == "";
        }
        QL_REQUIRE(defaultProvided || namesCheck.size() == 0, "Commodities has no tenors for " <<
            "names '" << join(namesCheck, ",") << "' and no default tenor set has been given");

        // Populate the day counters for each commodity curve allowing for overrides
        if (XMLNode* dc = XMLUtils::getChildNode(nodeChild, "DayCounters")) {
            for (XMLNode* child = XMLUtils::getChildNode(dc, "DayCounter"); child;
                child = XMLUtils::getNextSibling(child)) {
                string name = XMLUtils::getAttribute(child, "name");
                commodityCurveDayCounters_[name] = XMLUtils::getNodeValue(child);
            }
        }
        QL_REQUIRE(commodityCurveDayCounters_.find("") != commodityCurveDayCounters_.end(),
            "The default daycounter is not set for Commodities");
    }

    DLOG("Loading commodity volatility data");
    nodeChild = XMLUtils::getChildNode(node, "CommodityVolatilities");
    if (nodeChild && XMLUtils::getChildNode(nodeChild)) {
        setCommodityVolSimulate(XMLUtils::getChildValueAsBool(nodeChild, "Simulate", true));
        commodityVolDecayMode_ = XMLUtils::getChildValue(nodeChild, "ReactionToTimeDecay");

        vector<string> names;
        XMLNode* namesNode = XMLUtils::getChildNode(nodeChild, "Names");
        if (namesNode) {
            for (XMLNode* child = XMLUtils::getChildNode(namesNode, "Name"); child;
                 child = XMLUtils::getNextSibling(child)) {
                // Get the vol configuration for each commodity name
                string name = XMLUtils::getAttribute(child, "id");
                names.push_back(name);
                commodityVolExpiries_[name] = XMLUtils::getChildrenValuesAsPeriods(child, "Expiries", true);
                vector<Real> moneyness = XMLUtils::getChildrenValuesAsDoublesCompact(child, "Moneyness", false);
                if (moneyness.empty())
                    moneyness = {1.0};
                commodityVolMoneyness_[name] = moneyness;
            }
        }
        setCommodityVolNames(names);

        // If present, override DayCounter for _all_ commodity volatilities
        XMLNode* dayCounterNode = XMLUtils::getChildNode(nodeChild, "DayCounter");
        if (dayCounterNode) {
            commodityVolDayCounters_[""] = XMLUtils::getNodeValue(dayCounterNode);
        }
    }

    DLOG("Loaded ScenarioSimMarketParameters");
}

XMLNode* ScenarioSimMarketParameters::toXML(XMLDocument& doc) {

    XMLNode* marketNode = doc.allocNode("Market");

    // currencies
    XMLUtils::addChild(doc, marketNode, "BaseCurrency", baseCcy_);
    XMLUtils::addChildren(doc, marketNode, "Currencies", "Currency", ccys_);

    // yield curves
    DLOG("Writing yield curves data");
    XMLNode* yieldCurvesNode = XMLUtils::addChild(doc, marketNode, "YieldCurves");

    // Take the keys from the yieldCurveDayCounters_ and yieldCurveTenors_ maps
    set<string> keys;
    for (const auto& kv : yieldCurveTenors_) {
        keys.insert(kv.first);
    }
    for (const auto& kv : yieldCurveDayCounters_) {
        keys.insert(kv.first);
    }
    QL_REQUIRE(keys.count("") > 0, "There is no default yield curve configuration in simulation parameters");

    // Add the yield curve configuration nodes
    for (const auto& key : keys) {
        XMLNode* configNode = doc.allocNode("Configuration");
        XMLUtils::addAttribute(doc, configNode, "curve", key);
        if (yieldCurveTenors_.count(key) > 0) {
            XMLUtils::addGenericChildAsList(doc, configNode, "Tenors", yieldCurveTenors_.at(key));
        }
        if (key == "") {
            XMLUtils::addChild(doc, configNode, "Interpolation", interpolation_);
            XMLUtils::addChild(doc, configNode, "Extrapolation", extrapolate_);
        }
        if (yieldCurveDayCounters_.count(key) > 0) {
            XMLUtils::addChild(doc, configNode, "DayCounter", yieldCurveDayCounters_.at(key));
        }
        XMLUtils::appendNode(yieldCurvesNode, configNode);
    }

    // fx rates
    if (fxCcyPairs().size() > 0) {
        DLOG("Writing FX rates");
        XMLNode* fxRatesNode = XMLUtils::addChild(doc, marketNode, "FxRates");
        XMLUtils::addChildren(doc, fxRatesNode, "CurrencyPairs", "CurrencyPair", fxCcyPairs());
    }

    // indices
    if (indices().size() > 0) {
        DLOG("Writing libor indices");
        XMLUtils::addChildren(doc, marketNode, "Indices", "Index", indices());
    }

    // swap indices
    if (swapIndices_.size() > 0) {
        DLOG("Writing swap indices");
        XMLNode* swapIndicesNode = XMLUtils::addChild(doc, marketNode, "SwapIndices");
        for (auto kv : swapIndices_) {
            XMLNode* swapIndexNode = XMLUtils::addChild(doc, swapIndicesNode, "SwapIndex");
            XMLUtils::addChild(doc, swapIndexNode, "Name", kv.first);
            XMLUtils::addChild(doc, swapIndexNode, "DiscountingIndex", kv.second);
        }
    }

    // default curves
    if (!defaultNames().empty()) {
        DLOG("Writing default curves");
        XMLNode* defaultCurvesNode = XMLUtils::addChild(doc, marketNode, "DefaultCurves");
        XMLUtils::addChildren(doc, defaultCurvesNode, "Names", "Name", defaultNames());
        XMLUtils::addGenericChildAsList(doc, defaultCurvesNode, "Tenors", lookup(defaultTenors_, ""));
        XMLUtils::addChild(doc, defaultCurvesNode, "SimulateSurvivalProbabilities", simulateSurvivalProbabilities());
        XMLUtils::addChild(doc, defaultCurvesNode, "SimulateRecoveryRates", simulateRecoveryRates());

        if (defaultCurveDayCounters_.size() > 0) {
            XMLNode* node = XMLUtils::addChild(doc, defaultCurvesNode, "DayCounters");
            for (auto dc : defaultCurveDayCounters_) {
                XMLNode* c = doc.allocNode("DayCounter", dc.second);
                XMLUtils::addAttribute(doc, c, "name", dc.first);
                XMLUtils::appendNode(node, c);
            }
        }

        if (defaultCurveCalendars_.size() > 0) {
            XMLNode* node = XMLUtils::addChild(doc, defaultCurvesNode, "Calendars");
            for (auto dc : defaultCurveCalendars_) {
                XMLNode* c = doc.allocNode("Calendar", dc.second);
                XMLUtils::addAttribute(doc, c, "name", dc.first);
                XMLUtils::appendNode(node, c);
            }
        }
    }

    // equities
    if (!equityNames().empty()) {
        DLOG("Writing equities");
        XMLNode* equitiesNode = XMLUtils::addChild(doc, marketNode, "Equities");
        XMLUtils::addChild(doc, equitiesNode, "SimulateDividendYield", simulateDividendYield());
        XMLUtils::addChildren(doc, equitiesNode, "Names", "Name", equityNames());
        XMLUtils::addGenericChildAsList(doc, equitiesNode, "DividendTenors", lookup(equityDividendTenors_, ""));
    }

    // swaption volatilities
    if (!swapVolCcys().empty()) {
        DLOG("Writing swaption volatilities");
        XMLNode* swaptionVolatilitiesNode = XMLUtils::addChild(doc, marketNode, "SwaptionVolatilities");
        XMLUtils::addChild(doc, swaptionVolatilitiesNode, "Simulate", simulateSwapVols());
        XMLUtils::addChild(doc, swaptionVolatilitiesNode, "ReactionToTimeDecay", swapVolDecayMode_);
        XMLUtils::addChildren(doc, swaptionVolatilitiesNode, "Currencies", "Currency", swapVolCcys());
        for (auto it = swapVolExpiries_.begin(); it != swapVolExpiries_.end(); it++) {
            XMLUtils::addGenericChildAsList(doc, swaptionVolatilitiesNode, "Expiries", swapVolExpiries_[it->first], "ccy",
                    it->first);
        }
        for (auto it = swapVolTerms_.begin(); it != swapVolTerms_.end(); it++) {
            XMLUtils::addGenericChildAsList(doc, swaptionVolatilitiesNode, "Terms", swapVolTerms_[it->first], "ccy",
                it->first);
        }

        if (swapVolSimulateATMOnly_) {
            XMLUtils::addChild(doc, swaptionVolatilitiesNode, "SimulateATMOnly", swapVolSimulateATMOnly_);
        } else {
            for (auto it = swapVolStrikeSpreads_.begin(); it != swapVolStrikeSpreads_.end(); it++) {
                XMLUtils::addGenericChildAsList(doc, swaptionVolatilitiesNode, "StrikeSpreads", swapVolStrikeSpreads_[it->first], "ccy",
                    it->first);
            }
        }

        if (swapVolDayCounters_.size() > 0) {
            XMLNode* node = XMLUtils::addChild(doc, swaptionVolatilitiesNode, "DayCounters");
            for (auto dc : swapVolDayCounters_) {
                XMLNode* c = doc.allocNode("DayCounter", dc.second);
                XMLUtils::addAttribute(doc, c, "ccy", dc.first);
                XMLUtils::appendNode(node, c);
            }
        }
    }

    // yield volatilities
    if (!yieldVolNames().empty()) {
        DLOG("Writing yield volatilities");
        XMLNode* yieldVolatilitiesNode = XMLUtils::addChild(doc, marketNode, "YieldVolatilities");
        XMLUtils::addChild(doc, yieldVolatilitiesNode, "Simulate", simulateYieldVols());
        XMLUtils::addChild(doc, yieldVolatilitiesNode, "ReactionToTimeDecay", yieldVolDecayMode_);
        XMLUtils::addChildren(doc, yieldVolatilitiesNode, "Names", "Name", yieldVolNames());
        XMLUtils::addGenericChildAsList(doc, yieldVolatilitiesNode, "Expiries", yieldVolExpiries_);
        XMLUtils::addGenericChildAsList(doc, yieldVolatilitiesNode, "Terms", yieldVolTerms_);
    }

    // cap/floor volatilities
    if (!capFloorVolCcys().empty()) {
        DLOG("Writing cap/floor volatilities");
        XMLNode* capFloorVolatilitiesNode = XMLUtils::addChild(doc, marketNode, "CapFloorVolatilities");
        XMLUtils::addChild(doc, capFloorVolatilitiesNode, "Simulate", simulateCapFloorVols());
        XMLUtils::addChild(doc, capFloorVolatilitiesNode, "ReactionToTimeDecay", capFloorVolDecayMode_);
        XMLUtils::addChildren(doc, capFloorVolatilitiesNode, "Currencies", "Currency", capFloorVolCcys());

        // Write out cap floor expiries node for each currency
        for (auto kv : capFloorVolExpiries_) {
            // If strikes vector is empty, the node value is ATM else it is the comma separated list of strikes
            // No checks here on the string repr of each strike value - dangerous but in lots of places.
            string nodeValue = join(kv.second | transformed([](Period p) { return ore::data::to_string(p); }), ",");
            XMLNode* expiriesNode = doc.allocNode("Expiries", nodeValue);
            XMLUtils::addAttribute(doc, expiriesNode, "ccy", kv.first);
            XMLUtils::appendNode(capFloorVolatilitiesNode, expiriesNode);
        }

        // Write out cap floor strikes for each currency
        for (auto kv : capFloorVolStrikes_) {
            // If strikes vector is empty, the node value is ATM else it is the comma separated list of strikes
            // No checks here on the string repr of each strike value - dangerous but in lots of places.
            string nodeValue = kv.second.empty() ? "ATM" : 
                join(kv.second | transformed([](Rate s) { return ore::data::to_string(s); }), ",");
            XMLNode* strikesNode = doc.allocNode("Strikes", nodeValue);
            XMLUtils::addAttribute(doc, strikesNode, "ccy", kv.first);
            XMLUtils::appendNode(capFloorVolatilitiesNode, strikesNode);
        }

        if (capFloorVolDayCounters_.size() > 0) {
            XMLNode* node = XMLUtils::addChild(doc, capFloorVolatilitiesNode, "DayCounters");
            for (auto dc : capFloorVolDayCounters_) {
                XMLNode* c = doc.allocNode("DayCounter", dc.second);
                XMLUtils::addAttribute(doc, c, "ccy", dc.first);
                XMLUtils::appendNode(node, c);
            }
        }
    }

    // zero inflation cap/floor volatilities
    if (!zeroInflationCapFloorVolNames().empty()) {
        DLOG("Writing zero inflation cap/floor volatilities");
        XMLNode* ziCapFloorVolatilitiesNode = XMLUtils::addChild(doc, marketNode, "CPICapFloorVolatilities");
        XMLUtils::addChild(doc, ziCapFloorVolatilitiesNode, "Simulate", simulateZeroInflationCapFloorVols());
        XMLUtils::addChild(doc, ziCapFloorVolatilitiesNode, "ReactionToTimeDecay", zeroInflationCapFloorVolDecayMode_);
        XMLUtils::addChildren(doc, ziCapFloorVolatilitiesNode, "Names", "Name", zeroInflationCapFloorVolNames());
        XMLUtils::addGenericChildAsList(doc, ziCapFloorVolatilitiesNode, "Expiries",
					lookup(zeroInflationCapFloorVolExpiries_, ""));
        XMLUtils::addGenericChildAsList(doc, ziCapFloorVolatilitiesNode, "Strikes", zeroInflationCapFloorVolStrikes_);
    }

    if (!cdsVolNames().empty()) {
        DLOG("Writing CDS volatilities");
        XMLNode* cdsVolatilitiesNode = XMLUtils::addChild(doc, marketNode, "CDSVolatilities");
        XMLUtils::addChild(doc, cdsVolatilitiesNode, "Simulate", simulateCdsVols());
        XMLUtils::addChild(doc, cdsVolatilitiesNode, "ReactionToTimeDecay", cdsVolDecayMode_);
        XMLUtils::addChildren(doc, cdsVolatilitiesNode, "Names", "Name", cdsVolNames());
        XMLUtils::addGenericChildAsList(doc, cdsVolatilitiesNode, "Expiries", cdsVolExpiries_);
    }

    // fx volatilities
    if (!fxVolCcyPairs().empty()) {
        DLOG("Writing FX volatilities");
        XMLNode* fxVolatilitiesNode = XMLUtils::addChild(doc, marketNode, "FxVolatilities");
        XMLUtils::addChild(doc, fxVolatilitiesNode, "Simulate", simulateFXVols());
        XMLUtils::addChild(doc, fxVolatilitiesNode, "ReactionToTimeDecay", fxVolDecayMode_);
        XMLUtils::addChildren(doc, fxVolatilitiesNode, "CurrencyPairs", "CurrencyPair", fxVolCcyPairs());
        XMLUtils::addGenericChildAsList(doc, fxVolatilitiesNode, "Expiries", fxVolExpiries_);
        if (hasFxPairWithSurface_) {
            XMLNode* surfaceNode = XMLUtils::addChild(doc, fxVolatilitiesNode, "Surface");

            map<string, vector<Real>>::const_iterator it;
            for (it = fxMoneyness_.begin(); it != fxMoneyness_.end(); it++) {
                if (it->first == "") {
                    // only print default moneyness if it's not ATM (so it was specifically changed)
                    if (useMoneyness_[it->first]) {
                        if (fxMoneyness_[""].size() > 1 || !(close(fxMoneyness_[""][0], 0.0) || close(fxMoneyness_[""][0], 1.0))) {
                            XMLUtils::addGenericChildAsList(doc, surfaceNode, "Moneyness", fxMoneyness_[it->first]); // default not atm
                        }
                    }
                } else {
                    if (useMoneyness_[it->first]) {
                        XMLUtils::addGenericChildAsList(doc, surfaceNode, "Moneyness", fxMoneyness_[it->first], "ccyPair",
                            it->first);
                    }
                }
            }
            for (it = fxStandardDevs_.begin(); it != fxStandardDevs_.end(); it++) {
                if (it->first == "") {
                    // only print default standard deviation if it's not ATM (so it was specifically changed)
                    if (!useMoneyness_[it->first]) {
                        if (fxStandardDevs_[""].size() > 1 || !close(fxStandardDevs_[""][0], 0.0)) {
                            XMLUtils::addGenericChildAsList(doc, surfaceNode, "StandardDeviations", fxStandardDevs_[it->first]); // default not atm
                        }
                    }
                }
                else {
                    if (!useMoneyness_[it->first]) {
                        XMLUtils::addGenericChildAsList(doc, surfaceNode, "StandardDeviations", fxStandardDevs_[it->first], "ccyPair",
                            it->first);
                    }
                }
            }
        }
        if (fxVolDayCounters_.size() > 0) {
            XMLNode* node = XMLUtils::addChild(doc, fxVolatilitiesNode, "DayCounters");
            for (auto dc : fxVolDayCounters_) {
                XMLNode* c = doc.allocNode("DayCounter", dc.second);
                XMLUtils::addAttribute(doc, c, "ccyPair", dc.first);
                XMLUtils::appendNode(node, c);
            }
        }
    }

    // eq volatilities
    if (!equityVolNames().empty()) {
        DLOG("Writing equity volatilities");
        XMLNode* eqVolatilitiesNode = XMLUtils::addChild(doc, marketNode, "EquityVolatilities");
        XMLUtils::addChild(doc, eqVolatilitiesNode, "Simulate", simulateEquityVols());
        XMLUtils::addChild(doc, eqVolatilitiesNode, "ReactionToTimeDecay", equityVolDecayMode_);
        XMLUtils::addChildren(doc, eqVolatilitiesNode, "Names", "Name", equityVolNames());
        XMLUtils::addGenericChildAsList(doc, eqVolatilitiesNode, "Expiries", equityVolExpiries_);
        if (equityIsSurface_) {
            XMLNode* eqSurfaceNode = XMLUtils::addChild(doc, eqVolatilitiesNode, "Surface");
            XMLUtils::addGenericChildAsList(doc, eqSurfaceNode, "Moneyness", equityMoneyness_);
        }
    }

    // benchmark yield curves
    XMLNode* benchmarkCurvesNode = XMLUtils::addChild(doc, marketNode, "BenchmarkCurves");
    for (Size i = 0; i < yieldCurveNames().size(); ++i) {
        DLOG("Writing benchmark yield curves data");
        XMLNode* benchmarkCurveNode = XMLUtils::addChild(doc, benchmarkCurvesNode, "BenchmarkCurve");
        XMLUtils::addChild(doc, benchmarkCurveNode, "Currency", yieldCurveCurrencies_[yieldCurveNames()[i]]);
        XMLUtils::addChild(doc, benchmarkCurveNode, "Name", yieldCurveNames()[i]);
    }

    // securities
    if (!securities().empty()) {
        DLOG("Writing securities");
        XMLNode* secNode = XMLUtils::addChild(doc, marketNode, "Securities");
        XMLUtils::addChild(doc, secNode, "Simulate", securitySpreadsSimulate());
        XMLUtils::addChildren(doc, secNode, "Securities", "Security", securities());
    }

    // cprs
    if (!cprs().empty()) {
        DLOG("Writing cprs");
        XMLNode* cprNode = XMLUtils::addChild(doc, marketNode, "CPRs");
        XMLUtils::addChild(doc, cprNode, "Simulate", simulateCprs());
        XMLUtils::addChildren(doc, cprNode, "Names", "Name", cprs());
    }

    // inflation indices
    if (!cpiIndices().empty()) {
        DLOG("Writing inflation indices");
        XMLUtils::addChildren(doc, marketNode, "CpiIndices", "Index", cpiIndices());
    }

    // zero inflation
    if (!zeroInflationIndices().empty()) {
        DLOG("Writing zero inflation");
        XMLNode* zeroNode = XMLUtils::addChild(doc, marketNode, "ZeroInflationIndexCurves");
        XMLUtils::addChildren(doc, zeroNode, "Names", "Name", zeroInflationIndices());
        XMLUtils::addGenericChildAsList(doc, zeroNode, "Tenors", lookup(zeroInflationTenors_, ""));
        if (zeroInflationDayCounters_.size() > 0) {
            XMLNode* node = XMLUtils::addChild(doc, zeroNode, "DayCounters");
            for (auto dc : zeroInflationDayCounters_) {
                XMLNode* c = doc.allocNode("DayCounter", dc.second);
                XMLUtils::addAttribute(doc, c, "name", dc.first);
                XMLUtils::appendNode(node, c);
            }
        }
    }

    // yoy inflation
    if (!yoyInflationIndices().empty()) {
        DLOG("Writing year-on-year inflation");
        XMLNode* yoyNode = XMLUtils::addChild(doc, marketNode, "YYInflationIndexCurves");
        XMLUtils::addChildren(doc, yoyNode, "Names", "Name", yoyInflationIndices());
        XMLUtils::addGenericChildAsList(doc, yoyNode, "Tenors", lookup(yoyInflationTenors_, ""));

        if (yoyInflationDayCounters_.size() > 0) {
            XMLNode* node = XMLUtils::addChild(doc, yoyNode, "DayCounters");
            for (auto dc : yoyInflationDayCounters_) {
                XMLNode* c = doc.allocNode("DayCounter", dc.second);
                XMLUtils::addAttribute(doc, c, "name", dc.first);
                XMLUtils::appendNode(node, c);
            }
        }
    }

    // Commodity price curves
    if (!commodityNames().empty()) {
        DLOG("Writing commodity price curves");
        XMLNode* commodityPriceNode = XMLUtils::addChild(doc, marketNode, "Commodities");
        XMLUtils::addChild(doc, commodityPriceNode, "Simulate", commodityCurveSimulate());
        XMLUtils::addChildren(doc, commodityPriceNode, "Names", "Name", commodityNames());

        // Write out tenors node for each commodity name
        for (auto kv : commodityCurveTenors_) {
            // Single bar here is a boost range adaptor. Documented here:
            // https://www.boost.org/doc/libs/1_71_0/libs/range/doc/html/range/reference/adaptors/introduction.html
            string nodeValue = join(kv.second | transformed([](Period p) { return ore::data::to_string(p); }), ",");
            XMLNode* tenorsNode = doc.allocNode("Tenors", nodeValue);
            XMLUtils::addAttribute(doc, tenorsNode, "name", kv.first);
            XMLUtils::appendNode(commodityPriceNode, tenorsNode);
        }

        // Write out day counters node for each commodity name
        if (commodityCurveDayCounters_.size() > 0) {
            XMLNode* node = XMLUtils::addChild(doc, commodityPriceNode, "DayCounters");
            for (auto dc : commodityCurveDayCounters_) {
                XMLNode* c = doc.allocNode("DayCounter", dc.second);
                XMLUtils::addAttribute(doc, c, "name", dc.first);
                XMLUtils::appendNode(node, c);
            }
        }
    }

    // Commodity volatilities
    if (!commodityVolNames().empty()) {
        DLOG("Writing commodity volatilities");
        XMLNode* commodityVolatilitiesNode = XMLUtils::addChild(doc, marketNode, "CommodityVolatilities");
        XMLUtils::addChild(doc, commodityVolatilitiesNode, "Simulate", commodityVolSimulate());
        XMLUtils::addChild(doc, commodityVolatilitiesNode, "ReactionToTimeDecay", commodityVolDecayMode_);
        XMLNode* namesNode = XMLUtils::addChild(doc, commodityVolatilitiesNode, "Names");
        for (const auto& name : commodityVolNames()) {
            XMLNode* nameNode = doc.allocNode("Name");
            XMLUtils::addAttribute(doc, nameNode, "id", name);
            XMLUtils::addGenericChildAsList(doc, nameNode, "Expiries", commodityVolExpiries_[name]);
            XMLUtils::addGenericChildAsList(doc, nameNode, "Moneyness", commodityVolMoneyness_[name]);
            XMLUtils::appendNode(namesNode, nameNode);
        }
        XMLUtils::addChild(doc, commodityVolatilitiesNode, "DayCounter", commodityVolDayCounters_.at(""));
    }

    // additional scenario data currencies
    if (!additionalScenarioDataCcys_.empty()) {
        DLOG("Writing aggregation scenario data currencies");
        XMLUtils::addChildren(doc, marketNode, "AggregationScenarioDataCurrencies", "Currency",
                              additionalScenarioDataCcys_);
    }

    // additional scenario data indices
    if (!additionalScenarioDataIndices_.empty()) {
        DLOG("Writing aggregation scenario data indices");
        XMLUtils::addChildren(doc, marketNode, "AggregationScenarioDataIndices", "Index",
                              additionalScenarioDataIndices_);
    }

    // base correlations
    if (!baseCorrelationNames().empty()) {
        DLOG("Writing base correlations");
        XMLNode* bcNode = XMLUtils::addChild(doc, marketNode, "BaseCorrelations");
        XMLUtils::addChild(doc, bcNode, "Simulate", simulateBaseCorrelations());
        XMLUtils::addChildren(doc, bcNode, "IndexNames", "IndexName", baseCorrelationNames());
        XMLUtils::addGenericChildAsList(doc, bcNode, "Terms", baseCorrelationTerms_);
        XMLUtils::addGenericChildAsList(doc, bcNode, "DetachmentPoints", baseCorrelationDetachmentPoints_);
        if (yoyInflationDayCounters_.size() > 0) {
            XMLNode* node = XMLUtils::addChild(doc, bcNode, "DayCounters");
            for (auto dc : baseCorrelationDayCounters_) {
                XMLNode* c = doc.allocNode("DayCounter", dc.second);
                XMLUtils::addAttribute(doc, c, "name", dc.first);
                XMLUtils::appendNode(node, c);
            }
        }
    }

    // correlations
    if (!correlationPairs().empty()) {
        DLOG("Writing correlation");
        XMLNode* correlationsNode = XMLUtils::addChild(doc, marketNode, "Correlations");
        XMLUtils::addChild(doc, correlationsNode, "Simulate", simulateCorrelations());
        XMLUtils::addChildren(doc, correlationsNode, "Pairs", "Pair", correlationPairs());

        XMLUtils::addGenericChildAsList(doc, correlationsNode, "Expiries", correlationExpiries_);
        if (correlationDayCounters_.size() > 0) {
            XMLNode* node = XMLUtils::addChild(doc, correlationsNode, "DayCounters");
            for (auto dc : correlationDayCounters_) {
                XMLNode* c = doc.allocNode("DayCounter", dc.second);
                XMLUtils::addAttribute(doc, c, "index1", dc.first.first);
                XMLUtils::addAttribute(doc, c, "index2", dc.first.second);
                XMLUtils::appendNode(node, c);
            }
        }
    }

    return marketNode;
}
} // namespace analytics
} // namespace ore<|MERGE_RESOLUTION|>--- conflicted
+++ resolved
@@ -713,13 +713,6 @@
         defaultCurveCalendars_ != rhs.defaultCurveCalendars_ || defaultTenors_ != rhs.defaultTenors_ ||
         cdsVolExpiries_ != rhs.cdsVolExpiries_ || cdsVolDayCounters_ != rhs.cdsVolDayCounters_ ||
         cdsVolDecayMode_ != rhs.cdsVolDecayMode_ || equityDividendTenors_ != rhs.equityDividendTenors_ ||
-<<<<<<< HEAD
-        fxVolIsSurface_ != rhs.fxVolIsSurface_ || fxVolExpiries_ != rhs.fxVolExpiries_ ||
-        fxVolDayCounters_ != rhs.fxVolDayCounters_ || fxVolDecayMode_ != rhs.fxVolDecayMode_ ||
-        equityVolExpiries_ != rhs.equityVolExpiries_ || equityVolDayCounters_ != rhs.equityVolDayCounters_ ||
-        equityVolDecayMode_ != rhs.equityVolDecayMode_ || equityIsSurface_ != rhs.equityIsSurface_ ||
-        equityVolSimulateATMOnly_ != rhs.equityVolSimulateATMOnly_ || equityMoneyness_ != rhs.equityMoneyness_ ||
-=======
         fxVolIsSurface_ != rhs.fxVolIsSurface_ ||
         useMoneyness_ != rhs.useMoneyness_ ||
         fxVolExpiries_ != rhs.fxVolExpiries_ || fxVolDayCounters_ != rhs.fxVolDayCounters_ ||
@@ -727,7 +720,6 @@
         equityVolDayCounters_ != rhs.equityVolDayCounters_ || equityVolDecayMode_ != rhs.equityVolDecayMode_ ||
         equityIsSurface_ != rhs.equityIsSurface_ || equityVolSimulateATMOnly_ != rhs.equityVolSimulateATMOnly_ ||
         equityMoneyness_ != rhs.equityMoneyness_ ||
->>>>>>> 0e9e1677
         additionalScenarioDataIndices_ != rhs.additionalScenarioDataIndices_ ||
         additionalScenarioDataCcys_ != rhs.additionalScenarioDataCcys_ ||
         baseCorrelationTerms_ != rhs.baseCorrelationTerms_ ||
