/*
 Copyright (C) 2016 Quaternion Risk Management Ltd
 All rights reserved.

 This file is part of ORE, a free-software/open-source library
 for transparent pricing and risk analysis - http://opensourcerisk.org

 ORE is free software: you can redistribute it and/or modify it
 under the terms of the Modified BSD License.  You should have received a
 copy of the license along with this program.
 The license is also available online at <http://opensourcerisk.org>

 This program is distributed on the basis that it will form a useful
 contribution to risk analytics and model standardisation, but WITHOUT
 ANY WARRANTY; without even the implied warranty of MERCHANTABILITY or
 FITNESS FOR A PARTICULAR PURPOSE. See the license for more details.
*/

/*! \file scenario/scenariosimmarket.cpp
    \brief A Market class that can be updated by Scenarios
    \ingroup
*/

#include <orea/engine/observationmode.hpp>
#include <orea/scenario/scenariosimmarket.hpp>
#include <orea/scenario/simplescenario.hpp>
#include <ql/experimental/credit/basecorrelationstructure.hpp>
#include <ql/instruments/makecapfloor.hpp>
#include <ql/math/interpolations/loginterpolation.hpp>
#include <ql/termstructures/credit/interpolatedsurvivalprobabilitycurve.hpp>
#include <ql/termstructures/defaulttermstructure.hpp>
#include <ql/termstructures/volatility/capfloor/capfloortermvolatilitystructure.hpp>
#include <ql/termstructures/volatility/capfloor/capfloortermvolsurface.hpp>
#include <ql/termstructures/volatility/equityfx/blackvariancecurve.hpp>
#include <ql/termstructures/volatility/equityfx/blackvoltermstructure.hpp>
#include <ql/termstructures/volatility/optionlet/strippedoptionlet.hpp>
#include <ql/termstructures/volatility/optionlet/strippedoptionletadapter.hpp>
#include <ql/termstructures/volatility/swaption/swaptionconstantvol.hpp>
#include <ql/termstructures/volatility/swaption/swaptionvolcube.hpp>
#include <ql/termstructures/volatility/swaption/swaptionvolmatrix.hpp>
#include <ql/termstructures/volatility/swaption/swaptionvolstructure.hpp>
#include <ql/termstructures/yield/discountcurve.hpp>
#include <ql/time/calendars/target.hpp>
#include <ql/time/calendars/weekendsonly.hpp>
#include <ql/time/daycounters/actual365fixed.hpp>
#include <ql/time/daycounters/actualactual.hpp>

#include <ored/marketdata/curvespecparser.hpp>
#include <ored/marketdata/structuredcurveerror.hpp>
#include <ored/utilities/indexparser.hpp>
#include <ored/utilities/log.hpp>
#include <qle/indexes/fallbackiborindex.hpp>
#include <qle/indexes/inflationindexobserver.hpp>
#include <qle/indexes/inflationindexwrapper.hpp>
#include <qle/termstructures/blackvariancesurfacestddevs.hpp>
#include <qle/termstructures/dynamicblackvoltermstructure.hpp>
#include <qle/termstructures/dynamiccpivolatilitystructure.hpp>
#include <qle/termstructures/dynamicswaptionvolmatrix.hpp>
#include <qle/termstructures/flatcorrelation.hpp>
#include <qle/termstructures/interpolatedcorrelationcurve.hpp>
#include <qle/termstructures/interpolatedcpivolatilitysurface.hpp>
#include <qle/termstructures/pricecurve.hpp>
#include <qle/termstructures/spreadedblackvolatilitycurve.hpp>
#include <qle/termstructures/spreadedblackvolatilitysurfacemoneyness.hpp>
#include <qle/termstructures/spreadedcorrelationcurve.hpp>
#include <qle/termstructures/spreadedcpivolatilitysurface.hpp>
#include <qle/termstructures/spreadeddiscountcurve.hpp>
#include <qle/termstructures/spreadedinflationcurve.hpp>
#include <qle/termstructures/spreadedoptionletvolatility2.hpp>
#include <qle/termstructures/spreadedpricetermstructure.hpp>
#include <qle/termstructures/spreadedsurvivalprobabilitytermstructure.hpp>
#include <qle/termstructures/spreadedswaptionvolatility.hpp>
#include <qle/termstructures/spreadedyoyvolsurface.hpp>
#include <qle/termstructures/strippedoptionletadapter.hpp>
#include <qle/termstructures/strippedyoyinflationoptionletvol.hpp>
#include <qle/termstructures/survivalprobabilitycurve.hpp>
#include <qle/termstructures/swaptionvolatilityconverter.hpp>
#include <qle/termstructures/swaptionvolconstantspread.hpp>
#include <qle/termstructures/swaptionvolcube2.hpp>
#include <qle/termstructures/swaptionvolcubewithatm.hpp>
#include <qle/termstructures/yoyinflationcurveobservermoving.hpp>
#include <qle/termstructures/zeroinflationcurveobservermoving.hpp>

#include <boost/algorithm/string.hpp>

using namespace QuantLib;
using namespace QuantExt;
using namespace ore::data;
using namespace std;

typedef QuantLib::BaseCorrelationTermStructure<QuantLib::BilinearInterpolation> BilinearBaseCorrelationTermStructure;

namespace {
// Utility function that is in catch blocks below
void processException(bool continueOnError, const std::exception& e, const std::string& curveId) {
    if (continueOnError) {
        std::string exceptionMessage = e.what();
        /* We do not log a structured curve error message, if the exception message indicates that the problem
           already occured in the init market. In this case we have already logged a structured error there. */
        if (boost::starts_with(exceptionMessage, "did not find object ")) {
            ALOG("CurveID: " << curveId << ": skipping this object in scenario sim market: " << exceptionMessage);
        } else {
            ALOG(StructuredCurveErrorMessage(curveId, "skipping this object in scenario sim market", exceptionMessage));
        }
    } else {
        QL_FAIL(e.what());
    }
}
} // namespace

namespace ore {
namespace analytics {

RiskFactorKey::KeyType yieldCurveRiskFactor(const ore::data::YieldCurveType y) {

    if (y == ore::data::YieldCurveType::Discount) {
        return RiskFactorKey::KeyType::DiscountCurve;
    } else if (y == ore::data::YieldCurveType::Yield) {
        return RiskFactorKey::KeyType::YieldCurve;
    } else if (y == ore::data::YieldCurveType::EquityDividend) {
        return RiskFactorKey::KeyType::DividendYield;
    } else {
        QL_FAIL("yieldCurveType not supported");
    }
}

ore::data::YieldCurveType riskFactorYieldCurve(const RiskFactorKey::KeyType rf) {

    if (rf == RiskFactorKey::KeyType::DiscountCurve) {
        return ore::data::YieldCurveType::Discount;
    } else if (rf == RiskFactorKey::KeyType::YieldCurve) {
        return ore::data::YieldCurveType::Yield;
    } else if (rf == RiskFactorKey::KeyType::DividendYield) {
        return ore::data::YieldCurveType::EquityDividend;
    } else {
        QL_FAIL("RiskFactorKey::KeyType not supported");
    }
}

namespace {
ReactionToTimeDecay parseDecayMode(const string& s) {
    static map<string, ReactionToTimeDecay> m = {{"ForwardVariance", ForwardForwardVariance},
                                                 {"ConstantVariance", ConstantVariance}};

    auto it = m.find(s);
    if (it != m.end()) {
        return it->second;
    } else {
        QL_FAIL("Decay mode \"" << s << "\" not recognized");
    }
}

void checkDayCounterConsistency(const std::string& curveId, const DayCounter& initCurveDayCounter,
                                const DayCounter& simCurveDayCounter) {
    if (initCurveDayCounter != simCurveDayCounter) {
        std::string initDcName = initCurveDayCounter.empty() ? "(empty)" : initCurveDayCounter.name();
        std::string ssmDcName = simCurveDayCounter.empty() ? "(empty)" : simCurveDayCounter.name();
        ALOG("inconsistent day counters: when using spreaded curves in scenario sim market, the init curve day counter"
             "(" +
             initDcName + ") should be equal to the ssm day counter (" + ssmDcName +
             "), continuing anyway, please consider fixing this in either the initial market or ssm "
             "configuration");
    }
}

boost::shared_ptr<YieldTermStructure>
makeYieldCurve(const std::string& curveId, const bool spreaded, const Handle<YieldTermStructure>& initMarketTs,
               const std::vector<Real>& yieldCurveTimes, const std::vector<Handle<Quote>>& quotes, const DayCounter& dc,
               const Calendar& cal, const std::string& interpolation, const std::string& extrapolation) {
    if (ObservationMode::instance().mode() == ObservationMode::Mode::Unregister && !spreaded) {
        return boost::shared_ptr<YieldTermStructure>(boost::make_shared<QuantExt::InterpolatedDiscountCurve>(
            yieldCurveTimes, quotes, 0, cal, dc,
            interpolation == "LogLinear" ? QuantExt::InterpolatedDiscountCurve::Interpolation::logLinear
                                         : QuantExt::InterpolatedDiscountCurve::Interpolation::linearZero,
            extrapolation == "FlatZero" ? QuantExt::InterpolatedDiscountCurve::Extrapolation::flatZero
                                        : QuantExt::InterpolatedDiscountCurve::Extrapolation::flatFwd));
    } else {
        if (spreaded) {
            checkDayCounterConsistency(curveId, initMarketTs->dayCounter(), dc);
            return boost::make_shared<QuantExt::SpreadedDiscountCurve>(
                initMarketTs, yieldCurveTimes, quotes,
                interpolation == "LogLinear" ? QuantExt::SpreadedDiscountCurve::Interpolation::logLinear
                                             : QuantExt::SpreadedDiscountCurve::Interpolation::linearZero,
                extrapolation == "FlatZero" ? SpreadedDiscountCurve::Extrapolation::flatZero
                                            : SpreadedDiscountCurve::Extrapolation::flatFwd);
        } else {
            return boost::make_shared<QuantExt::InterpolatedDiscountCurve2>(
                yieldCurveTimes, quotes, dc,
                interpolation == "LogLinear" ? QuantExt::InterpolatedDiscountCurve2::Interpolation::logLinear
                                             : QuantExt::InterpolatedDiscountCurve2::Interpolation::linearZero,
                extrapolation == "FlatZero" ? InterpolatedDiscountCurve2::Extrapolation::flatZero
                                            : InterpolatedDiscountCurve2::Extrapolation::flatFwd);
        }
    }
}

} // namespace

void ScenarioSimMarket::addYieldCurve(const boost::shared_ptr<Market>& initMarket, const std::string& configuration,
                                      const RiskFactorKey::KeyType rf, const string& key, const vector<Period>& tenors,
                                      bool simulate, bool spreaded) {
    Handle<YieldTermStructure> wrapper = (riskFactorYieldCurve(rf) == ore::data::YieldCurveType::Discount)
                                             ? initMarket->discountCurve(key, configuration)
                                             : initMarket->yieldCurve(riskFactorYieldCurve(rf), key, configuration);
    QL_REQUIRE(!wrapper.empty(), "yield curve not provided for " << key);
    QL_REQUIRE(tenors.front() > 0 * Days, "yield curve tenors must not include t=0");
    // include today

    // constructing yield curves
    DayCounter dc = wrapper->dayCounter();
    vector<Time> yieldCurveTimes(1, 0.0);                   // include today
    vector<Date> yieldCurveDates(1, asof_);
    for (auto& tenor : tenors) {
        yieldCurveTimes.push_back(dc.yearFraction(asof_, asof_ + tenor));
        yieldCurveDates.push_back(asof_ + tenor);
    }

    vector<Handle<Quote>> quotes;
    boost::shared_ptr<SimpleQuote> q(new SimpleQuote(1.0));
    quotes.push_back(Handle<Quote>(q));
    vector<Real> discounts(yieldCurveTimes.size());
    std::map<RiskFactorKey, boost::shared_ptr<SimpleQuote>> simDataTmp;
    std::map<RiskFactorKey, Real> absoluteSimDataTmp;
    for (Size i = 0; i < yieldCurveTimes.size() - 1; i++) {
        Real val = wrapper->discount(yieldCurveDates[i + 1]);
        boost::shared_ptr<SimpleQuote> q(new SimpleQuote(spreaded ? 1.0 : val));
        Handle<Quote> qh(q);
        quotes.push_back(qh);

        // Check if the risk factor is simulated before adding it
        if (simulate) {
            simDataTmp.emplace(std::piecewise_construct, std::forward_as_tuple(rf, key, i), std::forward_as_tuple(q));
            // if generating spreaded scenarios, add the absolute value as well
            if (spreaded) {
                absoluteSimDataTmp.emplace(std::piecewise_construct, std::forward_as_tuple(rf, key, i),
                                           std::forward_as_tuple(val));
            }
        }
    }

<<<<<<< HEAD
    boost::shared_ptr<YieldTermStructure> yieldCurve;

    if (ObservationMode::instance().mode() == ObservationMode::Mode::Unregister && !spreaded) {
        yieldCurve = boost::shared_ptr<YieldTermStructure>(
            new QuantExt::InterpolatedDiscountCurve(yieldCurveTimes, quotes, 0, TARGET(), dc));
    } else {
        if (spreaded) {
            yieldCurve = boost::make_shared<QuantExt::SpreadedDiscountCurve>(wrapper, yieldCurveTimes, quotes);
        } else {
            yieldCurve = boost::make_shared<QuantExt::InterpolatedDiscountCurve2>(yieldCurveTimes, quotes, dc);
        }
    }
=======
    boost::shared_ptr<YieldTermStructure> yieldCurve =
        makeYieldCurve(key, spreaded, wrapper, yieldCurveTimes, quotes, dc, TARGET(), parameters_->interpolation(),
                       parameters_->extrapolation());
>>>>>>> 145a255a

    Handle<YieldTermStructure> ych(yieldCurve);
    if (wrapper->allowsExtrapolation())
        ych->enableExtrapolation();
    yieldCurves_.insert(pair<tuple<string, ore::data::YieldCurveType, string>, Handle<YieldTermStructure>>(
        make_tuple(Market::defaultConfiguration, riskFactorYieldCurve(rf), key), ych));
    simData_.insert(simDataTmp.begin(), simDataTmp.end());
    absoluteSimData_.insert(absoluteSimDataTmp.begin(), absoluteSimDataTmp.end());
}

ScenarioSimMarket::ScenarioSimMarket(const boost::shared_ptr<Market>& initMarket,
                                     const boost::shared_ptr<ScenarioSimMarketParameters>& parameters,
                                     const Conventions& conventions, const std::string& configuration,
                                     const CurveConfigurations& curveConfigs,
                                     const TodaysMarketParameters& todaysMarketParams, const bool continueOnError,
                                     const bool useSpreadedTermStructures, const bool cacheSimData,
                                     const bool allowPartialScenarios, const IborFallbackConfig& iborFallbackConfig)
    : ScenarioSimMarket(initMarket, parameters, conventions, boost::make_shared<FixingManager>(initMarket->asofDate()),
                        configuration, curveConfigs, todaysMarketParams, continueOnError, useSpreadedTermStructures,
                        cacheSimData, allowPartialScenarios, iborFallbackConfig) {}

ScenarioSimMarket::ScenarioSimMarket(
    const boost::shared_ptr<Market>& initMarket, const boost::shared_ptr<ScenarioSimMarketParameters>& parameters,
    const Conventions& conventions, const boost::shared_ptr<FixingManager>& fixingManager,
    const std::string& configuration, const ore::data::CurveConfigurations& curveConfigs,
    const ore::data::TodaysMarketParameters& todaysMarketParams, const bool continueOnError,
    const bool useSpreadedTermStructures, const bool cacheSimData, const bool allowPartialScenarios,
    const IborFallbackConfig& iborFallbackConfig)
    : SimMarket(conventions), parameters_(parameters), fixingManager_(fixingManager),
      filter_(boost::make_shared<ScenarioFilter>()), useSpreadedTermStructures_(useSpreadedTermStructures),
      cacheSimData_(cacheSimData), allowPartialScenarios_(allowPartialScenarios),
      iborFallbackConfig_(iborFallbackConfig) {

    LOG("building ScenarioSimMarket...");
    asof_ = initMarket->asofDate();
    LOG("AsOf " << QuantLib::io::iso_date(asof_));

    // check ssm parameters
    QL_REQUIRE(parameters_->interpolation() == "LogLinear" || parameters_->interpolation() == "LinearZero",
               "ScenarioSimMarket: Interpolation (" << parameters_->interpolation()
                                                    << ") must be set to 'LogLinear' or 'LinearZero'");
    QL_REQUIRE(parameters_->extrapolation() == "FlatZero" || parameters_->extrapolation() == "FlatFwd",
               "ScenarioSimMarket: Extrapolation ('" << parameters_->extrapolation()
                                                     << "') must be set to 'FlatZero' or 'FlatFwd'");

    for (const auto& param : parameters->parameters()) {
        try {
            std::map<RiskFactorKey, boost::shared_ptr<SimpleQuote>> simDataTmp;
            std::map<RiskFactorKey, Real> absoluteSimDataTmp;

            switch (param.first) {
            case RiskFactorKey::KeyType::FXSpot:
                for (const auto& name : param.second.second) {
                    try {
                        // constructing fxSpots_
                        LOG("adding " << name << " FX rates");
                        boost::shared_ptr<SimpleQuote> q(
                            new SimpleQuote(initMarket->fxSpot(name, configuration)->value()));
                        Handle<Quote> qh(q);
                        fxSpots_[Market::defaultConfiguration].addQuote(name, qh);
                        // Check if the risk factor is simulated before adding it
                        if (param.second.first) {
                            simDataTmp.emplace(std::piecewise_construct, std::forward_as_tuple(param.first, name),
                                               std::forward_as_tuple(q));
                        }
                    } catch (const std::exception& e) {
                        processException(continueOnError, e, name);
                    }
                }
                break;

            case RiskFactorKey::KeyType::DiscountCurve:
            case RiskFactorKey::KeyType::YieldCurve:
                for (const auto& name : param.second.second) {
                    try {
                        LOG("building " << name << " yield curve..");
                        vector<Period> tenors = parameters->yieldCurveTenors(name);
                        addYieldCurve(initMarket, configuration, param.first, name, tenors,
                                      param.second.first,
                                      useSpreadedTermStructures_);
                        LOG("building " << name << " yield curve done");
                    } catch (const std::exception& e) {
                        processException(continueOnError, e, name);
                    }
                }
                break;

            case RiskFactorKey::KeyType::IndexCurve: {
                // make sure we built overnight indices first, so that we can build ibor fallback indices
                // that depend on them
                std::vector<std::string> indices;
                for (auto const& i : param.second.second) {
                    bool isOn = false;
                    try {
                        isOn = boost::dynamic_pointer_cast<OvernightIndex>(*initMarket->iborIndex(i, configuration)) !=
                               nullptr;
                    } catch (...) {
                    }
                    if (isOn)
                        indices.insert(indices.begin(), i);
                    else
                        indices.push_back(i);
                }
                // loop over sorted indices and build them
                for (const auto& name : indices) {
                    try {
                        LOG("building " << name << " index curve");
                        std::vector<string> indexTokens;
                        split(indexTokens, name, boost::is_any_of("-"));
                        Handle<IborIndex> index;
                        if (indexTokens[1] == "GENERIC") {
                            // If we have a generic curve build the index using the index currency's discount curve
                            // no need to check for a convention based ibor index in this case
                            index = Handle<IborIndex>(
                                parseIborIndex(name, initMarket->discountCurve(indexTokens[0], configuration)));
                        } else {
                            index = initMarket->iborIndex(name, configuration);
                        }
                        QL_REQUIRE(!index.empty(), "index object for " << name << " not provided");
                        Handle<YieldTermStructure> wrapperIndex = index->forwardingTermStructure();
                        QL_REQUIRE(!wrapperIndex.empty(), "no termstructure for index " << name);
                        vector<string> keys(parameters->yieldCurveTenors(name).size());

			DayCounter dc = wrapperIndex->dayCounter();
			vector<Time> yieldCurveTimes(1, 0.0);        // include today
                        vector<Date> yieldCurveDates(1, asof_);
                        QL_REQUIRE(parameters->yieldCurveTenors(name).front() > 0 * Days,
                                   "yield curve tenors must not include t=0");
                        for (auto& tenor : parameters->yieldCurveTenors(name)) {
                            yieldCurveTimes.push_back(dc.yearFraction(asof_, asof_ + tenor));
                            yieldCurveDates.push_back(asof_ + tenor);
                        }

                        // include today
                        vector<Handle<Quote>> quotes;
                        boost::shared_ptr<SimpleQuote> q(new SimpleQuote(1.0));
                        quotes.push_back(Handle<Quote>(q));

                        for (Size i = 0; i < yieldCurveTimes.size() - 1; i++) {
                            Real val = wrapperIndex->discount(yieldCurveDates[i + 1]);
                            boost::shared_ptr<SimpleQuote> q(new SimpleQuote(useSpreadedTermStructures_ ? 1.0 : val));
                            Handle<Quote> qh(q);
                            quotes.push_back(qh);

                            simDataTmp.emplace(std::piecewise_construct, std::forward_as_tuple(param.first, name, i),
                                               std::forward_as_tuple(q));
                            if (useSpreadedTermStructures_) {
                                absoluteSimDataTmp.emplace(std::piecewise_construct,
                                                           std::forward_as_tuple(param.first, name, i),
                                                           std::forward_as_tuple(val));
                            }
                            // FIXME where do we check whether the risk factor is simulated?
                            DLOG("ScenarioSimMarket index curve " << name << " discount[" << i << "]=" << val);
                        }

<<<<<<< HEAD
                        // FIXME interpolation fixed to linear, added to xml??
                        boost::shared_ptr<YieldTermStructure> indexCurve;
                        if (ObservationMode::instance().mode() == ObservationMode::Mode::Unregister &&
                            !useSpreadedTermStructures_) {
                            indexCurve = boost::shared_ptr<YieldTermStructure>(new QuantExt::InterpolatedDiscountCurve(
                                yieldCurveTimes, quotes, 0, index->fixingCalendar(), dc));
                        } else {
                            if (useSpreadedTermStructures_) {
                                indexCurve = boost::shared_ptr<YieldTermStructure>(
                                    new QuantExt::SpreadedDiscountCurve(wrapperIndex, yieldCurveTimes, quotes));
                            } else {
                                indexCurve = boost::shared_ptr<YieldTermStructure>(
                                    new QuantExt::InterpolatedDiscountCurve2(yieldCurveTimes, quotes, dc));
                            }
                        }

                        // wrapped curve, is slower than a native curve
                        // boost::shared_ptr<YieldTermStructure> correctedIndexCurve(
                        //     new StaticallyCorrectedYieldTermStructure(
                        //         discountCurves_[ccy], initMarket->discountCurve(ccy, configuration),
                        //         wrapperIndex));
=======
                        boost::shared_ptr<YieldTermStructure> indexCurve = makeYieldCurve(
                            name, useSpreadedTermStructures_, wrapperIndex, yieldCurveTimes, quotes, dc,
                            index->fixingCalendar(), parameters_->interpolation(), parameters_->extrapolation());
>>>>>>> 145a255a

                        Handle<YieldTermStructure> ich(indexCurve);
                        if (wrapperIndex->allowsExtrapolation())
                            ich->enableExtrapolation();

                        boost::shared_ptr<IborIndex> i = index->clone(ich);
                        if (iborFallbackConfig_.isIndexReplaced(name, asof_)) {
                            // handle ibor fallback indices
                            auto fallbackData = iborFallbackConfig_.fallbackData(name);
                            auto f = iborIndices_.find(make_pair(Market::defaultConfiguration, fallbackData.rfrIndex));
                            QL_REQUIRE(f != iborIndices_.end(),
                                       "Could not build ibor fallback index '"
                                           << name << "', because rfr index '" << fallbackData.rfrIndex
                                           << "' is not present in scenario sim market, is the rfr index in the "
                                              "scenario sim market parameters?");
                            auto rfrInd = boost::dynamic_pointer_cast<OvernightIndex>(*f->second);
                            QL_REQUIRE(rfrInd != nullptr,
                                       "Could not cast '"
                                           << fallbackData.rfrIndex
                                           << "' to overnight index when building the ibor fallback index '" << name
                                           << "'");
                            i = boost::make_shared<QuantExt::FallbackIborIndex>(
                                i, rfrInd, fallbackData.spread, fallbackData.switchDate,
                                iborFallbackConfig_.useRfrCurveInSimulationMarket());
                            DLOG("built ibor fall back index '"
                                 << name << "' with rfr index '" << fallbackData.rfrIndex << "', spread "
                                 << fallbackData.spread << ", use rfr curve in scen sim market: " << std::boolalpha
                                 << iborFallbackConfig_.useRfrCurveInSimulationMarket());
                        }
                        iborIndices_.insert(
                            make_pair(make_pair(Market::defaultConfiguration, name), Handle<IborIndex>(i)));
                        LOG("building " << name << " index curve done");
                    } catch (const std::exception& e) {
                        processException(continueOnError, e, name);
                    }
                }
                break;
            }

            case RiskFactorKey::KeyType::EquitySpot:
                for (const auto& name : param.second.second) {
                    try {
                        // building equity spots
                        LOG("adding " << name << " equity spot...");
                        Real spotVal = initMarket->equitySpot(name, configuration)->value();
                        boost::shared_ptr<SimpleQuote> q(new SimpleQuote(spotVal));
                        Handle<Quote> qh(q);
                        equitySpots_.insert(pair<pair<string, string>, Handle<Quote>>(
                            make_pair(Market::defaultConfiguration, name), qh));
                        simDataTmp.emplace(std::piecewise_construct, std::forward_as_tuple(param.first, name),
                                           std::forward_as_tuple(q));
                        LOG("adding " << name << " equity spot done");
                    } catch (const std::exception& e) {
                        processException(continueOnError, e, name);
                    }
                }
                break;

            case RiskFactorKey::KeyType::DividendYield:
                for (const auto& name : param.second.second) {
                    try {
                        LOG("building " << name << " equity dividend yield curve..");
                        vector<Period> tenors = parameters->equityDividendTenors(name);
                        addYieldCurve(initMarket, configuration, param.first, name, tenors,
                                      param.second.first,
                                      useSpreadedTermStructures_);
                        LOG("building " << name << " equity dividend yield curve done");

                        // Equity spots and Yield/Index curves added first so we can now build equity index
                        // First get Forecast Curve
                        string forecastCurve;
                        if (curveConfigs.hasEquityCurveConfig(name)) {
                            // From the equity config, get the currency and forecast curve of the equity
                            auto eqVolConfig = curveConfigs.equityCurveConfig(name);
                            string forecastName = eqVolConfig->forecastingCurve();
                            string eqCcy = eqVolConfig->currency();
                            // Build a YieldCurveSpec and extract the yieldCurveSpec name
                            YieldCurveSpec ycspec(eqCcy, forecastName);
                            forecastCurve = ycspec.name();
                            TLOG("Got forecast curve '" << forecastCurve << "' from equity curve config for " << name);
                        }

                        // Get the nominal term structure from this scenario simulation market
                        Handle<YieldTermStructure> forecastTs =
                            getYieldCurve(forecastCurve, todaysMarketParams, Market::defaultConfiguration);
                        Handle<EquityIndex> curve = initMarket->equityCurve(name, configuration);

                        // If forecast term structure is empty, fall back on this scenario simulation market's discount
                        // curve
                        if (forecastTs.empty()) {
                            string ccy = curve->currency().code();
                            TLOG("Falling back on the discount curve for currency '"
                                 << ccy << "', the currency of inflation index '" << name << "'");
                            forecastTs = discountCurve(ccy);
                        }
                        boost::shared_ptr<EquityIndex> ei(
                            curve->clone(equitySpot(name, configuration), forecastTs,
                                         yieldCurve(YieldCurveType::EquityDividend, name, configuration)));
                        Handle<EquityIndex> eh(ei);
                        equityCurves_.insert(pair<pair<string, string>, Handle<EquityIndex>>(
                            make_pair(Market::defaultConfiguration, name), eh));
                    } catch (const std::exception& e) {
                        processException(continueOnError, e, name);
                    }
                }
                break;

            case RiskFactorKey::KeyType::SecuritySpread:
                for (const auto& name : param.second.second) {
                    // security spreads and recovery rates are optional
                    try {
                        DLOG("Adding security spread " << name << " from configuration " << configuration);
                        boost::shared_ptr<SimpleQuote> spreadQuote(
                            new SimpleQuote(initMarket->securitySpread(name, configuration)->value()));
                        if (param.second.first) {
                            simDataTmp.emplace(std::piecewise_construct, std::forward_as_tuple(param.first, name),
                                               std::forward_as_tuple(spreadQuote));
                        }
                        securitySpreads_.insert(pair<pair<string, string>, Handle<Quote>>(
                            make_pair(Market::defaultConfiguration, name), Handle<Quote>(spreadQuote)));
                    } catch (const std::exception& e) {
                        DLOG("skipping this object: " << e.what());
                    }

                    try {
                        DLOG("Adding security recovery rate " << name << " from configuration " << configuration);
                        boost::shared_ptr<SimpleQuote> recoveryQuote(
                            new SimpleQuote(initMarket->recoveryRate(name, configuration)->value()));
                        // TODO this comes from the default curves section in the parameters,
                        // do we want to specify the simulation of security recovery rates separately?
                        if (parameters->simulateRecoveryRates()) {
                            simDataTmp.emplace(std::piecewise_construct,
                                               std::forward_as_tuple(RiskFactorKey::KeyType::RecoveryRate, name),
                                               std::forward_as_tuple(recoveryQuote));
                        }
                        recoveryRates_.insert(pair<pair<string, string>, Handle<Quote>>(
                            make_pair(Market::defaultConfiguration, name), Handle<Quote>(recoveryQuote)));
                    } catch (const std::exception& e) {
                        DLOG("skipping this object: " << e.what());
                    }
                }
                break;

            case RiskFactorKey::KeyType::SwaptionVolatility:
            case RiskFactorKey::KeyType::YieldVolatility:
                for (const auto& name : param.second.second) {
                    try {
                        // set parameters for swaption resp. yield vols
                        RelinkableHandle<SwaptionVolatilityStructure> wrapper;
                        vector<Period> optionTenors, underlyingTenors;
                        vector<Real> strikeSpreads;
                        string shortSwapIndexBase = "", swapIndexBase = "";
                        bool isCube, isAtm, simulateAtmOnly;
                        if (param.first == RiskFactorKey::KeyType::SwaptionVolatility) {
                            LOG("building " << name << " swaption volatility curve...");
                            wrapper.linkTo(*initMarket->swaptionVol(name, configuration));
                            shortSwapIndexBase = initMarket->shortSwapIndexBase(name, configuration);
                            swapIndexBase = initMarket->swapIndexBase(name, configuration);
                            isCube = parameters->swapVolIsCube(name);
                            optionTenors = parameters->swapVolExpiries(name);
                            underlyingTenors = parameters->swapVolTerms(name);
                            strikeSpreads = parameters->swapVolStrikeSpreads(name);
                            simulateAtmOnly = parameters->simulateSwapVolATMOnly();
                        } else {
                            LOG("building " << name << " yield volatility curve...");
                            wrapper.linkTo(*initMarket->yieldVol(name, configuration));
                            isCube = false;
                            optionTenors = parameters->yieldVolExpiries();
                            underlyingTenors = parameters->yieldVolTerms();
                            strikeSpreads = {0.0};
                            simulateAtmOnly = true;
                        }
                        LOG("Initial market " << name << " yield volatility type = " << wrapper->volatilityType());

                        // Check if underlying market surface is atm or smile
                        isAtm = boost::dynamic_pointer_cast<SwaptionVolatilityMatrix>(*wrapper) != nullptr ||
                                boost::dynamic_pointer_cast<ConstantSwaptionVolatility>(*wrapper) != nullptr;

                        Handle<SwaptionVolatilityStructure> svp;
                        if (param.second.first) {
                            LOG("Simulating yield vols for ccy " << name);
                            DLOG("YieldVol T0  source is atm     : " << (isAtm ? "True" : "False"));
                            DLOG("YieldVol ssm target is cube    : " << (isCube ? "True" : "False"));
                            DLOG("YieldVol simulate atm only     : " << (simulateAtmOnly ? "True" : "False"));
                            if (simulateAtmOnly) {
                                QL_REQUIRE(strikeSpreads.size() == 1 && close_enough(strikeSpreads[0], 0),
                                           "for atmOnly strikeSpreads must be {0.0}");
                            }
                            boost::shared_ptr<QuantLib::SwaptionVolatilityCube> cube;
                            if (isCube && !isAtm) {
                                boost::shared_ptr<SwaptionVolCubeWithATM> tmp =
                                    boost::dynamic_pointer_cast<SwaptionVolCubeWithATM>(*wrapper);
                                QL_REQUIRE(tmp, "swaption cube missing")
                                cube = tmp->cube();
                            }
                            vector<vector<Handle<Quote>>> quotes, atmQuotes;
                            quotes.resize(optionTenors.size() * underlyingTenors.size(),
                                          vector<Handle<Quote>>(strikeSpreads.size(), Handle<Quote>()));
                            atmQuotes.resize(optionTenors.size(),
                                             std::vector<Handle<Quote>>(underlyingTenors.size(), Handle<Quote>()));
                            vector<vector<Real>> shift(optionTenors.size(), vector<Real>(underlyingTenors.size(), 0.0));
                            Size atmSlice = std::find_if(strikeSpreads.begin(), strikeSpreads.end(),
                                                         [](const Real s) { return close_enough(s, 0.0); }) -
                                            strikeSpreads.begin();
                            QL_REQUIRE(atmSlice < strikeSpreads.size(),
                                       "could not find atm slice (strikeSpreads do not contain 0.0)");

                            // convert to normal if
                            // a) we have a swaption (i.e. not a yield) volatility and
                            // b) the T0 term structure is not normal
                            // c) we are not in the situation of simulating ATM only and having a non-normal cube in T0,
                            //    since in this case the T0 structure is dynamically used to determine the sim market
                            //    vols
                            // d) we do not use spreaded term structures, in which case we keep the original T0
                            //    term structure in any case
                            bool convertToNormal = wrapper->volatilityType() != Normal &&
                                                   param.first == RiskFactorKey::KeyType::SwaptionVolatility &&
                                                   (!simulateAtmOnly || isAtm) && !useSpreadedTermStructures_;
                            DLOG("T0 ts is normal             : " << (wrapper->volatilityType() == Normal ? "True"
                                                                                                          : "False"));
                            DLOG("Have swaption vol           : "
                                 << (param.first == RiskFactorKey::KeyType::SwaptionVolatility ? "True" : "False"));
                            DLOG("Will convert to normal vol  : " << (convertToNormal ? "True" : "False"));

                            // Set up a vol converter, and create if vol type is not normal
                            SwaptionVolatilityConverter* converter = nullptr;
                            if (convertToNormal) {
                                Handle<SwapIndex> swapIndex = initMarket->swapIndex(swapIndexBase, configuration);
                                Handle<SwapIndex> shortSwapIndex =
                                    initMarket->swapIndex(shortSwapIndexBase, configuration);
                                converter = new SwaptionVolatilityConverter(asof_, *wrapper, *swapIndex,
                                                                            *shortSwapIndex, Normal);
                            }

                            for (Size k = 0; k < strikeSpreads.size(); ++k) {
                                for (Size i = 0; i < optionTenors.size(); ++i) {
                                    for (Size j = 0; j < underlyingTenors.size(); ++j) {
                                        Real strike = Null<Real>();
                                        if (!simulateAtmOnly && cube)
                                            strike = cube->atmStrike(optionTenors[i], underlyingTenors[j]) +
                                                     strikeSpreads[k];
                                        Real vol;
                                        if (convertToNormal) {
                                            // if not a normal volatility use the converted to convert to normal at
                                            // given point
                                            vol = converter->convert(wrapper->optionDateFromTenor(optionTenors[i]),
                                                                     underlyingTenors[j], strikeSpreads[k],
                                                                     wrapper->dayCounter(), Normal);
                                        } else {
                                            vol =
                                                wrapper->volatility(optionTenors[i], underlyingTenors[j], strike, true);
                                        }
                                        boost::shared_ptr<SimpleQuote> q(
                                            new SimpleQuote(useSpreadedTermStructures_ ? 0.0 : vol));

                                        Size index = i * underlyingTenors.size() * strikeSpreads.size() +
                                                     j * strikeSpreads.size() + k;

                                        simDataTmp.emplace(std::piecewise_construct,
                                                           std::forward_as_tuple(param.first, name, index),
                                                           std::forward_as_tuple(q));
                                        if (useSpreadedTermStructures_) {
                                            absoluteSimDataTmp.emplace(std::piecewise_construct,
                                                                       std::forward_as_tuple(param.first, name, index),
                                                                       std::forward_as_tuple(vol));
                                        }
                                        auto tmp = Handle<Quote>(q);
                                        quotes[i * underlyingTenors.size() + j][k] = tmp;
                                        if (k == atmSlice) {
                                            atmQuotes[i][j] = tmp;
                                            shift[i][j] =
                                                !convertToNormal && wrapper->volatilityType() == ShiftedLognormal
                                                    ? wrapper->shift(optionTenors[i], underlyingTenors[j])
                                                    : 0.0;
                                            DLOG("AtmVol at " << optionTenors.at(i) << "/" << underlyingTenors.at(j)
                                                              << " is " << vol << ", shift is " << shift[i][j]
                                                              << ", (name,index) = (" << name << "," << index << ")");
                                        } else {
                                            DLOG("SmileVol at " << optionTenors.at(i) << "/" << underlyingTenors.at(j)
                                                                << "/" << strikeSpreads.at(k) << " is " << vol
                                                                << ", (name,index) = (" << name << "," << index << ")");
                                        }
                                    }
                                }
                            }
                            bool flatExtrapolation = true; // FIXME: get this from curve configuration
                            VolatilityType volType = convertToNormal ? Normal : wrapper->volatilityType();
			    DayCounter dc = wrapper->dayCounter();
			    
                            if (useSpreadedTermStructures_) {
                                // using the wrapper from t0 and init market swap indices means we
                                // have a sticky strike dynamics - notice that it is not enough to
                                // take the swap indices from the ssm for absolute moneyness dynamics
                                // this would require an extension of the SpreadedSwaptionVolatility
                                // too (the reference vol needs to be read from an adjusted strike
                                // there as well)
                                svp =
                                    Handle<SwaptionVolatilityStructure>(boost::make_shared<SpreadedSwaptionVolatility>(
                                        wrapper, optionTenors, underlyingTenors, strikeSpreads, quotes,
                                        swapIndexBase.empty() ? nullptr
                                                              : *initMarket->swapIndex(swapIndexBase, configuration),
                                        shortSwapIndexBase.empty()
                                            ? nullptr
                                            : *initMarket->swapIndex(shortSwapIndexBase, configuration)));
                            } else {
                                Handle<SwaptionVolatilityStructure> atm;
                                atm = Handle<SwaptionVolatilityStructure>(boost::make_shared<SwaptionVolatilityMatrix>(
                                    wrapper->calendar(), wrapper->businessDayConvention(), optionTenors,
                                    underlyingTenors, atmQuotes, dc, flatExtrapolation, volType, shift));
                                if (simulateAtmOnly) {
                                    if (isAtm) {
                                        svp = atm;
                                    } else {
                                        // floating reference date matrix in sim market
                                        // if we have a cube, we keep the vol spreads constant under scenarios
                                        // notice that cube is from todaysmarket, so it has a fixed reference date,
                                        // which means that we keep the smiles constant in terms of vol spreads when
                                        // moving forward in time; notice also that the volatility will be "sticky
                                        // strike", i.e. it will not react to changes in the ATM level
                                        svp = Handle<SwaptionVolatilityStructure>(
                                            boost::make_shared<SwaptionVolatilityConstantSpread>(atm, wrapper));
                                    }
                                } else {
                                    if (isCube) {
                                        boost::shared_ptr<SwaptionVolatilityCube> tmp(new QuantExt::SwaptionVolCube2(
                                            atm, optionTenors, underlyingTenors, strikeSpreads, quotes,
                                            *initMarket->swapIndex(swapIndexBase, configuration),
                                            *initMarket->swapIndex(shortSwapIndexBase, configuration), false,
                                            flatExtrapolation, false));
                                        svp = Handle<SwaptionVolatilityStructure>(
                                            boost::make_shared<SwaptionVolCubeWithATM>(tmp));
                                    } else {
                                        svp = atm;
                                    }
                                }
                            }
                        } else {
                            string decayModeString = parameters->swapVolDecayMode();
                            ReactionToTimeDecay decayMode = parseDecayMode(decayModeString);
                            LOG("Dynamic (" << wrapper->volatilityType() << ") yield vols (" << decayModeString
                                            << ") for qualifier " << name);
                            if (isCube)
                                WLOG("Only ATM slice is considered from init market's cube");
                            boost::shared_ptr<QuantLib::SwaptionVolatilityStructure> svolp =
                                boost::make_shared<QuantExt::DynamicSwaptionVolatilityMatrix>(
                                    *wrapper, 0, NullCalendar(), decayMode);
                            svp = Handle<SwaptionVolatilityStructure>(svolp);
                        }

                        svp->enableExtrapolation(); // FIXME

                        LOG("Simulaton market " << name << " yield volatility type = " << svp->volatilityType());

                        if (param.first == RiskFactorKey::KeyType::SwaptionVolatility) {
                            swaptionCurves_.insert(pair<pair<string, string>, Handle<SwaptionVolatilityStructure>>(
                                make_pair(Market::defaultConfiguration, name), svp));
                            swaptionIndexBases_.insert(pair<pair<string, string>, pair<string, string>>(
                                make_pair(Market::defaultConfiguration, name),
                                make_pair(shortSwapIndexBase, swapIndexBase)));
                            swaptionIndexBases_.insert(pair<pair<string, string>, pair<string, string>>(
                                make_pair(Market::defaultConfiguration, name),
                                make_pair(swapIndexBase, swapIndexBase)));
                        } else {
                            yieldVolCurves_.insert(pair<pair<string, string>, Handle<SwaptionVolatilityStructure>>(
                                make_pair(Market::defaultConfiguration, name), svp));
                        }
                    } catch (const std::exception& e) {
                        processException(continueOnError, e, name);
                    }
                }
                break;

            case RiskFactorKey::KeyType::OptionletVolatility:
                for (const auto& name : param.second.second) {
                    try {
                        LOG("building " << name << " cap/floor volatility curve...");
                        Handle<OptionletVolatilityStructure> wrapper = initMarket->capFloorVol(name, configuration);

                        LOG("Initial market cap/floor volatility type = " << wrapper->volatilityType());

                        Handle<OptionletVolatilityStructure> hCapletVol;

                        // Check if the risk factor is simulated before adding it
                        if (param.second.first) {
                            LOG("Simulating Cap/Floor Optionlet vols for ccy " << name);

                            // Try to get the ibor index that the cap floor structure relates to
                            // We use this to convert Period to Date below to sample from `wrapper`
                            boost::shared_ptr<IborIndex> iborIndex;
                            Date spotDate;
                            Calendar iborCalendar;
                            string strIborIndex;
                            Natural settleDays = 0;
                            if (curveConfigs.hasCapFloorVolCurveConfig(name)) {
                                // From the cap floor config, get the ibor index name
                                // (we do not support convention based indices there)
                                auto config = curveConfigs.capFloorVolCurveConfig(name);
                                settleDays = config->settleDays();
                                strIborIndex = config->iborIndex();
                                if (tryParseIborIndex(strIborIndex, iborIndex)) {
                                    iborCalendar = iborIndex->fixingCalendar();
                                    Natural settlementDays = iborIndex->fixingDays();
                                    spotDate = iborCalendar.adjust(asof_);
                                    spotDate = iborCalendar.advance(spotDate, settlementDays * Days);
                                }
                            }

                            vector<Period> optionTenors = parameters->capFloorVolExpiries(name);
                            vector<Date> optionDates(optionTenors.size());

                            vector<Real> strikes = parameters->capFloorVolStrikes(name);
                            bool isAtm = false;
                            // Strikes may be empty here which means that an ATM curve has been configured
                            if (strikes.empty()) {
                                QL_REQUIRE(
                                    parameters->capFloorVolIsAtm(name),
                                    "Strikes for "
                                        << name
                                        << " is empty in simulation parameters so expected its ATM flag to be true");
                                strikes = {0.0};
                                isAtm = true;
                            }

                            vector<vector<Handle<Quote>>> quotes(
                                optionTenors.size(), vector<Handle<Quote>>(strikes.size(), Handle<Quote>()));

                            for (Size i = 0; i < optionTenors.size(); ++i) {

                                if (parameters_->capFloorVolAdjustOptionletPillars() && iborIndex) {
                                    // If we ask for cap pillars at tenors t_i for i = 1,...,N, we should attempt to
                                    // place the optionlet pillars at the fixing date of the last optionlet in the cap
                                    // with tenor t_i, if capFloorVolAdjustOptionletPillars is true.
                                    QL_REQUIRE(optionTenors[i] > iborIndex->tenor(),
                                               "The cap floor tenor must be greater than the ibor index tenor");
                                    boost::shared_ptr<CapFloor> capFloor =
                                        MakeCapFloor(CapFloor::Cap, optionTenors[i], iborIndex, 0.0, 0 * Days);
                                    optionDates[i] = capFloor->lastFloatingRateCoupon()->fixingDate();
                                    DLOG("Option [tenor, date] pair is [" << optionTenors[i] << ", "
                                                                          << io::iso_date(optionDates[i]) << "]");
                                } else {
                                    // Otherwise, just place the optionlet pillars at the configured tenors.
                                    optionDates[i] = wrapper->optionDateFromTenor(optionTenors[i]);
                                    if (iborCalendar != Calendar()) {
                                        // In case the original cap floor surface has the incorrect calendar configured.
                                        optionDates[i] = iborCalendar.adjust(optionDates[i]);
                                    }
                                }

                                // If ATM, use initial market's discount curve and ibor index to calculate ATM rate
                                Rate strike = Null<Rate>();
                                if (isAtm) {
                                    QL_REQUIRE(!strIborIndex.empty(), "Expected cap floor vol curve config for "
                                                                          << name << " to have an ibor index name");
                                    auto iborIndex = *initMarket->iborIndex(strIborIndex, configuration);
                                    if (parameters_->capFloorVolUseCapAtm()) {
                                        boost::shared_ptr<CapFloor> cap =
                                            MakeCapFloor(CapFloor::Cap, optionTenors[i], iborIndex, 0.0, 0 * Days);
                                        strike = cap->atmRate(**initMarket->discountCurve(name, configuration));
                                    } else {
                                        strike = iborIndex->fixing(optionDates[i]);
                                    }
                                }

                                for (Size j = 0; j < strikes.size(); ++j) {
                                    strike = isAtm ? strike : strikes[j];
                                    Real vol =
                                        wrapper->volatility(optionDates[i], strike, wrapper->allowsExtrapolation());
                                    DLOG("Vol at [date, strike] pair [" << optionDates[i] << ", " << std::fixed
                                                                        << std::setprecision(4) << strike << "] is "
                                                                        << std::setprecision(12) << vol);
                                    boost::shared_ptr<SimpleQuote> q =
                                        boost::make_shared<SimpleQuote>(useSpreadedTermStructures_ ? 0.0 : vol);
                                    Size index = i * strikes.size() + j;
                                    simDataTmp.emplace(std::piecewise_construct,
                                                       std::forward_as_tuple(param.first, name, index),
                                                       std::forward_as_tuple(q));
                                    if (useSpreadedTermStructures_) {
                                        absoluteSimDataTmp.emplace(std::piecewise_construct,
                                                                   std::forward_as_tuple(param.first, name, index),
                                                                   std::forward_as_tuple(vol));
                                    }
                                    quotes[i][j] = Handle<Quote>(q);
                                }
                            }

                            DayCounter dc = wrapper->dayCounter();

                            if (useSpreadedTermStructures_) {
                                hCapletVol = Handle<OptionletVolatilityStructure>(
                                    boost::make_shared<QuantExt::SpreadedOptionletVolatility2>(wrapper, optionDates,
                                                                                               strikes, quotes));
                            } else {
                                // FIXME: Works as of today only, i.e. for sensitivity/scenario analysis.
                                // TODO: Build floating reference date StrippedOptionlet class for MC path generators
                                boost::shared_ptr<StrippedOptionlet> optionlet = boost::make_shared<StrippedOptionlet>(
                                    settleDays, wrapper->calendar(), wrapper->businessDayConvention(), iborIndex,
                                    optionDates, strikes, quotes, dc, wrapper->volatilityType(),
                                    wrapper->displacement());

                                hCapletVol = Handle<OptionletVolatilityStructure>(
                                    boost::make_shared<QuantExt::StrippedOptionletAdapter<LinearFlat, LinearFlat>>(
                                        optionlet));
                            }
                        } else {
                            string decayModeString = parameters->capFloorVolDecayMode();
                            ReactionToTimeDecay decayMode = parseDecayMode(decayModeString);
                            boost::shared_ptr<OptionletVolatilityStructure> capletVol =
                                boost::make_shared<DynamicOptionletVolatilityStructure>(*wrapper, 0, NullCalendar(),
                                                                                        decayMode);
                            hCapletVol = Handle<OptionletVolatilityStructure>(capletVol);
                        }

                        hCapletVol->enableExtrapolation();
                        capFloorCurves_.emplace(std::piecewise_construct,
                                                std::forward_as_tuple(Market::defaultConfiguration, name),
                                                std::forward_as_tuple(hCapletVol));

                        LOG("Simulaton market cap/floor volatility type = " << hCapletVol->volatilityType());
                    } catch (const std::exception& e) {
                        processException(continueOnError, e, name);
                    }
                }
                break;

            case RiskFactorKey::KeyType::SurvivalProbability:
                for (const auto& name : param.second.second) {
                    try {
                        LOG("building " << name << " default curve..");
                        Handle<DefaultProbabilityTermStructure> wrapper = initMarket->defaultCurve(name, configuration);
                        vector<Handle<Quote>> quotes;

                        QL_REQUIRE(parameters->defaultTenors(name).front() > 0 * Days,
                                   "default curve tenors must not include t=0");

                        vector<Date> dates(1, asof_);
                        vector<Real> times(1, 0.0);

			DayCounter dc = wrapper->dayCounter();
			
                        for (Size i = 0; i < parameters->defaultTenors(name).size(); i++) {
                            dates.push_back(asof_ + parameters->defaultTenors(name)[i]);
                            times.push_back(dc.yearFraction(asof_, dates.back()));
                        }

                        boost::shared_ptr<SimpleQuote> q(new SimpleQuote(1.0));
                        quotes.push_back(Handle<Quote>(q));
                        for (Size i = 0; i < dates.size() - 1; i++) {
                            Probability prob = wrapper->survivalProbability(dates[i + 1], true);
                            boost::shared_ptr<SimpleQuote> q =
                                boost::make_shared<SimpleQuote>(useSpreadedTermStructures_ ? 1.0 : prob);
                            // Check if the risk factor is simulated before adding it
                            if (param.second.first) {
                                simDataTmp.emplace(std::piecewise_construct,
                                                   std::forward_as_tuple(param.first, name, i),
                                                   std::forward_as_tuple(q));
                                DLOG("ScenarioSimMarket default curve " << name << " survival[" << i << "]=" << prob);
                                if (useSpreadedTermStructures_) {
                                    absoluteSimDataTmp.emplace(std::piecewise_construct,
                                                               std::forward_as_tuple(param.first, name, i),
                                                               std::forward_as_tuple(prob));
                                }
                            }
                            Handle<Quote> qh(q);
                            quotes.push_back(qh);
                        }
                        Calendar cal = ore::data::parseCalendar(parameters->defaultCurveCalendar(name));
                        Handle<DefaultProbabilityTermStructure> defaultCurve;
                        if (useSpreadedTermStructures_) {
                            defaultCurve = Handle<DefaultProbabilityTermStructure>(
                                boost::make_shared<QuantExt::SpreadedSurvivalProbabilityTermStructure>(wrapper, times,
                                                                                                       quotes));
                        } else {
                            defaultCurve = Handle<DefaultProbabilityTermStructure>(
                                boost::make_shared<QuantExt::SurvivalProbabilityCurve<LogLinear>>(dates, quotes, dc,
                                                                                                  cal));
                        }
                        defaultCurve->enableExtrapolation();
                        defaultCurves_.insert(pair<pair<string, string>, Handle<DefaultProbabilityTermStructure>>(
                            make_pair(Market::defaultConfiguration, name), defaultCurve));
                    } catch (const std::exception& e) {
                        processException(continueOnError, e, name);
                    }
                }
                break;

            case RiskFactorKey::KeyType::RecoveryRate:
                for (const auto& name : param.second.second) {
                    try {
                        DLOG("Adding security recovery rate " << name << " from configuration " << configuration);
                        boost::shared_ptr<SimpleQuote> rrQuote(
                            new SimpleQuote(initMarket->recoveryRate(name, configuration)->value()));
                        // Check if the risk factor is simulated before adding it
                        if (param.second.first) {
                            simDataTmp.emplace(std::piecewise_construct,
                                               std::forward_as_tuple(RiskFactorKey::KeyType::RecoveryRate, name),
                                               std::forward_as_tuple(rrQuote));
                        }
                        recoveryRates_.insert(pair<pair<string, string>, Handle<Quote>>(
                            make_pair(Market::defaultConfiguration, name), Handle<Quote>(rrQuote)));
                    } catch (const std::exception& e) {
                        processException(continueOnError, e, name);
                    }
                }
                break;

            case RiskFactorKey::KeyType::CDSVolatility:
                for (const auto& name : param.second.second) {
                    try {
                        LOG("building " << name << "  cds vols..");
                        Handle<BlackVolTermStructure> wrapper = initMarket->cdsVol(name, configuration);
                        Handle<BlackVolTermStructure> cvh;
                        if (param.second.first) {
                            LOG("Simulating CDS Vols for " << name);
                            vector<Handle<Quote>> quotes;
                            vector<Time> times;
			    DayCounter dc = wrapper->dayCounter();
			    for (Size i = 0; i < parameters->cdsVolExpiries().size(); i++) {
                                Date date = asof_ + parameters->cdsVolExpiries()[i];
                                Volatility vol = wrapper->blackVol(date, Null<Real>(), true);
                                times.push_back(dc.yearFraction(asof_, date));
                                boost::shared_ptr<SimpleQuote> q =
                                    boost::make_shared<SimpleQuote>(useSpreadedTermStructures_ ? 0.0 : vol);
                                if (parameters->simulateCdsVols()) {
                                    simDataTmp.emplace(std::piecewise_construct,
                                                       std::forward_as_tuple(param.first, name, i),
                                                       std::forward_as_tuple(q));
                                    if (useSpreadedTermStructures_) {
                                        absoluteSimDataTmp.emplace(std::piecewise_construct,
                                                                   std::forward_as_tuple(param.first, name, i),
                                                                   std::forward_as_tuple(vol));
                                    }
                                }
                                quotes.emplace_back(q);
                            }
                            if (useSpreadedTermStructures_) {
                                cvh = Handle<BlackVolTermStructure>(
                                    boost::make_shared<SpreadedBlackVolatilityCurve>(wrapper, times, quotes));
                            } else {
                                cvh = Handle<BlackVolTermStructure>(boost::make_shared<BlackVarianceCurve3>(
                                    0, NullCalendar(), wrapper->businessDayConvention(), dc, times, quotes, false));
                            }
                        } else {
                            string decayModeString = parameters->cdsVolDecayMode();
                            LOG("Deterministic CDS Vols with decay mode " << decayModeString << " for " << name);
                            ReactionToTimeDecay decayMode = parseDecayMode(decayModeString);

                            // currently only curves (i.e. strike indepdendent) CDS volatility structures are
                            // supported, so we use a) the more efficient curve tag and b) a hard coded sticky
                            // strike stickyness, since then no yield term structures and no fx spot are required
                            // that define the ATM level
                            cvh = Handle<BlackVolTermStructure>(
                                boost::make_shared<QuantExt::DynamicBlackVolTermStructure<tag::curve>>(
                                    wrapper, 0, NullCalendar(), decayMode, StickyStrike));
                        }

                        if (wrapper->allowsExtrapolation())
                            cvh->enableExtrapolation();
                        cdsVols_.insert(pair<pair<string, string>, Handle<BlackVolTermStructure>>(
                            make_pair(Market::defaultConfiguration, name), cvh));
                    } catch (const std::exception& e) {
                        processException(continueOnError, e, name);
                    }
                }
                break;

            case RiskFactorKey::KeyType::FXVolatility:
                for (const auto& name : param.second.second) {
                    try {
                        Handle<BlackVolTermStructure> wrapper = initMarket->fxVol(name, configuration);
                        Handle<Quote> spot = fxSpot(name);
                        QL_REQUIRE(name.length() == 6, "invalid ccy pair length");
                        string forCcy = name.substr(0, 3);
                        string domCcy = name.substr(3, 3);

                        // Get the yield curve IDs from the FX volatility configuration
                        // They may still be empty
                        string foreignTsId;
                        string domesticTsId;
                        if (curveConfigs.hasFxVolCurveConfig(name)) {
                            auto fxVolConfig = curveConfigs.fxVolCurveConfig(name);
                            foreignTsId = fxVolConfig->fxForeignYieldCurveID();
                            TLOG("Got foreign term structure '" << foreignTsId
                                                                << "' from FX volatility curve config for " << name);
                            domesticTsId = fxVolConfig->fxDomesticYieldCurveID();
                            TLOG("Got domestic term structure '" << domesticTsId
                                                                 << "' from FX volatility curve config for " << name);
                        }
                        Handle<BlackVolTermStructure> fvh;

                        if (param.second.first) {
                            LOG("Simulating FX Vols for " << name);
                            Size n = parameters->fxVolExpiries().size();
                            Size m;
                            if (parameters->useMoneyness(name)) {
                                m = parameters->fxVolMoneyness(name).size();
                            } else {
                                m = parameters->fxVolStdDevs(name).size();
                            }
                            vector<vector<Handle<Quote>>> quotes(m, vector<Handle<Quote>>(n, Handle<Quote>()));
                            Calendar cal = wrapper->calendar();
                            if (cal.empty()) {
                                cal = NullCalendar();
                            }
                           DayCounter dc = wrapper->dayCounter();
			    vector<Time> times;
                            vector<Date> dates;

                            // Attempt to get the relevant yield curves from the initial market
                            Handle<YieldTermStructure> forTS =
                                getYieldCurve(foreignTsId, todaysMarketParams, configuration, initMarket);
                            TLOG("Foreign term structure '" << foreignTsId << "' from t_0 market is "
                                                            << (forTS.empty() ? "empty" : "not empty"));
                            Handle<YieldTermStructure> domTS =
                                getYieldCurve(domesticTsId, todaysMarketParams, configuration, initMarket);
                            TLOG("Domestic term structure '" << domesticTsId << "' from t_0 market is "
                                                             << (domTS.empty() ? "empty" : "not empty"));

                            // If either term structure is empty, fall back on the initial market's discount curves
                            if (forTS.empty() || domTS.empty()) {
                                TLOG("Falling back on the discount curves for " << forCcy << " and " << domCcy
                                                                                << " from t_0 market");
                                forTS = initMarket->discountCurve(forCcy, configuration);
                                domTS = initMarket->discountCurve(domCcy, configuration);
                            }

                            // get vol matrix to feed to surface
                            if (parameters->useMoneyness(name) ||
                                !(parameters->fxVolIsSurface(name))) { // if moneyness or ATM
                                for (Size i = 0; i < n; i++) {
                                    Date date = asof_ + parameters->fxVolExpiries()[i];

                                    times.push_back(wrapper->timeFromReference(date));

                                    for (Size j = 0; j < m; j++) {
                                        Size idx = j * n + i;
                                        Real mon = parameters->fxVolMoneyness(name)[j]; // 0 if ATM

                                        // strike (assuming forward prices)
                                        Real k = spot->value() * mon * forTS->discount(date) / domTS->discount(date);
                                        Volatility vol = wrapper->blackVol(date, k, true);
                                        boost::shared_ptr<SimpleQuote> q(
                                            new SimpleQuote(useSpreadedTermStructures_ ? 0.0 : vol));
                                        simDataTmp.emplace(std::piecewise_construct,
                                                           std::forward_as_tuple(param.first, name, idx),
                                                           std::forward_as_tuple(q));
                                        if (useSpreadedTermStructures_) {
                                            absoluteSimDataTmp.emplace(std::piecewise_construct,
                                                                       std::forward_as_tuple(param.first, name, idx),
                                                                       std::forward_as_tuple(q->value()));
                                        }
                                        quotes[j][i] = Handle<Quote>(q);
                                    }
                                }
                            } else { // if stdDevPoints

                                // times (for fwds)
                                for (Size i = 0; i < n; i++) {
                                    Date date = asof_ + parameters->fxVolExpiries()[i];
                                    times.push_back(wrapper->timeFromReference(date));
                                    dates.push_back(date);
                                }

                                // forwards
                                vector<Real> fwds;
                                vector<Real> atmVols;
                                for (Size i = 0; i < parameters->fxVolExpiries().size(); i++) {
                                    Date date = asof_ + parameters->fxVolExpiries()[i];
                                    Real k = spot->value() * forTS->discount(date) / domTS->discount(date);
                                    fwds.push_back(k);
                                    atmVols.push_back(wrapper->blackVol(dates[i], k));
                                    DLOG("on date " << dates[i] << ": fwd = " << fwds.back()
                                                    << ", atmVol = " << atmVols.back());
                                }

                                // interpolations
                                Interpolation forwardCurve =
                                    Linear().interpolate(times.begin(), times.end(), fwds.begin());
                                Interpolation atmVolCurve =
                                    Linear().interpolate(times.begin(), times.end(), atmVols.begin());

                                // populate quotes
                                vector<vector<Handle<Quote>>> absQuotes(m, vector<Handle<Quote>>(n, Handle<Quote>()));
                                BlackVarianceSurfaceStdDevs::populateVolMatrix(wrapper, absQuotes, times,
                                                                               parameters->fxVolStdDevs(name),
                                                                               forwardCurve, atmVolCurve);
                                if (useSpreadedTermStructures_) {
                                    for (Size i = 0; i < m; ++i)
                                        for (Size j = 0; j < n; ++j)
                                            quotes[i][j] = Handle<Quote>(boost::make_shared<SimpleQuote>(0.0));
                                } else {
                                    quotes = absQuotes;
                                }

                                // sort out simDataTemp
                                for (Size i = 0; i < parameters->fxVolExpiries().size(); i++) {
                                    for (Size j = 0; j < parameters->fxVolStdDevs(name).size(); j++) {
                                        Size idx = j * n + i;
                                        boost::shared_ptr<Quote> q = quotes[j][i].currentLink();
                                        boost::shared_ptr<SimpleQuote> sq = boost::dynamic_pointer_cast<SimpleQuote>(q);
                                        QL_REQUIRE(sq, "Quote is not a SimpleQuote"); // why do we need this?

                                        simDataTmp.emplace(std::piecewise_construct,
                                                           std::forward_as_tuple(param.first, name, idx),
                                                           std::forward_as_tuple(sq));
                                        if (useSpreadedTermStructures_) {
                                            absoluteSimDataTmp.emplace(std::piecewise_construct,
                                                                       std::forward_as_tuple(param.first, name, idx),
                                                                       std::forward_as_tuple(absQuotes[j][i]->value()));
                                        }
                                    }
                                }
                            }

                            // build surface
                            boost::shared_ptr<BlackVolTermStructure> fxVolCurve;
                            if (parameters->fxVolIsSurface(name)) {

                                // Attempt to get the relevant yield curves from this scenario simulation market
                                Handle<YieldTermStructure> forTS =
                                    getYieldCurve(foreignTsId, todaysMarketParams, Market::defaultConfiguration);
                                TLOG("Foreign term structure '" << foreignTsId << "' from sim market is "
                                                                << (forTS.empty() ? "empty" : "not empty"));
                                Handle<YieldTermStructure> domTS =
                                    getYieldCurve(domesticTsId, todaysMarketParams, Market::defaultConfiguration);
                                TLOG("Domestic term structure '" << domesticTsId << "' from sim market is "
                                                                 << (domTS.empty() ? "empty" : "not empty"));

                                // If either term structure is empty, fall back on this scenario simulation market's
                                // discount curves
                                if (forTS.empty() || domTS.empty()) {
                                    TLOG("Falling back on the discount curves for " << forCcy << " and " << domCcy
                                                                                    << " from sim market");
                                    forTS = discountCurve(forCcy);
                                    domTS = discountCurve(domCcy);
                                }
                                // set up a FX Index
                                boost::shared_ptr<FxIndex> fxIndex = boost::make_shared<FxIndex>(
                                    name, 0, parseCurrency(forCcy), parseCurrency(domCcy), cal, spot, forTS, domTS);

                                bool stickyStrike = true;
                                bool flatExtrapolation = true; // flat extrapolation of strikes at far ends.

                                // get init market for and dom ts for spreaded ts construction below
                                Handle<YieldTermStructure> initForTS, initDomTS;
                                if (useSpreadedTermStructures_) {
                                    initForTS =
                                        getYieldCurve(foreignTsId, todaysMarketParams, configuration, initMarket);
                                    initDomTS =
                                        getYieldCurve(domesticTsId, todaysMarketParams, configuration, initMarket);
                                    if (initForTS.empty() || initDomTS.empty()) {
                                        // forTs and domTs are from the init market, see above
                                        initForTS = forTS;
                                        initDomTS = domTS;
                                    }
                                }

                                if (parameters->useMoneyness(name)) { // moneyness
                                    if (useSpreadedTermStructures_) {
                                        fxVolCurve = boost::make_shared<SpreadedBlackVolatilitySurfaceMoneynessForward>(
                                            Handle<BlackVolTermStructure>(wrapper), spot, times,
                                            parameters->fxVolStdDevs(name), quotes,
                                            Handle<Quote>(boost::make_shared<SimpleQuote>(spot->value())), initForTS,
                                            initDomTS, forTS, domTS, stickyStrike);
                                    } else {
                                        fxVolCurve = boost::make_shared<BlackVarianceSurfaceMoneynessForward>(
                                            cal, spot, times, parameters->fxVolMoneyness(name), quotes, dc, forTS,
                                            domTS, stickyStrike, flatExtrapolation);
                                    }
                                } else { // standard deviations
                                    if (useSpreadedTermStructures_) {
                                        fxVolCurve = boost::make_shared<SpreadedBlackVolatilitySurfaceStdDevs>(
                                            Handle<BlackVolTermStructure>(wrapper), spot, times,
                                            parameters->fxVolStdDevs(name), quotes,
                                            Handle<Quote>(boost::make_shared<SimpleQuote>(spot->value())), initForTS,
                                            initDomTS, forTS, domTS, stickyStrike);
                                    } else {
                                        fxVolCurve = boost::make_shared<BlackVarianceSurfaceStdDevs>(
                                            cal, spot, times, parameters->fxVolStdDevs(name), quotes, dc, fxIndex,
                                            stickyStrike, flatExtrapolation);
                                    }
                                }
                            } else {
                                if (useSpreadedTermStructures_) {
                                    // smile dynamics is sticky strike here always
                                    fxVolCurve = boost::make_shared<SpreadedBlackVolatilityCurve>(
                                        Handle<BlackVolTermStructure>(wrapper), times, quotes[0]);
                                } else {
                                    fxVolCurve = boost::make_shared<BlackVarianceCurve3>(
                                        0, NullCalendar(), wrapper->businessDayConvention(), dc, times, quotes[0],
                                        false);
                                }
                            }
                            fvh = Handle<BlackVolTermStructure>(fxVolCurve);

                        } else {
                            string decayModeString = parameters->fxVolDecayMode();
                            LOG("Deterministic FX Vols with decay mode " << decayModeString << " for " << name);
                            ReactionToTimeDecay decayMode = parseDecayMode(decayModeString);

                            // currently only curves (i.e. strike indepdendent) FX volatility structures are
                            // supported, so we use a) the more efficient curve tag and b) a hard coded sticky
                            // strike stickyness, since then no yield term structures and no fx spot are required
                            // that define the ATM level - to be revisited when FX surfaces are supported
                            fvh = Handle<BlackVolTermStructure>(
                                boost::make_shared<QuantExt::DynamicBlackVolTermStructure<tag::curve>>(
                                    wrapper, 0, NullCalendar(), decayMode, StickyStrike));
                        }

                        fvh->enableExtrapolation();
                        fxVols_.insert(pair<pair<string, string>, Handle<BlackVolTermStructure>>(
                            make_pair(Market::defaultConfiguration, name), fvh));

                        // build inverted surface
                        QL_REQUIRE(name.size() == 6, "Invalid Ccy pair " << name);
                        string reverse = name.substr(3) + name.substr(0, 3);
                        Handle<QuantLib::BlackVolTermStructure> ifvh(
                            boost::make_shared<BlackInvertedVolTermStructure>(fvh));
                        ifvh->enableExtrapolation();
                        fxVols_.insert(pair<pair<string, string>, Handle<BlackVolTermStructure>>(
                            make_pair(Market::defaultConfiguration, reverse), ifvh));
                    } catch (const std::exception& e) {
                        processException(continueOnError, e, name);
                    }
                }
                break;

            case RiskFactorKey::KeyType::EquityVolatility:
                for (const auto& name : param.second.second) {
                    try {
                        Handle<BlackVolTermStructure> wrapper = initMarket->equityVol(name, configuration);
                        Handle<BlackVolTermStructure> evh;

                        if (param.second.first) {
                            auto eqCurve = equityCurve(name, Market::defaultConfiguration);
                            Handle<Quote> spot = eqCurve->equitySpot();
                            auto expiries = parameters->equityVolExpiries(name);

                            Size m = expiries.size();
                            vector<vector<Handle<Quote>>> quotes;
                            vector<Time> times(m);
                            vector<Date> dates(m);
                            Calendar cal;
                            if (curveConfigs.hasEquityVolCurveConfig(name)) {
                                auto cfg = curveConfigs.equityVolCurveConfig(name);
                                cal = parseCalendar(cfg->calendar());
                            }
                            if (cal.empty() || cal == NullCalendar()) {
                                // take the equity curves calendar - this at least ensures fixings align
                                cal = eqCurve->fixingCalendar();
                            }
			    DayCounter dc = wrapper->dayCounter();

                            for (Size k = 0; k < m; k++) {
                                dates[k] = cal.advance(asof_, expiries[k]);
                                times[k] = dc.yearFraction(asof_, dates[k]);
                            }

                            boost::shared_ptr<BlackVolTermStructure> eqVolCurve;

                            if (parameters->equityVolIsSurface(name)) {
                                vector<Real> strikes;
                                strikes = parameters->equityUseMoneyness(name)
                                              ? parameters->equityVolMoneyness(name)
                                              : parameters->equityVolStandardDevs(name);
                                Size n = strikes.size();
                                quotes.resize(n, vector<Handle<Quote>>(m, Handle<Quote>()));

                                if (parameters->equityUseMoneyness(name)) { // moneyness surface
                                    for (Size j = 0; j < m; j++) {
                                        for (Size i = 0; i < n; i++) {
                                            Real mon = strikes[i];
                                            // strike (assuming forward prices)
                                            Real k = eqCurve->forecastFixing(dates[j]) * mon;
                                            Size idx = i * m + j;
                                            Volatility vol = wrapper->blackVol(dates[j], k);
                                            boost::shared_ptr<SimpleQuote> q(
                                                new SimpleQuote(useSpreadedTermStructures_ ? 0.0 : vol));
                                            simDataTmp.emplace(std::piecewise_construct,
                                                               std::forward_as_tuple(param.first, name, idx),
                                                               std::forward_as_tuple(q));
                                            if (useSpreadedTermStructures_) {
                                                absoluteSimDataTmp.emplace(
                                                    std::piecewise_construct,
                                                    std::forward_as_tuple(param.first, name, idx),
                                                    std::forward_as_tuple(vol));
                                            }
                                            quotes[i][j] = Handle<Quote>(q);
                                        }
                                    }
                                    LOG("Simulating EQ Vols (BlackVarianceSurfaceMoneyness) for " << name);
                                    // If true, the strikes are fixed, if false they move with the spot handle
                                    // Should probably be false, but some people like true for sensi runs.
                                    bool stickyStrike = true;

                                    if (useSpreadedTermStructures_) {
                                        eqVolCurve = boost::make_shared<SpreadedBlackVolatilitySurfaceMoneynessForward>(
                                            Handle<BlackVolTermStructure>(wrapper), spot, times,
                                            parameters->equityVolMoneyness(name), quotes,
                                            Handle<Quote>(boost::make_shared<SimpleQuote>(spot->value())),
                                            initMarket->equityCurve(name, configuration)->equityDividendCurve(),
                                            initMarket->equityCurve(name, configuration)->equityForecastCurve(),
                                            eqCurve->equityDividendCurve(), eqCurve->equityForecastCurve(),
                                            stickyStrike);
                                    } else {
                                        // FIXME should that be Forward, since we read the vols at fwd moneyness above?
                                        eqVolCurve = boost::make_shared<BlackVarianceSurfaceMoneynessSpot>(
                                            cal, spot, times, parameters->equityVolMoneyness(name), quotes, dc,
                                            stickyStrike);
                                    }
                                    eqVolCurve->enableExtrapolation();

                                } else { // standard deviations surface
                                    // forwards
                                    vector<Real> fwds;
                                    vector<Real> atmVols;
                                    for (Size i = 0; i < expiries.size(); i++) {
                                        auto eqForward = eqCurve->forecastFixing(dates[i]);
                                        fwds.push_back(eqForward);
                                        atmVols.push_back(wrapper->blackVol(dates[i], eqForward));
                                        DLOG("on date " << dates[i] << ": fwd = " << fwds.back()
                                                        << ", atmVol = " << atmVols.back());
                                    }

                                    // interpolations
                                    Interpolation forwardCurve =
                                        Linear().interpolate(times.begin(), times.end(), fwds.begin());
                                    Interpolation atmVolCurve =
                                        Linear().interpolate(times.begin(), times.end(), atmVols.begin());

                                    // populate quotes
                                    vector<vector<Handle<Quote>>> absQuotes(n,
                                                                            vector<Handle<Quote>>(m, Handle<Quote>()));
                                    BlackVarianceSurfaceStdDevs::populateVolMatrix(wrapper, absQuotes, times, strikes,
                                                                                   forwardCurve, atmVolCurve);
                                    if (useSpreadedTermStructures_) {
                                        for (Size i = 0; i < n; ++i)
                                            for (Size j = 0; j < m; ++j)
                                                quotes[i][j] = Handle<Quote>(boost::make_shared<SimpleQuote>(0.0));
                                    } else {
                                        quotes = absQuotes;
                                    }

                                    // add to simDataTemp
                                    for (Size i = 0; i < m; i++) {
                                        for (Size j = 0; j < n; j++) {
                                            Size idx = j * m + i;
                                            boost::shared_ptr<Quote> q = quotes[j][i].currentLink();
                                            boost::shared_ptr<SimpleQuote> sq =
                                                boost::dynamic_pointer_cast<SimpleQuote>(q);
                                            QL_REQUIRE(sq, "Quote is not a SimpleQuote"); // why do we need this?
                                            simDataTmp.emplace(std::piecewise_construct,
                                                               std::forward_as_tuple(param.first, name, idx),
                                                               std::forward_as_tuple(sq));
                                            if (useSpreadedTermStructures_) {
                                                absoluteSimDataTmp.emplace(
                                                    std::piecewise_construct,
                                                    std::forward_as_tuple(param.first, name, idx),
                                                    std::forward_as_tuple(absQuotes[j][i]->value()));
                                            }
                                        }
                                    }
                                    // If true, the strikes are fixed, if false they move with the spot handle
                                    // Should probably be false, but some people like true for sensi runs.
                                    bool stickyStrike = true;
                                    bool flatExtrapolation = true; // flat extrapolation of strikes at far ends.
                                    if (useSpreadedTermStructures_) {
                                        eqVolCurve = boost::make_shared<SpreadedBlackVolatilitySurfaceStdDevs>(
                                            Handle<BlackVolTermStructure>(wrapper), spot, times,
                                            parameters->equityVolStandardDevs(name), quotes,
                                            Handle<Quote>(boost::make_shared<SimpleQuote>(spot->value())),
                                            initMarket->equityCurve(name, configuration)->equityDividendCurve(),
                                            initMarket->equityCurve(name, configuration)->equityForecastCurve(),
                                            eqCurve->equityDividendCurve(), eqCurve->equityForecastCurve(),
                                            stickyStrike);
                                    } else {
                                        eqVolCurve = boost::make_shared<BlackVarianceSurfaceStdDevs>(
                                            cal, spot, times, parameters->equityVolStandardDevs(name), quotes, dc,
                                            eqCurve.currentLink(), stickyStrike, flatExtrapolation);
                                    }
                                }
                            } else { // not a surface - case for ATM or simulateATMOnly
                                quotes.resize(1, vector<Handle<Quote>>(m, Handle<Quote>()));
                                // Only need ATM quotes in this case
                                for (Size j = 0; j < m; j++) {
                                    // Index is expires then moneyness. TODO: is this the best?
                                    Size idx = j;
                                    auto eqForward = eqCurve->fixing(dates[j]);
                                    Volatility vol = wrapper->blackVol(dates[j], eqForward);
                                    boost::shared_ptr<SimpleQuote> q(
                                        new SimpleQuote(useSpreadedTermStructures_ ? 0.0 : vol));
                                    simDataTmp.emplace(std::piecewise_construct,
                                                       std::forward_as_tuple(param.first, name, idx),
                                                       std::forward_as_tuple(q));
                                    if (useSpreadedTermStructures_) {
                                        absoluteSimDataTmp.emplace(std::piecewise_construct,
                                                                   std::forward_as_tuple(param.first, name, idx),
                                                                   std::forward_as_tuple(vol));
                                    }
                                    quotes[0][j] = Handle<Quote>(q);
                                }

                                if (useSpreadedTermStructures_) {
                                    // if simulate atm only is false, we use the ATM slice from the wrapper only
                                    // the smile dynamics is sticky strike here always (if t0 is a surface)
                                    eqVolCurve = boost::make_shared<SpreadedBlackVolatilityCurve>(
                                        Handle<BlackVolTermStructure>(wrapper), times, quotes[0],
                                        !parameters->simulateEquityVolATMOnly());
                                } else {
                                    LOG("ATM EQ Vols (BlackVarianceCurve3) for " << name);
                                    boost::shared_ptr<BlackVolTermStructure> atmCurve;
                                    atmCurve = boost::make_shared<BlackVarianceCurve3>(0, NullCalendar(),
                                                                                       wrapper->businessDayConvention(),
                                                                                       dc, times, quotes[0], false);
                                    // if we have a surface but are only simulating atm vols we wrap the atm curve and
                                    // the full t0 surface
                                    if (parameters->simulateEquityVolATMOnly()) {
                                        LOG("Simulating EQ Vols (EquityVolatilityConstantSpread) for " << name);
                                        eqVolCurve = boost::make_shared<EquityVolatilityConstantSpread>(
                                            Handle<BlackVolTermStructure>(atmCurve), wrapper);
                                    } else {
                                        eqVolCurve = atmCurve;
                                    }
                                }
                            }
                            evh = Handle<BlackVolTermStructure>(eqVolCurve);

                        } else {
                            string decayModeString = parameters->equityVolDecayMode();
                            DLOG("Deterministic EQ Vols with decay mode " << decayModeString << " for " << name);
                            ReactionToTimeDecay decayMode = parseDecayMode(decayModeString);

                            // currently only curves (i.e. strike indepdendent) EQ volatility structures are
                            // supported, so we use a) the more efficient curve tag and b) a hard coded sticky
                            // strike stickyness, since then no yield term structures and no EQ spot are required
                            // that define the ATM level - to be revisited when EQ surfaces are supported
                            evh = Handle<BlackVolTermStructure>(
                                boost::make_shared<QuantExt::DynamicBlackVolTermStructure<tag::curve>>(
                                    wrapper, 0, NullCalendar(), decayMode, StickyStrike));
                        }
                        if (wrapper->allowsExtrapolation())
                            evh->enableExtrapolation();
                        equityVols_.insert(pair<pair<string, string>, Handle<BlackVolTermStructure>>(
                            make_pair(Market::defaultConfiguration, name), evh));
                        DLOG("EQ volatility curve built for " << name);
                    } catch (const std::exception& e) {
                        processException(continueOnError, e, name);
                    }
                }
                break;

            case RiskFactorKey::KeyType::BaseCorrelation:
                for (const auto& name : param.second.second) {
                    try {
                        Handle<BaseCorrelationTermStructure<BilinearInterpolation>> wrapper =
                            initMarket->baseCorrelation(name, configuration);
                        if (!param.second.first)
                            baseCorrelations_.insert(
                                pair<pair<string, string>, Handle<BaseCorrelationTermStructure<BilinearInterpolation>>>(
                                    make_pair(Market::defaultConfiguration, name), wrapper));
                        else {
                            Size nd = parameters->baseCorrelationDetachmentPoints().size();
                            Size nt = parameters->baseCorrelationTerms().size();
                            vector<vector<Handle<Quote>>> quotes(nd, vector<Handle<Quote>>(nt));
                            vector<Period> terms(nt);
                            for (Size i = 0; i < nd; ++i) {
                                Real lossLevel = parameters->baseCorrelationDetachmentPoints()[i];
                                for (Size j = 0; j < nt; ++j) {
                                    Period term = parameters->baseCorrelationTerms()[j];
                                    if (i == 0)
                                        terms[j] = term;
                                    Real bc = wrapper->correlation(asof_ + term, lossLevel, true); // extrapolate
                                    boost::shared_ptr<SimpleQuote> q(new SimpleQuote(bc));
                                    simDataTmp.emplace(std::piecewise_construct,
                                                       std::forward_as_tuple(param.first, name, i * nt + j),
                                                       std::forward_as_tuple(q));
                                    quotes[i][j] = Handle<Quote>(q);
                                }
                            }

                            // FIXME: Same change as in ored/market/basecorrelationcurve.cpp
                            if (nt == 1) {
                                terms.push_back(terms[0] + 1 * Days); // arbitrary, but larger than the first term
                                for (Size i = 0; i < nd; ++i)
                                    quotes[i].push_back(quotes[i][0]);
                            }
			    DayCounter dc = wrapper->dayCounter();
			    boost::shared_ptr<BilinearBaseCorrelationTermStructure> bcp =
                                boost::make_shared<BilinearBaseCorrelationTermStructure>(
                                    wrapper->settlementDays(), wrapper->calendar(), wrapper->businessDayConvention(),
                                    terms, parameters->baseCorrelationDetachmentPoints(), quotes, dc);

                            bcp->enableExtrapolation(wrapper->allowsExtrapolation());
                            Handle<BilinearBaseCorrelationTermStructure> bch(bcp);
                            baseCorrelations_.insert(
                                pair<pair<string, string>, Handle<BaseCorrelationTermStructure<BilinearInterpolation>>>(
                                    make_pair(Market::defaultConfiguration, name), bch));
                        }
                        DLOG("Base correlations built for " << name);
                    } catch (const std::exception& e) {
                        processException(continueOnError, e, name);
                    }
                }
                break;

            case RiskFactorKey::KeyType::CPIIndex:
                for (const auto& name : param.second.second) {
                    try {
                        DLOG("adding " << name << " base CPI price");
                        Handle<ZeroInflationIndex> zeroInflationIndex =
                            initMarket->zeroInflationIndex(name, configuration);
                        Period obsLag = zeroInflationIndex->zeroInflationTermStructure()->observationLag();
                        Date fixingDate = zeroInflationIndex->zeroInflationTermStructure()->baseDate();
                        Real baseCPI = zeroInflationIndex->fixing(fixingDate);

                        boost::shared_ptr<SimpleQuote> q(new SimpleQuote(baseCPI));
                        Handle<Quote> qh(q);

                        boost::shared_ptr<InflationIndex> inflationIndex =
                            boost::dynamic_pointer_cast<InflationIndex>(*zeroInflationIndex);
                        Handle<InflationIndexObserver> inflObserver(
                            boost::make_shared<InflationIndexObserver>(inflationIndex, qh, obsLag));

                        baseCpis_.insert(pair<pair<string, string>, Handle<InflationIndexObserver>>(
                            make_pair(Market::defaultConfiguration, name), inflObserver));
                        simDataTmp.emplace(std::piecewise_construct, std::forward_as_tuple(param.first, name),
                                           std::forward_as_tuple(q));
                    } catch (const std::exception& e) {
                        processException(continueOnError, e, name);
                    }
                }
                break;

            case RiskFactorKey::KeyType::ZeroInflationCurve:
                for (const auto& name : param.second.second) {
                    try {
                        LOG("building " << name << " zero inflation curve");

                        Handle<ZeroInflationIndex> inflationIndex = initMarket->zeroInflationIndex(name, configuration);
                        Handle<ZeroInflationTermStructure> inflationTs = inflationIndex->zeroInflationTermStructure();
                        vector<string> keys(parameters->zeroInflationTenors(name).size());

                        Date date0 = asof_ - inflationTs->observationLag();
                        DayCounter dc = inflationTs->dayCounter();
			vector<Date> quoteDates;
                        vector<Time> zeroCurveTimes(
                            1, -dc.yearFraction(inflationPeriod(date0, inflationTs->frequency()).first, asof_));
                        vector<Handle<Quote>> quotes;
                        QL_REQUIRE(parameters->zeroInflationTenors(name).front() > 0 * Days,
                                   "zero inflation tenors must not include t=0");

                        for (auto& tenor : parameters->zeroInflationTenors(name)) {
                            Date inflDate = inflationPeriod(date0 + tenor, inflationTs->frequency()).first;
                            zeroCurveTimes.push_back(dc.yearFraction(asof_, inflDate));
                            quoteDates.push_back(asof_ + tenor);
                        }

                        for (Size i = 1; i < zeroCurveTimes.size(); i++) {
                            Real rate = inflationTs->zeroRate(quoteDates[i - 1]);
                            auto q = boost::make_shared<SimpleQuote>(useSpreadedTermStructures_ ? 0.0 : rate);
                            if (i == 1) {
                                // add the zero rate at first tenor to the T0 time, to ensure flat interpolation of T1
                                // rate for time t T0 < t < T1
                                quotes.push_back(Handle<Quote>(q));
                            }
                            quotes.push_back(Handle<Quote>(q));
                            simDataTmp.emplace(std::piecewise_construct,
                                               std::forward_as_tuple(param.first, name, i - 1),
                                               std::forward_as_tuple(q));
                            if (useSpreadedTermStructures_)
                                absoluteSimDataTmp.emplace(std::piecewise_construct,
                                                           std::forward_as_tuple(param.first, name, i - 1),
                                                           std::forward_as_tuple(rate));
                            DLOG("ScenarioSimMarket zero inflation curve " << name << " zeroRate[" << i
                                                                           << "]=" << rate);
                        }

                        // Get the configured nominal term structure from this scenario sim market if possible
                        // 1) Look for zero inflation curve configuration ID in zero inflation curves of todays market
                        string zeroInflationConfigId;
                        if (todaysMarketParams.hasConfiguration(configuration) &&
                            todaysMarketParams.hasMarketObject(MarketObject::ZeroInflationCurve)) {
                            auto m = todaysMarketParams.mapping(MarketObject::ZeroInflationCurve, configuration);
                            auto it = m.find(name);
                            if (it != m.end()) {
                                string zeroInflationSpecId = it->second;
                                TLOG("Got spec ID " << zeroInflationSpecId << " for zero inflation index " << name);
                                auto zeroInflationSpec = parseCurveSpec(zeroInflationSpecId);
                                QL_REQUIRE(zeroInflationSpec->baseType() == CurveSpec::CurveType::Inflation,
                                           "Expected the curve "
                                               << "spec type for " << zeroInflationSpecId << " to be 'Inflation'");
                                zeroInflationConfigId = zeroInflationSpec->curveConfigID();
                            }
                        }

                        // 2) Get the nominal term structure ID from the zero inflation curve configuration
                        string nominalTsId;
                        if (!zeroInflationConfigId.empty() &&
                            curveConfigs.hasInflationCurveConfig(zeroInflationConfigId)) {
                            auto zeroInflationConfig = curveConfigs.inflationCurveConfig(zeroInflationConfigId);
                            nominalTsId = zeroInflationConfig->nominalTermStructure();
                            TLOG("Got nominal term structure ID '" << nominalTsId << "' from config with ID '"
                                                                   << zeroInflationConfigId << "'");
                        }

                        // 3) Get the nominal term structure from this scenario simulation market
                        Handle<YieldTermStructure> nominalTs =
                            getYieldCurve(nominalTsId, todaysMarketParams, Market::defaultConfiguration);
                        TLOG("Nominal term structure '" << nominalTsId << "' from sim market is "
                                                        << (nominalTs.empty() ? "empty" : "not empty"));

                        // If nominal term structure is empty, fall back on this scenario simulation market's discount
                        // curve
                        if (nominalTs.empty()) {
                            string ccy = inflationIndex->currency().code();
                            TLOG("Falling back on the discount curve for currency '"
                                 << ccy << "', the currency of inflation index '" << name << "'");
                            nominalTs = discountCurve(ccy);
                        }

                        // FIXME: Settlement days set to zero - needed for floating term structure implementation
                        boost::shared_ptr<ZeroInflationTermStructure> zeroCurve;
                        if (useSpreadedTermStructures_) {
                            zeroCurve =
                                boost::make_shared<SpreadedZeroInflationCurve>(inflationTs, zeroCurveTimes, quotes);
                        } else {
                            zeroCurve = boost::make_shared<ZeroInflationCurveObserverMoving<Linear>>(
                                0, inflationIndex->fixingCalendar(), dc, inflationTs->observationLag(),
                                inflationTs->frequency(), inflationTs->indexIsInterpolated(), nominalTs, zeroCurveTimes,
                                quotes, inflationTs->seasonality());
                        }

                        Handle<ZeroInflationTermStructure> its(zeroCurve);
                        its->enableExtrapolation();
                        boost::shared_ptr<ZeroInflationIndex> i =
                            parseZeroInflationIndex(name, false, Handle<ZeroInflationTermStructure>(its),
                                                    boost::make_shared<Conventions>(conventions_));
                        Handle<ZeroInflationIndex> zh(i);
                        zeroInflationIndices_.insert(pair<pair<string, string>, Handle<ZeroInflationIndex>>(
                            make_pair(Market::defaultConfiguration, name), zh));

                        LOG("building " << name << " zero inflation curve done");
                    } catch (const std::exception& e) {
                        processException(continueOnError, e, name);
                    }
                }
                break;

            case RiskFactorKey::KeyType::ZeroInflationCapFloorVolatility:
                for (const auto& name : param.second.second) {
                    try {
                        LOG("building " << name << " zero inflation cap/floor volatility curve...");
                        Handle<CPIVolatilitySurface> wrapper =
                            initMarket->cpiInflationCapFloorVolatilitySurface(name, configuration);
                        Handle<ZeroInflationIndex> zeroInflationIndex =
                            initMarket->zeroInflationIndex(name, configuration);
                        // LOG("Initial market zero inflation cap/floor volatility type = " <<
                        // wrapper->volatilityType());

                        Handle<CPIVolatilitySurface> hCpiVol;

                        // Check if the risk factor is simulated before adding it
                        if (param.second.first) {
                            LOG("Simulating zero inflation cap/floor vols for index name " << name);

			    DayCounter dc = wrapper->dayCounter();
                            vector<Period> optionTenors = parameters->zeroInflationCapFloorVolExpiries(name);
                            vector<Date> optionDates(optionTenors.size());
                            vector<Real> strikes = parameters->zeroInflationCapFloorVolStrikes(name);
                            vector<vector<Handle<Quote>>> quotes(
                                optionTenors.size(), vector<Handle<Quote>>(strikes.size(), Handle<Quote>()));
                            for (Size i = 0; i < optionTenors.size(); ++i) {
                                optionDates[i] = wrapper->optionDateFromTenor(optionTenors[i]);
                                for (Size j = 0; j < strikes.size(); ++j) {
                                    Real vol =
                                        wrapper->volatility(optionTenors[i], strikes[j], wrapper->observationLag(),
                                                            wrapper->allowsExtrapolation());
                                    auto q = boost::make_shared<SimpleQuote>(useSpreadedTermStructures_ ? 0.0 : vol);
                                    Size index = i * strikes.size() + j;
                                    simDataTmp.emplace(std::piecewise_construct,
                                                       std::forward_as_tuple(param.first, name, index),
                                                       std::forward_as_tuple(q));
                                    if (useSpreadedTermStructures_) {
                                        absoluteSimDataTmp.emplace(std::piecewise_construct,
                                                                   std::forward_as_tuple(param.first, name, index),
                                                                   std::forward_as_tuple(vol));
                                    }
                                    quotes[i][j] = Handle<Quote>(q);
                                }
                            }

                            if (useSpreadedTermStructures_) {
                                hCpiVol = Handle<CPIVolatilitySurface>(boost::make_shared<SpreadedCPIVolatilitySurface>(
                                    wrapper, optionDates, strikes, quotes));
                            } else {
                                hCpiVol = Handle<CPIVolatilitySurface>(
                                    boost::make_shared<InterpolatedCPIVolatilitySurface<Bilinear>>(
                                        optionTenors, strikes, quotes, zeroInflationIndex.currentLink(),
                                        wrapper->settlementDays(), wrapper->calendar(),
                                        wrapper->businessDayConvention(), wrapper->dayCounter(),
                                        wrapper->observationLag()));
                            }

                        } else {
                            // string decayModeString = parameters->zeroInflationCapFloorVolDecayMode();
                            // ReactionToTimeDecay decayMode = parseDecayMode(decayModeString);
                            // boost::shared_ptr<CPIVolatilitySurface> cpiVol =
                            //     boost::make_shared<QuantExt::DynamicCPIVolatilitySurface>(*wrapper, decayMode);
                            // hCpiVol = Handle<CPIVolatilitySurface>(cpiVol);#
                            // FIXME
                            hCpiVol = wrapper;
                        }
                        if (wrapper->allowsExtrapolation())
                            hCpiVol->enableExtrapolation();
                        cpiInflationCapFloorVolatilitySurfaces_.emplace(
                            std::piecewise_construct, std::forward_as_tuple(Market::defaultConfiguration, name),
                            std::forward_as_tuple(hCpiVol));

                    } catch (const std::exception& e) {
                        processException(continueOnError, e, name);
                    }
                }
                break;

            case RiskFactorKey::KeyType::YoYInflationCurve:
                for (const auto& name : param.second.second) {
                    try {
                        Handle<YoYInflationIndex> yoyInflationIndex =
                            initMarket->yoyInflationIndex(name, configuration);
                        Handle<YoYInflationTermStructure> yoyInflationTs =
                            yoyInflationIndex->yoyInflationTermStructure();
                        vector<string> keys(parameters->yoyInflationTenors(name).size());

                        Date date0 = asof_ - yoyInflationTs->observationLag();
			DayCounter dc = yoyInflationTs->dayCounter();
			vector<Date> quoteDates;
                        vector<Time> yoyCurveTimes(
                            1, -dc.yearFraction(inflationPeriod(date0, yoyInflationTs->frequency()).first, asof_));
                        vector<Handle<Quote>> quotes;
                        QL_REQUIRE(parameters->yoyInflationTenors(name).front() > 0 * Days,
                                   "zero inflation tenors must not include t=0");

                        for (auto& tenor : parameters->yoyInflationTenors(name)) {
                            Date inflDate = inflationPeriod(date0 + tenor, yoyInflationTs->frequency()).first;
                            yoyCurveTimes.push_back(dc.yearFraction(asof_, inflDate));
                            quoteDates.push_back(asof_ + tenor);
                        }

                        for (Size i = 1; i < yoyCurveTimes.size(); i++) {
                            Real rate = yoyInflationTs->yoyRate(quoteDates[i - 1]);
                            auto q = boost::make_shared<SimpleQuote>(useSpreadedTermStructures_ ? 0.0 : rate);
                            if (i == 1) {
                                // add the zero rate at first tenor to the T0 time, to ensure flat interpolation of T1
                                // rate for time t T0 < t < T1
                                quotes.push_back(Handle<Quote>(q));
                            }
                            quotes.push_back(Handle<Quote>(q));
                            simDataTmp.emplace(std::piecewise_construct,
                                               std::forward_as_tuple(param.first, name, i - 1),
                                               std::forward_as_tuple(q));
                            if (useSpreadedTermStructures_)
                                absoluteSimDataTmp.emplace(std::piecewise_construct,
                                                           std::forward_as_tuple(param.first, name, i - 1),
                                                           std::forward_as_tuple(rate));
                            DLOG("ScenarioSimMarket yoy inflation curve " << name << " yoyRate[" << i << "]=" << rate);
                        }

                        // Get the configured nominal term structure from this scenario sim market if possible
                        // 1) Look for yoy inflation curve configuration ID in yoy inflation curves of todays market
                        string yoyInflationConfigId;
                        if (todaysMarketParams.hasConfiguration(configuration) &&
                            todaysMarketParams.hasMarketObject(MarketObject::YoYInflationCurve)) {
                            auto m = todaysMarketParams.mapping(MarketObject::YoYInflationCurve, configuration);
                            auto it = m.find(name);
                            if (it != m.end()) {
                                string yoyInflationSpecId = it->second;
                                TLOG("Got spec ID " << yoyInflationSpecId << " for yoy inflation index " << name);
                                auto yoyInflationSpec = parseCurveSpec(yoyInflationSpecId);
                                QL_REQUIRE(yoyInflationSpec->baseType() == CurveSpec::CurveType::Inflation,
                                           "Expected the curve "
                                               << "spec type for " << yoyInflationSpecId << " to be 'Inflation'");
                                yoyInflationConfigId = yoyInflationSpec->curveConfigID();
                            }
                        }

                        // 2) Get the nominal term structure ID from the yoy inflation curve configuration
                        string nominalTsId;
                        if (!yoyInflationConfigId.empty() &&
                            curveConfigs.hasInflationCurveConfig(yoyInflationConfigId)) {
                            auto yoyInflationConfig = curveConfigs.inflationCurveConfig(yoyInflationConfigId);
                            nominalTsId = yoyInflationConfig->nominalTermStructure();
                            TLOG("Got nominal term structure ID '" << nominalTsId << "' from config with ID '"
                                                                   << yoyInflationConfigId << "'");
                        }

                        // 3) Get the nominal term structure from this scenario simulation market
                        Handle<YieldTermStructure> nominalTs =
                            getYieldCurve(nominalTsId, todaysMarketParams, Market::defaultConfiguration);
                        TLOG("Nominal term structure '" << nominalTsId << "' from sim market is "
                                                        << (nominalTs.empty() ? "empty" : "not empty"));

                        // If nominal term structure is empty, fall back on this scenario simulation market's discount
                        // curve
                        if (nominalTs.empty()) {
                            string ccy = yoyInflationIndex->currency().code();
                            TLOG("Falling back on the discount curve for currency '"
                                 << ccy << "', the currency of inflation index '" << name << "'");
                            nominalTs = discountCurve(ccy);
                        }

                        boost::shared_ptr<YoYInflationTermStructure> yoyCurve;
                        // Note this is *not* a floating term structure, it is only suitable for sensi runs
                        // TODO: floating
                        if (useSpreadedTermStructures_) {
                            yoyCurve =
                                boost::make_shared<SpreadedYoYInflationCurve>(yoyInflationTs, yoyCurveTimes, quotes);
                        } else {
                            yoyCurve = boost::make_shared<YoYInflationCurveObserverMoving<Linear>>(
                                0, yoyInflationIndex->fixingCalendar(), dc, yoyInflationTs->observationLag(),
                                yoyInflationTs->frequency(), yoyInflationTs->indexIsInterpolated(), nominalTs,
                                yoyCurveTimes, quotes, yoyInflationTs->seasonality());
                        }

                        Handle<YoYInflationTermStructure> its(yoyCurve);
                        its->enableExtrapolation();
                        boost::shared_ptr<YoYInflationIndex> i(yoyInflationIndex->clone(its));
                        Handle<YoYInflationIndex> zh(i);
                        yoyInflationIndices_.insert(pair<pair<string, string>, Handle<YoYInflationIndex>>(
                            make_pair(Market::defaultConfiguration, name), zh));
                    } catch (const std::exception& e) {
                        processException(continueOnError, e, name);
                    }
                }
                break;

            case RiskFactorKey::KeyType::YoYInflationCapFloorVolatility:
                for (const auto& name : param.second.second) {
                    try {
                        LOG("building " << name << " yoy inflation cap/floor volatility curve...");
                        Handle<QuantExt::YoYOptionletVolatilitySurface> wrapper =
                            initMarket->yoyCapFloorVol(name, configuration);
                        LOG("Initial market "
                            << name << " yoy inflation cap/floor volatility type = " << wrapper->volatilityType());
                        Handle<QuantExt::YoYOptionletVolatilitySurface> hYoYCapletVol;

                        // Check if the risk factor is simulated before adding it
                        if (param.second.first) {
                            LOG("Simulating yoy inflation optionlet vols for index name " << name);
                            vector<Period> optionTenors = parameters->yoyInflationCapFloorVolExpiries(name);
                            vector<Date> optionDates(optionTenors.size());
                            vector<Real> strikes = parameters->yoyInflationCapFloorVolStrikes(name);
                            vector<vector<Handle<Quote>>> quotes(
                                optionTenors.size(), vector<Handle<Quote>>(strikes.size(), Handle<Quote>()));
                            for (Size i = 0; i < optionTenors.size(); ++i) {
                                optionDates[i] = wrapper->optionDateFromTenor(optionTenors[i]);
                                for (Size j = 0; j < strikes.size(); ++j) {
                                    Real vol =
                                        wrapper->volatility(optionTenors[i], strikes[j], wrapper->observationLag(),
                                                            wrapper->allowsExtrapolation());
                                    boost::shared_ptr<SimpleQuote> q(
                                        new SimpleQuote(useSpreadedTermStructures_ ? 0.0 : vol));
                                    Size index = i * strikes.size() + j;
                                    simDataTmp.emplace(std::piecewise_construct,
                                                       std::forward_as_tuple(param.first, name, index),
                                                       std::forward_as_tuple(q));
                                    if (useSpreadedTermStructures_) {
                                        absoluteSimDataTmp.emplace(std::piecewise_construct,
                                                                   std::forward_as_tuple(param.first, name, index),
                                                                   std::forward_as_tuple(vol));
                                    }
                                    quotes[i][j] = Handle<Quote>(q);
                                    TLOG("ScenarioSimMarket yoy cf vol " << name << " tenor #" << i << " strike #" << j
                                                                         << " " << vol);
                                }
                            }
			    DayCounter dc = wrapper->dayCounter();
			    
                            boost::shared_ptr<QuantExt::YoYOptionletVolatilitySurface> yoyoptionletvolsurface;
                            if (useSpreadedTermStructures_) {
                                yoyoptionletvolsurface = boost::make_shared<QuantExt::SpreadedYoYVolatilitySurface>(
                                    wrapper, optionDates, strikes, quotes);
                            } else {
                                yoyoptionletvolsurface = boost::make_shared<StrippedYoYInflationOptionletVol>(
                                    0, wrapper->calendar(), wrapper->businessDayConvention(), dc,
                                    wrapper->observationLag(), wrapper->frequency(), wrapper->indexIsInterpolated(),
                                    optionDates, strikes, quotes, wrapper->volatilityType(), wrapper->displacement());
                            }
                            hYoYCapletVol = Handle<QuantExt::YoYOptionletVolatilitySurface>(yoyoptionletvolsurface);
                        } else {
                            string decayModeString = parameters->yoyInflationCapFloorVolDecayMode();
                            ReactionToTimeDecay decayMode = parseDecayMode(decayModeString);
                            boost::shared_ptr<QuantExt::DynamicYoYOptionletVolatilitySurface> yoyCapletVol =
                                boost::make_shared<QuantExt::DynamicYoYOptionletVolatilitySurface>(*wrapper, decayMode);
                            hYoYCapletVol = Handle<QuantExt::YoYOptionletVolatilitySurface>(yoyCapletVol);
                        }
                        if (wrapper->allowsExtrapolation())
                            hYoYCapletVol->enableExtrapolation();
                        yoyCapFloorVolSurfaces_.emplace(std::piecewise_construct,
                                                        std::forward_as_tuple(Market::defaultConfiguration, name),
                                                        std::forward_as_tuple(hYoYCapletVol));
                        LOG("Simulaton market yoy inflation cap/floor volatility type = "
                            << hYoYCapletVol->volatilityType());
                    } catch (const std::exception& e) {
                        processException(continueOnError, e, name);
                    }
                }
                break;

            case RiskFactorKey::KeyType::CommodityCurve:
                for (const auto& name : param.second.second) {
                    try {
                        LOG("building commodity curve for " << name);

                        // Time zero initial market commodity curve
                        Handle<PriceTermStructure> initialCommodityCurve =
                            initMarket->commodityPriceCurve(name, configuration);
                        bool allowsExtrapolation = initialCommodityCurve->allowsExtrapolation();

                        // Get the configured simulation tenors. Simulation tenors being empty at this point means
                        // that we wish to use the pillar date points from the t_0 market PriceTermStructure.
                        vector<Period> simulationTenors = parameters->commodityCurveTenors(name);
			DayCounter commodityCurveDayCounter = initialCommodityCurve->dayCounter();
			if (simulationTenors.empty()) {
                            simulationTenors.reserve(initialCommodityCurve->pillarDates().size());
                            for (const Date& d : initialCommodityCurve->pillarDates()) {
                                QL_REQUIRE(d >= asof_, "Commodity curve pillar date (" << io::iso_date(d)
                                                                                       << ") must be after as of ("
                                                                                       << io::iso_date(asof_) << ").");
                                simulationTenors.push_back(Period(d - asof_, Days));
                            }

                            // It isn't great to be updating parameters here. However, actual tenors are requested
                            // downstream from parameters and they need to be populated.
                            parameters->setCommodityCurveTenors(name, simulationTenors);
                        }

                        // Get prices at specified simulation times from time 0 market curve and place in quotes
                        vector<Handle<Quote>> quotes(simulationTenors.size());
                        for (Size i = 0; i < simulationTenors.size(); i++) {
                            Date d = asof_ + simulationTenors[i];
                            Real price = initialCommodityCurve->price(d, allowsExtrapolation);
                            // if we simulate the factors and use spreaded ts, the quote should be zero
                            boost::shared_ptr<SimpleQuote> quote = boost::make_shared<SimpleQuote>(
                                param.second.first && useSpreadedTermStructures_ ? 0.0 : price);
                            quotes[i] = Handle<Quote>(quote);

                            // If we are simulating commodities, add the quote to simData_
                            if (param.second.first) {
                                simDataTmp.emplace(piecewise_construct, forward_as_tuple(param.first, name, i),
                                                   forward_as_tuple(quote));
                                if (useSpreadedTermStructures_)
                                    absoluteSimDataTmp.emplace(piecewise_construct,
                                                               forward_as_tuple(param.first, name, i),
                                                               forward_as_tuple(price));
                            }
                        }

                        Handle<PriceTermStructure> pts;
                        if (param.second.first && useSpreadedTermStructures_) {
                            // Created spreaded commodity price curve if we simulate commodities and spreads should be
                            // used
                            vector<Real> simulationTimes;
                            for (auto const& t : simulationTenors) {
                                simulationTimes.push_back(commodityCurveDayCounter.yearFraction(asof_, asof_ + t));
                            }
                            if (simulationTimes.front() != 0.0) {
                                simulationTimes.insert(simulationTimes.begin(), 0.0);
                                quotes.insert(quotes.begin(), quotes.front());
                            }
                            pts = Handle<PriceTermStructure>(boost::make_shared<SpreadedPriceTermStructure>(
                                initialCommodityCurve, simulationTimes, quotes));
                        } else {
                            // Create a commodity price curve with simulation tenors as pillars and store
                            // Hard-coded linear flat interpolation here - may need to make this more dynamic
                            pts = Handle<PriceTermStructure>(boost::make_shared<InterpolatedPriceCurve<LinearFlat>>(
                                simulationTenors, quotes, commodityCurveDayCounter, initialCommodityCurve->currency()));
                        }
                        pts->enableExtrapolation(allowsExtrapolation);

                        Handle<CommodityIndex> commIdx(parseCommodityIndex(name, conventions_, false, pts));
                        commodityIndices_.emplace(piecewise_construct,
                                                  forward_as_tuple(Market::defaultConfiguration, name),
                                                  forward_as_tuple(commIdx));
                    } catch (const std::exception& e) {
                        processException(continueOnError, e, name);
                    }
                }
                break;

            case RiskFactorKey::KeyType::CommodityVolatility:
                for (const auto& name : param.second.second) {
                    try {
                        LOG("building commodity volatility for " << name);

                        // Get initial base volatility structure
                        Handle<BlackVolTermStructure> baseVol = initMarket->commodityVolatility(name, configuration);

                        Handle<BlackVolTermStructure> newVol;
                        if (param.second.first) {

                            // Check and reorg moneyness and/or expiries to simplify subsequent code.
                            vector<Real> moneyness = parameters->commodityVolMoneyness(name);
                            QL_REQUIRE(!moneyness.empty(), "Commodity volatility moneyness for "
                                                               << name << " should have at least one element.");
                            sort(moneyness.begin(), moneyness.end());
                            auto mIt = unique(moneyness.begin(), moneyness.end(),
                                              [](const Real& x, const Real& y) { return close(x, y); });
                            QL_REQUIRE(mIt == moneyness.end(),
                                       "Commodity volatility moneyness values for " << name << " should be unique.");

                            vector<Period> expiries = parameters->commodityVolExpiries(name);
                            QL_REQUIRE(!expiries.empty(), "Commodity volatility expiries for "
                                                              << name << " should have at least one element.");
                            sort(expiries.begin(), expiries.end());
                            auto eIt = unique(expiries.begin(), expiries.end());
                            QL_REQUIRE(eIt == expiries.end(),
                                       "Commodity volatility expiries for " << name << " should be unique.");

                            // Get this scenario simulation market's commodity price curve. An exception is expected
                            // if there is no commodity curve but there is a commodity volatility.
                            const auto& priceCurve = *commodityPriceCurve(name, configuration);

                            // More than one moneyness implies a surface. If we have a surface, we will build a
                            // forward surface below which requires two yield term structures, one for the commodity
                            // price currency and another that recovers the commodity forward prices. We don't want
                            // the commodity prices changing with changes in the commodity price currency yield curve
                            // so we take a copy here - it will work for sticky strike false also.
                            bool isSurface = moneyness.size() > 1;
                            Handle<YieldTermStructure> yts;
                            Handle<YieldTermStructure> priceYts;

                            if (isSurface) {

                                vector<Date> dates{asof_};
                                vector<Real> dfs{1.0};

                                auto discCurve = discountCurve(priceCurve->currency().code(), configuration);
                                for (const auto& expiry : expiries) {
                                    auto d = asof_ + expiry;
                                    if (d == asof_)
                                        continue;
                                    dates.push_back(d);
                                    dfs.push_back(discCurve->discount(d, true));
                                }

                                auto ytsPtr = boost::make_shared<DiscountCurve>(dates, dfs, discCurve->dayCounter());
                                ytsPtr->enableExtrapolation();
                                yts = Handle<YieldTermStructure>(ytsPtr);
                                priceYts = Handle<YieldTermStructure>(
                                    boost::make_shared<PriceTermStructureAdapter>(priceCurve, ytsPtr));
                                priceYts->enableExtrapolation();
                            }

                            // Create surface of quotes, rows are moneyness, columns are expiries.
                            using QuoteRow = vector<Handle<Quote>>;
                            using QuoteMatrix = vector<QuoteRow>;
                            QuoteMatrix quotes(moneyness.size(), QuoteRow(expiries.size()));

                            // Calculate up front the expiry times, dates and forward prices.
                            vector<Date> expiryDates(expiries.size());
                            vector<Time> expiryTimes(expiries.size());
                            vector<Real> forwards(expiries.size());
                            // TODO: do we want to use the base vol dc or - as elsewhere - a dc specified in the ssm
                            // parameters?
                            DayCounter dayCounter = baseVol->dayCounter();
                            for (Size j = 0; j < expiries.size(); ++j) {
                                Date d = asof_ + expiries[j];
                                expiryDates[j] = d;
                                expiryTimes[j] = dayCounter.yearFraction(asof_, d);
                                forwards[j] = priceCurve->price(d);
                            }

                            // Store the quotes.
                            Size index = 0;
                            for (Size i = 0; i < moneyness.size(); ++i) {
                                for (Size j = 0; j < expiries.size(); ++j) {
                                    Real strike = moneyness[i] * forwards[j];
                                    auto vol = baseVol->blackVol(expiryDates[j], strike);
                                    auto quote =
                                        boost::make_shared<SimpleQuote>(useSpreadedTermStructures_ ? 0.0 : vol);
                                    simDataTmp.emplace(piecewise_construct, forward_as_tuple(param.first, name, index),
                                                       forward_as_tuple(quote));
                                    if (useSpreadedTermStructures_) {
                                        absoluteSimDataTmp.emplace(piecewise_construct,
                                                                   forward_as_tuple(param.first, name, index),
                                                                   forward_as_tuple(vol));
                                    }
                                    quotes[i][j] = Handle<Quote>(quote);
                                    ++index;
                                }
                            }

                            // Create volatility structure
                            if (!isSurface) {
                                DLOG("Ssm comm vol for " << name << " uses BlackVarianceCurve3.");
                                if (useSpreadedTermStructures_) {
                                    newVol =
                                        Handle<BlackVolTermStructure>(boost::make_shared<SpreadedBlackVolatilityCurve>(
                                            Handle<BlackVolTermStructure>(baseVol), expiryTimes, quotes[0], true));
                                } else {
                                    newVol = Handle<BlackVolTermStructure>(boost::make_shared<BlackVarianceCurve3>(
                                        0, NullCalendar(), baseVol->businessDayConvention(), dayCounter, expiryTimes,
                                        quotes[0], false));
                                }
                            } else {
                                DLOG("Ssm comm vol for " << name << " uses BlackVarianceSurfaceMoneynessSpot.");
                                bool stickyStrike = true;
                                bool flatExtrapMoneyness = true;
                                Handle<Quote> spot(boost::make_shared<SimpleQuote>(priceCurve->price(0)));
                                if (useSpreadedTermStructures_) {
                                    // get init market curves to populate sticky ts in vol surface ctor
                                    Handle<YieldTermStructure> initMarketYts =
                                        initMarket->discountCurve(priceCurve->currency().code(), configuration);
                                    Handle<QuantExt::PriceTermStructure> priceCurve =
                                        initMarket->commodityPriceCurve(name, configuration);
                                    Handle<YieldTermStructure> initMarketPriceYts(
                                        boost::make_shared<PriceTermStructureAdapter>(*priceCurve, *initMarketYts));
                                    // create vol surface
                                    newVol = Handle<BlackVolTermStructure>(
                                        boost::make_shared<SpreadedBlackVolatilitySurfaceMoneynessForward>(
                                            Handle<BlackVolTermStructure>(baseVol), spot, expiryTimes, moneyness,
                                            quotes, Handle<Quote>(boost::make_shared<SimpleQuote>(spot->value())),
                                            initMarketPriceYts, initMarketYts, priceYts, yts, stickyStrike));
                                } else {
                                    newVol = Handle<BlackVolTermStructure>(
                                        boost::make_shared<BlackVarianceSurfaceMoneynessForward>(
                                            baseVol->calendar(), spot, expiryTimes, moneyness, quotes, dayCounter,
                                            priceYts, yts, stickyStrike, flatExtrapMoneyness));
                                }
                            }

                        } else {
                            string decayModeString = parameters->commodityVolDecayMode();
                            DLOG("Deterministic commodity volatilities with decay mode " << decayModeString << " for "
                                                                                         << name);
                            ReactionToTimeDecay decayMode = parseDecayMode(decayModeString);
                            // Copy what was done for equity here
                            // May need to revisit when looking at commodity RFE
                            newVol = Handle<BlackVolTermStructure>(
                                boost::make_shared<QuantExt::DynamicBlackVolTermStructure<tag::curve>>(
                                    baseVol, 0, NullCalendar(), decayMode, StickyStrike));
                        }

                        newVol->enableExtrapolation(baseVol->allowsExtrapolation());
                        commodityVols_.emplace(piecewise_construct,
                                               forward_as_tuple(Market::defaultConfiguration, name),
                                               forward_as_tuple(newVol));

                        DLOG("Commodity volatility curve built for " << name);
                    } catch (const std::exception& e) {
                        processException(continueOnError, e, name);
                    }
                }
                break;

            case RiskFactorKey::KeyType::Correlation:
                for (const auto& name : param.second.second) {
                    try {
                        LOG("Adding correlations for " << name << " from configuration " << configuration);

                        // Look for '&' first
                        // see todaysmarket.cpp for similar logic
                        string delim;
                        if (name.find('&') != std::string::npos)
                            delim = "&";
                        else
                            // otherwise fall back on old behavior
                            delim = ":";

                        vector<string> tokens;
                        boost::split(tokens, name, boost::is_any_of(delim));
                        QL_REQUIRE(tokens.size() == 2, "not a valid correlation pair: " << name);
                        pair<string, string> pair = std::make_pair(tokens[0], tokens[1]);

                        boost::shared_ptr<QuantExt::CorrelationTermStructure> corr;
                        Handle<QuantExt::CorrelationTermStructure> baseCorr =
                            initMarket->correlationCurve(pair.first, pair.second, configuration);

                        Handle<QuantExt::CorrelationTermStructure> ch;
                        if (param.second.first) {
                            Size n = parameters->correlationStrikes().size();
                            Size m = parameters->correlationExpiries().size();
                            vector<vector<Handle<Quote>>> quotes(n, vector<Handle<Quote>>(m, Handle<Quote>()));
                            vector<Time> times(m);
                            Calendar cal = baseCorr->calendar();
			    DayCounter dc = baseCorr->dayCounter();
                            
                            for (Size i = 0; i < n; i++) {
                                Real strike = parameters->correlationStrikes()[i];

                                for (Size j = 0; j < m; j++) {
                                    // Index is expiries then strike TODO: is this the best?
                                    Size idx = i * m + j;
                                    times[j] = dc.yearFraction(asof_, asof_ + parameters->correlationExpiries()[j]);
                                    Real correlation =
                                        baseCorr->correlation(asof_ + parameters->correlationExpiries()[j], strike);
                                    boost::shared_ptr<SimpleQuote> q(
                                        new SimpleQuote(useSpreadedTermStructures_ ? 0.0 : correlation));
                                    simDataTmp.emplace(
                                        std::piecewise_construct,
                                        std::forward_as_tuple(RiskFactorKey::KeyType::Correlation, name, idx),
                                        std::forward_as_tuple(q));
                                    if (useSpreadedTermStructures_) {
                                        absoluteSimDataTmp.emplace(
                                            std::piecewise_construct,
                                            std::forward_as_tuple(RiskFactorKey::KeyType::Correlation, name, idx),
                                            std::forward_as_tuple(correlation));
                                    }
                                    quotes[i][j] = Handle<Quote>(q);
                                }
                            }

                            if (n == 1 && m == 1) {
                                if (useSpreadedTermStructures_) {
                                    ch = Handle<QuantExt::CorrelationTermStructure>(
                                        boost::make_shared<QuantExt::SpreadedCorrelationCurve>(baseCorr, times,
                                                                                               quotes[0]));
                                } else {
                                    ch = Handle<QuantExt::CorrelationTermStructure>(boost::make_shared<FlatCorrelation>(
                                        baseCorr->settlementDays(), cal, quotes[0][0], dc));
                                }
                            } else if (n == 1) {
                                if (useSpreadedTermStructures_) {
                                    ch = Handle<QuantExt::CorrelationTermStructure>(
                                        boost::make_shared<QuantExt::SpreadedCorrelationCurve>(baseCorr, times,
                                                                                               quotes[0]));
                                } else {
                                    ch = Handle<QuantExt::CorrelationTermStructure>(
                                        boost::make_shared<InterpolatedCorrelationCurve<Linear>>(times, quotes[0], dc,
                                                                                                 cal));
                                }
                            } else {
                                QL_FAIL("only atm or flat correlation termstructures currently supported");
                            }

                            ch->enableExtrapolation(baseCorr->allowsExtrapolation());
                        } else {
                            ch = Handle<QuantExt::CorrelationTermStructure>(*baseCorr);
                        }

                        correlationCurves_[make_tuple(Market::defaultConfiguration, pair.first, pair.second)] = ch;
                    } catch (const std::exception& e) {
                        processException(continueOnError, e, name);
                    }
                }
                break;

            case RiskFactorKey::KeyType::CPR:
                for (const auto& name : param.second.second) {
                    try {
                        DLOG("Adding cpr " << name << " from configuration " << configuration);
                        boost::shared_ptr<SimpleQuote> cprQuote(
                            new SimpleQuote(initMarket->cpr(name, configuration)->value()));
                        if (param.second.first) {
                            simDataTmp.emplace(std::piecewise_construct, std::forward_as_tuple(param.first, name),
                                               std::forward_as_tuple(cprQuote));
                        }
                        cprs_.insert(pair<pair<string, string>, Handle<Quote>>(
                            make_pair(Market::defaultConfiguration, name), Handle<Quote>(cprQuote)));
                    } catch (const std::exception& e) {
                        processException(continueOnError, e, name);
                    }
                }
                break;

            case RiskFactorKey::KeyType::None:
                WLOG("RiskFactorKey None not yet implemented");
                break;
            }

            simData_.insert(simDataTmp.begin(), simDataTmp.end());
            absoluteSimData_.insert(absoluteSimDataTmp.begin(), absoluteSimDataTmp.end());
        } catch (const std::exception& e) {
            ALOG("ScenarioSimMarket::ScenarioSimMarket() top level catch " << e.what());
            processException(continueOnError, e, "(ssm top level catch)");
        }
    }

    // swap indices
    LOG("building swap indices...");
    for (const auto& it : parameters->swapIndices()) {
        const string& indexName = it.first;
        const string& discounting = it.second;
        LOG("Adding swap index " << indexName << " with discounting index " << discounting);

        try {
            addSwapIndex(indexName, discounting, Market::defaultConfiguration);
        } catch (const std::exception& e) {
            processException(continueOnError, e, indexName);
        }
        LOG("Adding swap index " << indexName << " done.");
    }

    LOG("building base scenario");
    baseScenario_ = boost::make_shared<SimpleScenario>(initMarket->asofDate(), "BASE", 1.0);
    if (!useSpreadedTermStructures_) {
        for (auto const& data : simData_) {
            baseScenario_->add(data.first, data.second->value());
        }
        baseScenarioAbsolute_ = baseScenario_;
    } else {
        baseScenarioAbsolute_ = boost::make_shared<SimpleScenario>(initMarket->asofDate(), "BASE", 1.0);
        for (auto const& data : simData_) {
            baseScenario_->add(data.first, data.second->value());
            baseScenarioAbsolute_->add(data.first, data.second->value());
        }
        for (auto const& data : absoluteSimData_) {
            baseScenarioAbsolute_->add(data.first, data.second);
        }
    }
    LOG("building base scenario done");
}

void ScenarioSimMarket::reset() {
    auto filterBackup = filter_;
    // no filter
    filter_ = boost::make_shared<ScenarioFilter>();
    // reset eval date
    Settings::instance().evaluationDate() = baseScenario_->asof();
    // reset numeraire and label
    numeraire_ = baseScenario_->getNumeraire();
    label_ = baseScenario_->label();
    // delete the sim data cache
    cachedSimData_.clear();
    cachedSimDataActive_.clear();
    // reset term structures
    applyScenario(baseScenario_);
    // see the comment in update() for why this is necessary...
    if (ObservationMode::instance().mode() == ObservationMode::Mode::Unregister) {
        boost::shared_ptr<QuantLib::Observable> obs = QuantLib::Settings::instance().evaluationDate();
        obs->notifyObservers();
    }
    // reset fixing manager
    fixingManager_->reset();
    // restore the filter
    filter_ = filterBackup;
}

void ScenarioSimMarket::applyScenario(const boost::shared_ptr<Scenario>& scenario) {

    // apply scenario based on cached indices for simData_ for a SimpleScenario
    // this assumes that all scenarios have an identical key structure in their data map

    if (cacheSimData_) {
        if (auto s = boost::dynamic_pointer_cast<SimpleScenario>(scenario)) {

            // fill cache

            if (cachedSimData_.empty()) {
                Size count = 0;
                for (auto const& d : s->data()) {
                    auto it = simData_.find(d.first);
                    if (it == simData_.end()) {
                        ALOG("simulation data point missing for key " << d.first);
                        cachedSimData_.push_back(boost::shared_ptr<SimpleQuote>());
                        cachedSimDataActive_.push_back(false);
                    } else {
                        ++count;
                        cachedSimData_.push_back(it->second);
                        cachedSimDataActive_.push_back(filter_->allow(d.first));
                    }
                }
                if (count != simData_.size() && !allowPartialScenarios_) {
                    ALOG("mismatch between scenario and sim data size, " << count << " vs " << simData_.size());
                    for (auto it : simData_) {
                        if (!scenario->has(it.first))
                            WLOG("Key " << it.first << " missing in scenario");
                    }
                    QL_FAIL("mismatch between scenario and sim data size, exit.");
                }
            }

            // apply scenario data according to cached indices

            Size i = 0;
            for (auto const& q : s->data()) {
                if (cachedSimDataActive_[i])
                    cachedSimData_[i]->setValue(q.second);
                ++i;
            }

            return;
        }
    }

    const vector<RiskFactorKey>& keys = scenario->keys();

    Size count = 0;
    for (const auto& key : keys) {
        // Loop through the scenario keys and check which keys are present in simData_,
        // adding to the count when a match is identified
        // Then check that the count=simData_.size - this ensures that simData_ is a valid
        // subset of the scenario - fails is a member of simData is not present in the
        // scenario
        auto it = simData_.find(key);
        if (it == simData_.end()) {
            ALOG("simulation data point missing for key " << key);
        } else {
            if (filter_->allow(key)) {
                it->second->setValue(scenario->get(key));
            }
            count++;
        }
    }

    if (count != simData_.size() && !allowPartialScenarios_) {
        ALOG("mismatch between scenario and sim data size, " << count << " vs " << simData_.size());
        for (auto it : simData_) {
            if (!scenario->has(it.first))
                ALOG("Key " << it.first << " missing in scenario");
        }
        QL_FAIL("mismatch between scenario and sim data size, exit.");
    }

    // update market asof date
    // asof_ = scenario->asof();
}

/*
void ScenarioSimMarket::update(const Date& d) {
    // DLOG("ScenarioSimMarket::update called with Date " << QuantLib::io::iso_date(d));

    // pre update observable settings
    ObservationMode::Mode om = ObservationMode::instance().mode();
    if (om == ObservationMode::Mode::Disable)
        ObservableSettings::instance().disableUpdates(false);
    else if (om == ObservationMode::Mode::Defer)
        ObservableSettings::instance().disableUpdates(true);

    // update date
    if (d != Settings::instance().evaluationDate())
        Settings::instance().evaluationDate() = d;
    else if (om == ObservationMode::Mode::Unregister) {
        // Due to some of the notification chains having been unregistered,
        // it is possible that some lazy objects might be missed in the case
        // that the evaluation date has not been updated. Therefore, we
        // manually kick off an observer notification from this level.
        // We have unit regression tests in OREAnalyticsTestSuite to ensure
        // the various ObservationMode settings return the anticipated results.
        boost::shared_ptr<QuantLib::Observable> obs = QuantLib::Settings::instance().evaluationDate();
        obs->notifyObservers();
    }

    // update scenario and market quotes
    QL_REQUIRE(scenarioGenerator_ != nullptr, "ScenarioSimMarket::update: no scenario generator set");
    boost::shared_ptr<Scenario> scenario = scenarioGenerator_->next(d);
    QL_REQUIRE(scenario->asof() == d, "Invalid Scenario date " << scenario->asof() << ", expected " << d);
    numeraire_ = scenario->getNumeraire();
    applyScenario(scenario);

    // post market update observable settings and refresh - key to update these before fixings are set
    if (om == ObservationMode::Mode::Disable) {
        refresh();
        ObservableSettings::instance().enableUpdates();
    } else if (om == ObservationMode::Mode::Defer) {
        ObservableSettings::instance().enableUpdates();
    }

    // Apply fixings as historical fixings. Must do this before we populate ASD
    fixingManager_->update(d);

    if (asd_) {
        // add additional scenario data to the given container, if required
        for (auto i : parameters_->additionalScenarioDataIndices()) {
            boost::shared_ptr<QuantLib::Index> index;
            try {
                index = *iborIndex(i);
            } catch (...) {
            }
            try {
                index = *swapIndex(i);
            } catch (...) {
            }
            QL_REQUIRE(index != nullptr, "ScenarioSimMarket::update() index " << i << " not found in sim market");
            asd_->set(index->fixing(d), AggregationScenarioDataType::IndexFixing, i);
        }

        for (auto c : parameters_->additionalScenarioDataCcys()) {
            if (c != parameters_->baseCcy())
                asd_->set(fxSpot(c + parameters_->baseCcy())->value(), AggregationScenarioDataType::FXSpot, c);
        }

        asd_->set(numeraire_, AggregationScenarioDataType::Numeraire);

        asd_->next();
    }

    // DLOG("ScenarioSimMarket::update done");
}
*/

void ScenarioSimMarket::preUpdate() {
    ObservationMode::Mode om = ObservationMode::instance().mode();
    if (om == ObservationMode::Mode::Disable)
        ObservableSettings::instance().disableUpdates(false);
    else if (om == ObservationMode::Mode::Defer)
        ObservableSettings::instance().disableUpdates(true);
}

void ScenarioSimMarket::updateDate(const Date& d) {
    ObservationMode::Mode om = ObservationMode::instance().mode();
    if (d != Settings::instance().evaluationDate())
        Settings::instance().evaluationDate() = d;
    else if (om == ObservationMode::Mode::Unregister) {
        // Due to some of the notification chains having been unregistered,
        // it is possible that some lazy objects might be missed in the case
        // that the evaluation date has not been updated. Therefore, we
        // manually kick off an observer notification from this level.
        // We have unit regression tests in OREAnalyticsTestSuite to ensure
        // the various ObservationMode settings return the anticipated results.
        boost::shared_ptr<QuantLib::Observable> obs = QuantLib::Settings::instance().evaluationDate();
        obs->notifyObservers();
    }
}

void ScenarioSimMarket::updateScenario(const Date& d) {
    QL_REQUIRE(scenarioGenerator_ != nullptr, "ScenarioSimMarket::update: no scenario generator set");
    boost::shared_ptr<Scenario> scenario = scenarioGenerator_->next(d);
    QL_REQUIRE(scenario->asof() == d, "Invalid Scenario date " << scenario->asof() << ", expected " << d);
    numeraire_ = scenario->getNumeraire();
    label_ = scenario->label();
    applyScenario(scenario);
}

void ScenarioSimMarket::postUpdate(const Date& d, bool withFixings) {
    ObservationMode::Mode om = ObservationMode::instance().mode();

    // Observation Mode - key to update these before fixings are set
    if (om == ObservationMode::Mode::Disable) {
        refresh();
        ObservableSettings::instance().enableUpdates();
    } else if (om == ObservationMode::Mode::Defer) {
        ObservableSettings::instance().enableUpdates();
    }

    // Apply fixings as historical fixings. Must do this before we populate ASD
    if (withFixings)
        fixingManager_->update(d);
}

void ScenarioSimMarket::updateAsd(const Date& d) {
    if (asd_) {
        // add additional scenario data to the given container, if required
        for (auto i : parameters_->additionalScenarioDataIndices()) {
            boost::shared_ptr<QuantLib::Index> index;
            try {
                index = *iborIndex(i);
            } catch (...) {
            }
            try {
                index = *swapIndex(i);
            } catch (...) {
            }
            QL_REQUIRE(index != nullptr, "ScenarioSimMarket::update() index " << i << " not found in sim market");
            asd_->set(index->fixing(index->fixingCalendar().adjust(d)), AggregationScenarioDataType::IndexFixing, i);
        }

        for (auto c : parameters_->additionalScenarioDataCcys()) {
            if (c != parameters_->baseCcy())
                asd_->set(fxSpot(c + parameters_->baseCcy())->value(), AggregationScenarioDataType::FXSpot, c);
        }

        asd_->set(numeraire_, AggregationScenarioDataType::Numeraire);

        asd_->next();
    }
}

bool ScenarioSimMarket::isSimulated(const RiskFactorKey::KeyType& factor) const {
    return std::find(nonSimulatedFactors_.begin(), nonSimulatedFactors_.end(), factor) == nonSimulatedFactors_.end();
}

Handle<YieldTermStructure> ScenarioSimMarket::getYieldCurve(const string& yieldSpecId,
                                                            const TodaysMarketParameters& todaysMarketParams,
                                                            const string& configuration,
                                                            const boost::shared_ptr<Market>& market) const {

    // If yield spec ID is "", return empty Handle
    if (yieldSpecId.empty())
        return Handle<YieldTermStructure>();

    if (todaysMarketParams.hasConfiguration(configuration)) {
        // Look for yield spec ID in index curves of todays market
        if (todaysMarketParams.hasMarketObject(MarketObject::IndexCurve)) {
            for (const auto& indexMapping : todaysMarketParams.mapping(MarketObject::IndexCurve, configuration)) {
                if (indexMapping.second == yieldSpecId) {
                    if (market) {
                        return market->iborIndex(indexMapping.first, configuration)->forwardingTermStructure();
                    } else {
                        return iborIndex(indexMapping.first, configuration)->forwardingTermStructure();
                    }
                }
            }
        }

        // Look for yield spec ID in yield curves of todays market
        if (todaysMarketParams.hasMarketObject(MarketObject::YieldCurve)) {
            for (const auto& yieldMapping : todaysMarketParams.mapping(MarketObject::YieldCurve, configuration)) {
                if (yieldMapping.second == yieldSpecId) {
                    if (market) {
                        return market->yieldCurve(yieldMapping.first, configuration);
                    } else {
                        return yieldCurve(yieldMapping.first, configuration);
                    }
                }
            }
        }

        // Look for yield spec ID in discount curves of todays market
        if (todaysMarketParams.hasMarketObject(MarketObject::DiscountCurve)) {
            for (const auto& discountMapping : todaysMarketParams.mapping(MarketObject::DiscountCurve, configuration)) {
                if (discountMapping.second == yieldSpecId) {
                    if (market) {
                        return market->discountCurve(discountMapping.first, configuration);
                    } else {
                        return discountCurve(discountMapping.first, configuration);
                    }
                }
            }
        }
    }

    // If yield spec ID still has not been found, return empty Handle
    return Handle<YieldTermStructure>();
}

} // namespace analytics
} // namespace ore<|MERGE_RESOLUTION|>--- conflicted
+++ resolved
@@ -238,24 +238,9 @@
         }
     }
 
-<<<<<<< HEAD
-    boost::shared_ptr<YieldTermStructure> yieldCurve;
-
-    if (ObservationMode::instance().mode() == ObservationMode::Mode::Unregister && !spreaded) {
-        yieldCurve = boost::shared_ptr<YieldTermStructure>(
-            new QuantExt::InterpolatedDiscountCurve(yieldCurveTimes, quotes, 0, TARGET(), dc));
-    } else {
-        if (spreaded) {
-            yieldCurve = boost::make_shared<QuantExt::SpreadedDiscountCurve>(wrapper, yieldCurveTimes, quotes);
-        } else {
-            yieldCurve = boost::make_shared<QuantExt::InterpolatedDiscountCurve2>(yieldCurveTimes, quotes, dc);
-        }
-    }
-=======
     boost::shared_ptr<YieldTermStructure> yieldCurve =
         makeYieldCurve(key, spreaded, wrapper, yieldCurveTimes, quotes, dc, TARGET(), parameters_->interpolation(),
                        parameters_->extrapolation());
->>>>>>> 145a255a
 
     Handle<YieldTermStructure> ych(yieldCurve);
     if (wrapper->allowsExtrapolation())
@@ -411,33 +396,9 @@
                             DLOG("ScenarioSimMarket index curve " << name << " discount[" << i << "]=" << val);
                         }
 
-<<<<<<< HEAD
-                        // FIXME interpolation fixed to linear, added to xml??
-                        boost::shared_ptr<YieldTermStructure> indexCurve;
-                        if (ObservationMode::instance().mode() == ObservationMode::Mode::Unregister &&
-                            !useSpreadedTermStructures_) {
-                            indexCurve = boost::shared_ptr<YieldTermStructure>(new QuantExt::InterpolatedDiscountCurve(
-                                yieldCurveTimes, quotes, 0, index->fixingCalendar(), dc));
-                        } else {
-                            if (useSpreadedTermStructures_) {
-                                indexCurve = boost::shared_ptr<YieldTermStructure>(
-                                    new QuantExt::SpreadedDiscountCurve(wrapperIndex, yieldCurveTimes, quotes));
-                            } else {
-                                indexCurve = boost::shared_ptr<YieldTermStructure>(
-                                    new QuantExt::InterpolatedDiscountCurve2(yieldCurveTimes, quotes, dc));
-                            }
-                        }
-
-                        // wrapped curve, is slower than a native curve
-                        // boost::shared_ptr<YieldTermStructure> correctedIndexCurve(
-                        //     new StaticallyCorrectedYieldTermStructure(
-                        //         discountCurves_[ccy], initMarket->discountCurve(ccy, configuration),
-                        //         wrapperIndex));
-=======
                         boost::shared_ptr<YieldTermStructure> indexCurve = makeYieldCurve(
                             name, useSpreadedTermStructures_, wrapperIndex, yieldCurveTimes, quotes, dc,
                             index->fixingCalendar(), parameters_->interpolation(), parameters_->extrapolation());
->>>>>>> 145a255a
 
                         Handle<YieldTermStructure> ich(indexCurve);
                         if (wrapperIndex->allowsExtrapolation())
