--- conflicted
+++ resolved
@@ -134,7 +134,6 @@
         }
     }
 
-<<<<<<< HEAD
     // Cache INF rate keys0
     Size n_inf = model_->components(INF);
     if (n_inf > 0) {
@@ -149,7 +148,8 @@
             }
             cpiIndices_.emplace_back(RiskFactorKey::KeyType::CPIIndex, index);
         }
-=======
+    }
+
     // Equity Forecast curve keys
     equityForecastCurveKeys_.reserve(n_ccy * simMarketConfig_->equityForecastTenors("").size());
     for (Size j = 0; j < model_->components(EQ); j++) {
@@ -157,7 +157,6 @@
         Size n_ten = ten_efc_.back().size();
         for (Size k = 0; k < n_ten; k++)
             equityForecastCurveKeys_.emplace_back(RiskFactorKey::KeyType::EquityForecastCurve, simMarketConfig_->equityNames()[j], k); // j * n_ten + k
->>>>>>> 18ecf792
     }
 }
 
@@ -202,10 +201,11 @@
         yieldCurveCurrency.push_back(ccy);
     }
 
-<<<<<<< HEAD
+
     for (Size j = 0; j < n_inf; ++j) {
         zeroInfCurves.push_back(boost::make_shared<QuantExt::DkImpliedZeroInflationTermStructure>(model_, j));
-=======
+    }
+  
     for (Size j = 0; j < n_eq; ++j) {
         std::string curveName = simMarketConfig_->equityNames()[j];
         Currency ccy = model_->eqbs(j)->currency();
@@ -214,7 +214,6 @@
             boost::make_shared<LgmImpliedYtsFwdFwdCorrected>(model_->lgm(model_->ccyIndex(ccy)), yts, dc, false);
         equityForecastCurves.push_back(ForecastCurve);
         equityForecastCurrency.push_back(ccy);
->>>>>>> 18ecf792
     }
 
     for (Size i = 0; i < dates_.size(); i++) {
@@ -318,7 +317,6 @@
             }
         }
 
-<<<<<<< HEAD
         // Zero Inflation curves
         for (Size j = 0; j < n_inf; j++) {
             // LGM factor value, second index = 0 holds initial values
@@ -336,7 +334,8 @@
             auto index = *initMarket_->zeroInflationIndex(model_->infdk(j)->name());
             Real iT = zeroInfCurves[j]->I_t(0);
             scenarios[i]->add(cpiIndices_[j], iT);
-=======
+        }
+
         // EquityForecastCurve
         for (Size j = 0; j < n_eq; ++j) {
             Real z = sample.value[model_->pIdx(IR, model_->ccyIndex(equityForecastCurrency[j]))][i + 1];
@@ -347,7 +346,6 @@
                 Real discount = std::max(equityForecastCurves[j]->discount(T), 0.00001);
                 scenarios[i]->add(equityForecastCurveKeys_[j * ten_efc_[j].size() + k], discount);
             }
->>>>>>> 18ecf792
         }
 
         // TODO: Further risk factor classes are added here
