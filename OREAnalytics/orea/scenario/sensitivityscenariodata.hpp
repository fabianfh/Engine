--- conflicted
+++ resolved
@@ -110,14 +110,12 @@
     const map<string, boost::shared_ptr<CurveShiftData>>& yoyInflationCurveShiftData() const {
         return yoyInflationCurveShiftData_;
     }
-<<<<<<< HEAD
     const map<string, boost::shared_ptr<CapFloorVolShiftData>>& yoyInflationCapFloorVolShiftData() const {
         return yoyInflationCapFloorVolShiftData_;
     }
-=======
-    const map<string, VolShiftData>& yoyInflationCapFloorVolShiftData() const { return yoyInflationCapFloorVolShiftData_; }
-    const map<string, boost::shared_ptr<CapFloorVolShiftData>>& zeroInflationCapFloorVolShiftData() const { return zeroInflationCapFloorVolShiftData_; }
->>>>>>> 3bd81f17
+    const map<string, boost::shared_ptr<CapFloorVolShiftData>>& zeroInflationCapFloorVolShiftData() const {
+        return zeroInflationCapFloorVolShiftData_;
+    }
     const map<string, string>& creditCcys() const { return creditCcys_; }
     const map<string, boost::shared_ptr<CurveShiftData>>& creditCurveShiftData() const { return creditCurveShiftData_; }
     const map<string, SpotShiftData>& equityShiftData() const { return equityShiftData_; }
@@ -158,14 +156,12 @@
     map<string, string>& creditCcys() { return creditCcys_; }
     map<string, boost::shared_ptr<CurveShiftData>>& creditCurveShiftData() { return creditCurveShiftData_; }
     map<string, boost::shared_ptr<CurveShiftData>>& yoyInflationCurveShiftData() { return yoyInflationCurveShiftData_; }
-<<<<<<< HEAD
     map<string, boost::shared_ptr<CapFloorVolShiftData>>& yoyInflationCapFloorVolShiftData() {
         return yoyInflationCapFloorVolShiftData_;
     }
-=======
-    map<string, VolShiftData>& yoyInflationCapFloorVolShiftData() { return yoyInflationCapFloorVolShiftData_; }
-    map<string, boost::shared_ptr<CapFloorVolShiftData>>& zeroInflationCapFloorVolShiftData() { return zeroInflationCapFloorVolShiftData_; }
->>>>>>> 3bd81f17
+    map<string, boost::shared_ptr<CapFloorVolShiftData>>& zeroInflationCapFloorVolShiftData() {
+        return zeroInflationCapFloorVolShiftData_;
+    }
     map<string, SpotShiftData>& equityShiftData() { return equityShiftData_; }
     map<string, boost::shared_ptr<CurveShiftData>>& dividendYieldShiftData() { return dividendYieldShiftData_; }
     map<string, VolShiftData>& equityVolShiftData() { return equityVolShiftData_; }
@@ -221,12 +217,8 @@
     map<string, BaseCorrelationShiftData> baseCorrelationShiftData_;
     map<string, boost::shared_ptr<CurveShiftData>> zeroInflationCurveShiftData_; // key: inflation index name
     map<string, boost::shared_ptr<CurveShiftData>> yoyInflationCurveShiftData_;  // key: yoy inflation index name
-<<<<<<< HEAD
     map<string, boost::shared_ptr<CapFloorVolShiftData>> yoyInflationCapFloorVolShiftData_;  // key: inflation index name
-=======
-    map<string, VolShiftData> yoyInflationCapFloorVolShiftData_;  // key: inflation index name
     map<string, boost::shared_ptr<CapFloorVolShiftData>> zeroInflationCapFloorVolShiftData_;  // key: inflation index name
->>>>>>> 3bd81f17
     map<string, string> creditCcys_;
     map<string, boost::shared_ptr<CurveShiftData>> creditCurveShiftData_;         // key: credit name
     map<string, SpotShiftData> equityShiftData_;                                  // key: equity name
