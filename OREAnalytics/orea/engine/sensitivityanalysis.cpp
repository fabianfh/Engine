--- conflicted
+++ resolved
@@ -548,7 +548,6 @@
             shiftMult = yoyRate;
         }
     } break;
-<<<<<<< HEAD
     case RiskFactorKey::KeyType::CommodityCurve: {
         auto it = sensitivityData_->commodityCurveShiftData().find(keylabel);
         QL_REQUIRE(it != sensitivityData_->commodityCurveShiftData().end(), "shiftData not found for " << keylabel);
@@ -563,7 +562,7 @@
     case RiskFactorKey::KeyType::CommodityVolatility: {
         auto it = sensitivityData_->commodityVolShiftData().find(keylabel);
         QL_REQUIRE(it != sensitivityData_->commodityVolShiftData().end(), "shiftData not found for " << keylabel);
-        
+
         shiftSize = it->second.shiftSize;
         if (parseShiftType(it->second.shiftType) == SensitivityScenarioGenerator::ShiftType::Relative) {
             Size moneynessIndex = key.index / it->second.shiftExpiries.size();
@@ -575,14 +574,14 @@
             Time t = vts->dayCounter().yearFraction(asof_, asof_ + expiry);
             Real vol = vts->blackVol(t, moneyness * spotValue);
             shiftMult = vol;
-=======
+        }
+    } break;
     case RiskFactorKey::KeyType::SecuritySpread: {
         auto itr = sensitivityData_->securityShiftData().find(keylabel);
         QL_REQUIRE(itr != sensitivityData_->securityShiftData().end(), "shiftData not found for " << keylabel);
         shiftSize = itr->second.shiftSize;
         if (parseShiftType(itr->second.shiftType) == SensitivityScenarioGenerator::ShiftType::Relative) {
             shiftMult = simMarket_->securitySpread(keylabel, marketConfiguration_)->value();
->>>>>>> c9929ca3
         }
     } break;
     default:
