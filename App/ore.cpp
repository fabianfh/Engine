/*
 Copyright (C) 2016 Quaternion Risk Management Ltd
 All rights reserved.

 This file is part of OpenRiskEngine, a free-software/open-source library
 for transparent pricing and risk analysis - http://openriskengine.org

 OpenRiskEngine is free software: you can redistribute it and/or modify it
 under the terms of the Modified BSD License.  You should have received a
 copy of the license along with this program; if not, please email
 <users@openriskengine.org>. The license is also available online at
 <http://openriskengine.org/license.shtml>.

 This program is distributed on the basis that it will form a useful
 contribution to risk analytics and model standardisation, but WITHOUT
 ANY WARRANTY; without even the implied warranty of MERCHANTABILITY or
 FITNESS FOR A PARTICULAR PURPOSE. See the license for more details.
*/

#include <boost/algorithm/string.hpp>
#include <boost/timer.hpp>

#ifdef BOOST_MSVC
// disable warning C4503: '__LINE__Var': decorated name length exceeded, name was truncated
// This pragma statement needs to be at the top of the file - lower and it will not work:
// http://stackoverflow.com/questions/9673504/is-it-possible-to-disable-compiler-warning-c4503
// http://boost.2283326.n4.nabble.com/General-Warnings-and-pragmas-in-MSVC-td2587449.html
#pragma warning(disable : 4503)
#endif

#include <iostream>

#include <boost/filesystem.hpp>

#include <orea/orea.hpp>
#include <ored/ored.hpp>
#include <ql/cashflows/floatingratecoupon.hpp>
#include <ql/time/calendars/all.hpp>
#include <ql/time/daycounters/all.hpp>

#include "ore.hpp"

#ifdef BOOST_MSVC
#include <orea/auto_link.hpp>
#include <ored/auto_link.hpp>
#include <ql/auto_link.hpp>
#include <qle/auto_link.hpp>
// Find the name of the correct boost library with which to link.
#define BOOST_LIB_NAME boost_regex
#include <boost/config/auto_link.hpp>
#define BOOST_LIB_NAME boost_serialization
#include <boost/config/auto_link.hpp>
#define BOOST_LIB_NAME boost_date_time
#include <boost/config/auto_link.hpp>
#define BOOST_LIB_NAME boost_regex
#include <boost/config/auto_link.hpp>
#define BOOST_LIB_NAME boost_filesystem
#include <boost/config/auto_link.hpp>
#define BOOST_LIB_NAME boost_system
#include <boost/config/auto_link.hpp>
#endif

using namespace std;
using namespace openriskengine::data;
using namespace openriskengine::analytics;

void writeNpv(const Parameters& params, boost::shared_ptr<Market> market, const std::string& configuration,
              boost::shared_ptr<Portfolio> portfolio);

void writeCashflow(const Parameters& params, boost::shared_ptr<Portfolio> portfolio);

void writeCurves(const Parameters& params, const TodaysMarketParameters& marketConfig,
                 const boost::shared_ptr<Market>& market);

void writeTradeExposures(const Parameters& params, boost::shared_ptr<PostProcess> postProcess);

void writeNettingSetExposures(const Parameters& params, boost::shared_ptr<PostProcess> postProcess);

void writeNettingSetColva(const Parameters& params, boost::shared_ptr<PostProcess> postProcess);

void writeXVA(const Parameters& params, boost::shared_ptr<Portfolio> portfolio,
              boost::shared_ptr<PostProcess> postProcess);

int main(int argc, char** argv) {

    if (argc == 2 && (string(argv[1]) == "-v" || string(argv[1]) == "--version")) {
        cout << "OpenRiskEngine version " << OPEN_RISK_ENGINE_VERSION << endl;
        exit(0);
    }

    boost::timer timer;

    try {
        std::cout << "ORE starting" << std::endl;

        Size tab = 40;

        if (argc != 2) {
            std::cout << endl << "usage: ORE path/to/ore.xml" << endl << endl;
            return -1;
        }

        string inputFile(argv[1]);
        Parameters params;
        params.fromFile(inputFile);

        string outputPath = params.get("setup", "outputPath");
        string logFile = outputPath + "/" + params.get("setup", "logFile");

        boost::filesystem::path p{outputPath};
        if(!boost::filesystem::exists(p)) {
            boost::filesystem::create_directory(p);
        }
        QL_REQUIRE(boost::filesystem::is_directory(p), "output path '" << outputPath << "' is not a directory.");

        Log::instance().registerLogger(boost::make_shared<FileLogger>(logFile));
        Log::instance().switchOn();

        LOG("ORE starting");
        params.log();

        if (params.has("setup", "observationModel")) {
            string om = params.get("setup", "observationModel");
            ObservationMode::instance().setMode(om);
            LOG("Observation Mode is " << om);
        }

        string asofString = params.get("setup", "asofDate");
        Date asof = parseDate(asofString);
        Settings::instance().evaluationDate() = asof;

        /*******************************
         * Market and fixing data loader
         */
        cout << setw(tab) << left << "Market data loader... " << flush;
        string inputPath = params.get("setup", "inputPath");
        string marketFile = inputPath + "/" + params.get("setup", "marketDataFile");
        string fixingFile = inputPath + "/" + params.get("setup", "fixingDataFile");
        string implyTodaysFixingsString = params.get("setup", "implyTodaysFixings");
        bool implyTodaysFixings = parseBool(implyTodaysFixingsString);
        CSVLoader loader(marketFile, fixingFile, implyTodaysFixings);
        cout << "OK" << endl;

        /*************
         * Conventions
         */
        cout << setw(tab) << left << "Conventions... " << flush;
        Conventions conventions;
        string conventionsFile = inputPath + "/" + params.get("setup", "conventionsFile");
        conventions.fromFile(conventionsFile);
        cout << "OK" << endl;

        /**********************
         * Curve configurations
         */
        cout << setw(tab) << left << "Curve configuration... " << flush;
        CurveConfigurations curveConfigs;
        string curveConfigFile = inputPath + "/" + params.get("setup", "curveConfigFile");
        curveConfigs.fromFile(curveConfigFile);
        cout << "OK" << endl;

        /*********
         * Markets
         */
        cout << setw(tab) << left << "Market... " << flush;
        TodaysMarketParameters marketParameters;
        string marketConfigFile = inputPath + "/" + params.get("setup", "marketConfigFile");
        marketParameters.fromFile(marketConfigFile);

        boost::shared_ptr<Market> market =
            boost::make_shared<TodaysMarket>(asof, marketParameters, loader, curveConfigs, conventions);
        cout << "OK" << endl;

        /************************
         * Pricing Engine Factory
         */
        cout << setw(tab) << left << "Engine factory... " << flush;
        boost::shared_ptr<EngineData> engineData = boost::make_shared<EngineData>();
        string pricingEnginesFile = inputPath + "/" + params.get("setup", "pricingEnginesFile");
        engineData->fromFile(pricingEnginesFile);

        map<MarketContext,string> configurations;
        configurations[MarketContext::irCalibration] = params.get("markets", "lgmcalibration");
        configurations[MarketContext::fxCalibration] = params.get("markets", "fxcalibration");
        configurations[MarketContext::pricing] = params.get("markets", "pricing");
        boost::shared_ptr<EngineFactory> factory =
            boost::make_shared<EngineFactory>(engineData, market, configurations);
        cout << "OK" << endl;

        /******************************
         * Load and Build the Portfolio
         */
        cout << setw(tab) << left << "Portfolio... " << flush;
        boost::shared_ptr<Portfolio> portfolio = boost::make_shared<Portfolio>();
        string portfolioFile = inputPath + "/" + params.get("setup", "portfolioFile");
        portfolio->load(portfolioFile);
        portfolio->build(factory);
        cout << "OK" << endl;

        /************
         * Curve dump
         */
        cout << setw(tab) << left << "Curve Report... " << flush;
        if (params.hasGroup("curves") && params.get("curves", "active") == "Y") {
            writeCurves(params, marketParameters, market);
            cout << "OK" << endl;
        } else {
            LOG("skip curve report");
            cout << "SKIP" << endl;
        }

        /*********************
         * Portfolio valuation
         */
        cout << setw(tab) << left << "NPV Report... " << flush;
        if (params.hasGroup("npv") && params.get("npv", "active") == "Y") {
            writeNpv(params, market, params.get("markets", "pricing"), portfolio);
            cout << "OK" << endl;
        } else {
            LOG("skip portfolio valuation");
            cout << "SKIP" << endl;
        }

        /**********************
         * Cash flow generation
         */
        cout << setw(tab) << left << "Cashflow Report... " << flush;
        if (params.hasGroup("cashflow") && params.get("cashflow", "active") == "Y") {
            writeCashflow(params, portfolio);
            cout << "OK" << endl;
        } else {
            LOG("skip cashflow generation");
            cout << "SKIP" << endl;
        }

        /******************************************
         * Simulation: Scenario and Cube Generation
         */

        boost::shared_ptr<AdditionalScenarioData> inMemoryScenarioData;
        boost::shared_ptr<NPVCube> inMemoryCube;
        Size cubeDepth = 0;

        if (params.hasGroup("simulation") && params.get("simulation", "active") == "Y") {

            cout << setw(tab) << left << "Simulation Setup... ";
            fflush(stdout);
            LOG("Build Simulation Model");
            string simulationConfigFile = inputPath + "/" + params.get("simulation", "simulationConfigFile");
            LOG("Load simulation model data from file: " << simulationConfigFile);
            boost::shared_ptr<CrossAssetModelData> modelData = boost::make_shared<CrossAssetModelData>();
            modelData->fromFile(simulationConfigFile);
            CrossAssetModelBuilder modelBuilder(market, params.get("markets", "lgmcalibration"),
                                                params.get("markets", "fxcalibration"),
                                                params.get("markets", "simulation"));
            boost::shared_ptr<QuantExt::CrossAssetModel> model = modelBuilder.build(modelData);

            LOG("Load Simulation Market Parameters");
            boost::shared_ptr<ScenarioSimMarketParameters> simMarketData(new ScenarioSimMarketParameters);
            simMarketData->fromFile(simulationConfigFile);

            LOG("Load Simulation Parameters");
            boost::shared_ptr<ScenarioGeneratorData> sgd(new ScenarioGeneratorData);
            sgd->fromFile(simulationConfigFile);
            ScenarioGeneratorBuilder sgb(sgd);
            boost::shared_ptr<ScenarioGenerator> sg =
<<<<<<< HEAD
                sgb.build(model, simMarketData, asof, market, params.get("markets", "simulation"));
=======
                sgb.build(model, simMarketData, asof, market, params.get("markets", "pricing"));

            //Optionally write out scenarios
            if (params.has("simulation", "scenariodump")) {
                string filename = outputPath + "/" + params.get("simulation", "scenariodump");
                sg = boost::make_shared<ScenarioWriter>(sg, filename);
            }

>>>>>>> f0ece3e0
            boost::shared_ptr<openriskengine::analytics::DateGrid> grid = sgd->grid();

            LOG("Build Simulation Market");
            boost::shared_ptr<openriskengine::analytics::SimMarket> simMarket = boost::make_shared<ScenarioSimMarket>(
                sg, market, simMarketData, conventions, params.get("markets", "simulation"));

            LOG("Build engine factory for pricing under scenarios, linked to sim market");
            boost::shared_ptr<EngineData> simEngineData = boost::make_shared<EngineData>();
            string simPricingEnginesFile = inputPath + "/" + params.get("simulation", "pricingEnginesFile");
            simEngineData->fromFile(simPricingEnginesFile);
            map<MarketContext, string> configurations;
            configurations[MarketContext::irCalibration] = params.get("markets", "lgmcalibration");
            configurations[MarketContext::fxCalibration] = params.get("markets", "fxcalibration");
            configurations[MarketContext::pricing] = params.get("markets", "simulation");
            boost::shared_ptr<EngineFactory> simFactory =
                boost::make_shared<EngineFactory>(simEngineData, simMarket, configurations);

            LOG("Build portfolio linked to sim market");
            boost::shared_ptr<Portfolio> simPortfolio = boost::make_shared<Portfolio>();
            simPortfolio->load(portfolioFile);
            simPortfolio->build(simFactory);
            QL_REQUIRE(simPortfolio->size() == portfolio->size(),
                       "portfolio size mismatch, check simulation market setup");
            cout << "OK" << endl;

            LOG("Build valuation cube engine");
            Size samples = sgd->samples();
            string baseCurrency = params.get("simulation", "baseCurrency");
            if (params.has("simulation", "storeFlows") && params.get("simulation", "storeFlows") == "Y")
                cubeDepth = 2; // NPV and FLOW
            else
                cubeDepth = 1; // NPV only

            // Valuation calculators
            vector<boost::shared_ptr<ValuationCalculator>> calculators;
            calculators.push_back(boost::make_shared<NPVCalculator>(baseCurrency));
            if (cubeDepth > 1)
                calculators.push_back(boost::make_shared<CashflowCalculator>(baseCurrency, asof, grid, 1));
            ValuationEngine engine(asof, grid, samples, simMarket);

            ostringstream o;
            o << "Additional Scenario Data " << grid->size() << " x " << samples << "... ";
            cout << setw(tab) << o.str() << flush;
            inMemoryScenarioData = boost::make_shared<InMemoryAdditionalScenarioData>(grid->size(), samples);
            cout << "OK" << endl;

            o.str("");
            o << "Build Cube " << simPortfolio->size() << " x " << grid->size() << " x " << samples << "... ";
            LOG("Build cube");
            auto progressBar = boost::make_shared<SimpleProgressBar>(o.str(), tab);
            auto progressLog = boost::make_shared<ProgressLog>("Building cube...");
            engine.registerProgressIndicator(progressBar);
            engine.registerProgressIndicator(progressLog);
            if (cubeDepth == 1)
                inMemoryCube =
                    boost::make_shared<SinglePrecisionInMemoryCube>(asof, simPortfolio->ids(), grid->dates(), samples);
            else if (cubeDepth == 2)
                inMemoryCube = boost::make_shared<SinglePrecisionInMemoryCubeN>(asof, simPortfolio->ids(),
                                                                                grid->dates(), samples, cubeDepth);
            else {
                QL_FAIL("cube depth 1 or 2 expected");
            }

            engine.buildCube(simPortfolio, inMemoryCube, calculators, inMemoryScenarioData);
            cout << "OK" << endl;

            cout << setw(tab) << left << "Write Cube... " << flush;
            LOG("Write cube");
            string cubeFileName = outputPath + "/" + params.get("simulation", "cubeFile");
            if (cubeFileName != "") {
                inMemoryCube->save(cubeFileName);
                cout << "OK" << endl;
            } else
                cout << "SKIP" << endl;

            cout << setw(tab) << left << "Write Additional Scenario Data... " << flush;
            LOG("Write scenario data");
            string outputFileNameAddScenData =
                outputPath + "/" + params.get("simulation", "additionalScenarioDataFileName");
            if (outputFileNameAddScenData != "") {
                inMemoryScenarioData->save(outputFileNameAddScenData);
                cout << "OK" << endl;
            } else
                cout << "SKIP" << endl;
        } else {
            LOG("skip simulation");
            cout << setw(tab) << left << "Simulation... ";
            cout << "SKIP" << endl;
        }

        /*****************************
         * Aggregation and XVA Reports
         */
        cout << setw(tab) << left << "Aggregation and XVA Reports... " << flush;
        if (params.hasGroup("xva") && params.get("xva", "active") == "Y") {

            // We reset this here because the date grid building below depends on it.
            Settings::instance().evaluationDate() = asof;

            string csaFile = inputPath + "/" + params.get("xva", "csaFile");
            boost::shared_ptr<NettingSetManager> netting = boost::make_shared<NettingSetManager>();
            netting->fromFile(csaFile);

            map<string, bool> analytics;
            analytics["exerciseNextBreak"] = parseBool(params.get("xva", "exerciseNextBreak"));
            analytics["exposureProfiles"] = parseBool(params.get("xva", "exposureProfiles"));
            analytics["cva"] = parseBool(params.get("xva", "cva"));
            analytics["dva"] = parseBool(params.get("xva", "dva"));
            analytics["fva"] = parseBool(params.get("xva", "fva"));
            analytics["colva"] = parseBool(params.get("xva", "colva"));
            analytics["collateralFloor"] = parseBool(params.get("xva", "collateralFloor"));
            if (params.has("xva", "mva"))
                analytics["mva"] = parseBool(params.get("xva", "mva"));
            else
                analytics["mva"] = false;
            if (params.has("xva", "dim"))
                analytics["dim"] = parseBool(params.get("xva", "dim"));
            else
                analytics["dim"] = false;

            boost::shared_ptr<NPVCube> cube;
            if (inMemoryCube)
                cube = inMemoryCube;
            else {
                Size cubeDepth = 1;
                if (params.has("xva", "cubeDepth"))
                    cubeDepth = parseInteger(params.get("xva", "cubeDepth"));

                if (cubeDepth > 1)
                    cube = boost::make_shared<SinglePrecisionInMemoryCubeN>();
                else
                    cube = boost::make_shared<SinglePrecisionInMemoryCube>();
                string cubeFile = outputPath + "/" + params.get("xva", "cubeFile");
                LOG("Load cube from file " << cubeFile);
                cube->load(cubeFile);
                LOG("Cube loading done");
            }

            QL_REQUIRE(cube->numIds() == portfolio->size(), "cube x dimension (" << cube->numIds()
                                                                                 << ") does not match portfolio size ("
                                                                                 << portfolio->size() << ")");

            boost::shared_ptr<AdditionalScenarioData> scenarioData;
            if (inMemoryScenarioData)
                scenarioData = inMemoryScenarioData;
            else {
                scenarioData = boost::make_shared<InMemoryAdditionalScenarioData>();
                string scenarioFile = outputPath + "/" + params.get("xva", "scenarioFile");
                scenarioData->load(scenarioFile);
            }

            QL_REQUIRE(scenarioData->dimDates() == cube->dates().size(), "scenario dates do not match cube grid size");
            QL_REQUIRE(scenarioData->dimSamples() == cube->samples(),
                       "scenario sample size does not match cube sample size");

            string baseCurrency = params.get("xva", "baseCurrency");
            string calculationType = params.get("xva", "calculationType");
            string allocationMethod = params.get("xva", "allocationMethod");
            Real marginalAllocationLimit = parseReal(params.get("xva", "marginalAllocationLimit"));
            Real quantile = parseReal(params.get("xva", "quantile"));
            string dvaName = params.get("xva", "dvaName");
            string fvaLendingCurve = params.get("xva", "fvaLendingCurve");
            string fvaBorrowingCurve = params.get("xva", "fvaBorrowingCurve");
            Real collateralSpread = parseReal(params.get("xva", "collateralSpread"));

            Real dimQuantile = 0.99;
            Size dimHorizonCalendarDays = 14;
            Size dimRegressionOrder = 0;
            Real dimScaling = 1.0;
            Size dimLocalRegressionEvaluations = 0;
            Real dimLocalRegressionBandwidth = 0.25;

            if (analytics["mva"] || analytics["dim"]) {
                dimQuantile = parseReal(params.get("xva", "dimQuantile"));
                dimHorizonCalendarDays = parseInteger(params.get("xva", "dimHorizonCalendarDays"));
                dimRegressionOrder = parseInteger(params.get("xva", "dimRegressionOrder"));
                dimScaling = parseReal(params.get("xva", "dimScaling"));
                dimLocalRegressionEvaluations = parseInteger(params.get("xva", "dimLocalRegressionEvaluations"));
                dimLocalRegressionBandwidth = parseReal(params.get("xva", "dimLocalRegressionBandwidth"));
            }

            string marketConfiguration = params.get("markets", "simulation");

            boost::shared_ptr<PostProcess> postProcess = boost::make_shared<PostProcess>(
                portfolio, netting, market, marketConfiguration, cube, scenarioData, analytics, baseCurrency,
                allocationMethod, marginalAllocationLimit, quantile, calculationType, dvaName, fvaBorrowingCurve,
                fvaLendingCurve, collateralSpread, dimQuantile, dimHorizonCalendarDays, dimRegressionOrder,
                dimLocalRegressionEvaluations, dimLocalRegressionBandwidth, dimScaling);

            writeTradeExposures(params, postProcess);
            writeNettingSetExposures(params, postProcess);
            writeXVA(params, portfolio, postProcess);
            writeNettingSetColva(params, postProcess);

            string rawCubeOutputFile = params.get("xva", "rawCubeOutputFile");
            CubeWriter cw1(outputPath + "/" + rawCubeOutputFile);
            map<string, string> nettingSetMap = portfolio->nettingSetMap();
            cw1.write(cube, nettingSetMap);

            string netCubeOutputFile = params.get("xva", "netCubeOutputFile");
            CubeWriter cw2(outputPath + "/" + netCubeOutputFile);
            cw2.write(postProcess->netCube(), nettingSetMap);

            if (analytics["dim"]) {
                string dimFile1 = outputPath + "/" + params.get("xva", "dimEvolutionFile");
                string dimFile2 = outputPath + "/" + params.get("xva", "dimRegressionFile");
                string nettingSet = params.get("xva", "dimOutputNettingSet");
                int dimOutputGridPoint = parseInteger(params.get("xva", "dimOutputGridPoint"));
                postProcess->exportDimEvolution(dimFile1, nettingSet);
                postProcess->exportDimRegression(dimFile2, nettingSet, dimOutputGridPoint);
            }

            cout << "OK" << endl;
        } else {
            LOG("skip XVA reports");
            cout << "SKIP" << endl;
        }

    } catch (std::exception& e) {
        ALOG("Error: " << e.what());
        cout << "Error: " << e.what() << endl;
    }

    cout << "run time: " << setprecision(2) << timer.elapsed() << " sec" << endl;
    cout << "ORE done." << endl;

    LOG("ORE done.");

    return 0;
}

void writeNpv(const Parameters& params, boost::shared_ptr<Market> market, const std::string& configuration,
              boost::shared_ptr<Portfolio> portfolio) {
    LOG("portfolio valuation");
    // Date asof = Settings::instance().evaluationDate();
    string outputPath = params.get("setup", "outputPath");
    string npvFile = outputPath + "/" + params.get("npv", "outputFileName");
    string baseCurrency = params.get("npv", "baseCurrency");
    ofstream file;
    file.open(npvFile.c_str());
    file.setf(ios::fixed, ios::floatfield);
    file.setf(ios::showpoint);
    char sep = ',';
    DayCounter dc = ActualActual();
    Date today = Settings::instance().evaluationDate();
    QL_REQUIRE(file.is_open(), "error opening file " << npvFile);
    file << "#TradeId,TradeType,Maturity,MaturityTime,NPV,NpvCurrency,NPV(Base),BaseCurrency" << endl;
    for (auto trade : portfolio->trades()) {
        string npvCcy = trade->npvCurrency();
        Real fx = 1.0;
        if (npvCcy != baseCurrency)
            fx = market->fxSpot(npvCcy + baseCurrency, configuration)->value();
        file << trade->id() << sep << trade->tradeType() << sep << io::iso_date(trade->maturity()) << sep
             << dc.yearFraction(today, trade->maturity()) << sep;
        try {
            Real npv = trade->instrument()->NPV();
            file << npv << sep << npvCcy << sep << npv * fx << sep << baseCurrency << endl;
        } catch (std::exception& e) {
            ALOG("Exception during pricing trade " << trade->id() << ": " << e.what());
            file << "#NA" << sep << "#NA" << sep << "#NA" << sep << "#NA" << endl;
        }
    }
    file.close();
    LOG("NPV file written to " << npvFile);
}

void writeCashflow(const Parameters& params, boost::shared_ptr<Portfolio> portfolio) {
    Date asof = Settings::instance().evaluationDate();
    string outputPath = params.get("setup", "outputPath");
    string fileName = outputPath + "/" + params.get("cashflow", "outputFileName");
    ofstream file;
    file.open(fileName.c_str());
    QL_REQUIRE(file.is_open(), "error opening file " << fileName);
    file.setf(ios::fixed, ios::floatfield);
    file.setf(ios::showpoint);
    char sep = ',';

    LOG("Writing cashflow report to " << fileName << " for " << asof);

    file << "#ID" << sep << "Type" << sep << "LegNo" << sep << "PayDate" << sep << "Amount" << sep << "Currency" << sep
         << "Coupon" << sep << "Accrual" << sep << "fixingDate" << sep << "fixingValue" << sep << endl;

    const vector<boost::shared_ptr<Trade>>& trades = portfolio->trades();

    for (Size k = 0; k < trades.size(); k++) {
        if (trades[k]->tradeType() == "Swaption" || trades[k]->tradeType() == "CapFloor") {
            WLOG("cashflow for " << trades[k]->tradeType() << " " << trades[k]->id() << " skipped");
            continue;
        }
        try {
            const vector<Leg>& legs = trades[k]->legs();
            for (size_t i = 0; i < legs.size(); i++) {
                const QuantLib::Leg& leg = legs[i];
                bool payer = trades[k]->legPayers()[i];
                string ccy = trades[k]->legCurrencies()[i];
                for (size_t j = 0; j < leg.size(); j++) {
                    boost::shared_ptr<QuantLib::CashFlow> ptrFlow = leg[j];
                    Date payDate = ptrFlow->date();
                    if (payDate >= asof) {
                        file << setprecision(0) << trades[k]->id() << sep << trades[k]->tradeType() << sep << i << sep
                             << QuantLib::io::iso_date(payDate) << sep;
                        Real amount = ptrFlow->amount();
                        if (payer)
                            amount *= -1.0;
                        file << setprecision(4) << amount << sep << ccy << sep;

                        std::string ccy = trades[k]->legCurrencies()[i];

                        boost::shared_ptr<QuantLib::Coupon> ptrCoupon =
                            boost::dynamic_pointer_cast<QuantLib::Coupon>(ptrFlow);
                        if (ptrCoupon) {
                            Real coupon = ptrCoupon->rate();
                            Real accrual = ptrCoupon->accrualPeriod();
                            file << setprecision(10) << coupon << sep << setprecision(10) << accrual << sep;
                        } else
                            file << sep << sep;

                        boost::shared_ptr<QuantLib::FloatingRateCoupon> ptrFloat =
                            boost::dynamic_pointer_cast<QuantLib::FloatingRateCoupon>(ptrFlow);
                        if (ptrFloat) {
                            Date fixingDate = ptrFloat->fixingDate();
                            Real fixingValue = ptrFloat->index()->fixing(fixingDate);
                            file << QuantLib::io::iso_date(fixingDate) << sep << fixingValue << endl;
                        } else
                            file << sep << sep << endl;
                    }
                }
            }
        } catch (std::exception& e) {
            LOG("Exception writing to " << fileName << " : " << e.what());
        } catch (...) {
            LOG("Exception writing to " << fileName << " : Unkown Exception");
        }
    }
    file.close();
    LOG("Cashflow report written to " << fileName);
}

void writeCurves(const Parameters& params, const TodaysMarketParameters& marketConfig,
                 const boost::shared_ptr<Market>& market) {
    LOG("Write yield curve discount factors... ");

    string outputPath = params.get("setup", "outputPath");
    string fileName = outputPath + "/" + params.get("curves", "outputFileName");
    ofstream file(fileName.c_str());
    QL_REQUIRE(file.is_open(), "Error opening file " << fileName);
    file.precision(15);
    char sep = ',';

    string configID = params.get("curves", "configuration");
    QL_REQUIRE(marketConfig.hasConfiguration(configID), "curve configuration " << configID << " not found");

    map<string, string> discountCurves = marketConfig.discountingCurves(configID);
    map<string, string> YieldCurves = marketConfig.yieldCurves(configID);
    map<string, string> indexCurves = marketConfig.indexForwardingCurves(configID);
    string gridString = params.get("curves", "grid");
    DateGrid grid(gridString);

    vector<Handle<YieldTermStructure>> yieldCurves;

    file << sep;
    for (auto it : discountCurves) {
        file << sep << it.first; // it.second;
        yieldCurves.push_back(market->discountCurve(it.first));
    }
    for (auto it : YieldCurves) {
        file << sep << it.first; // it.second;
        yieldCurves.push_back(market->yieldCurve(it.first));
    }
    for (auto it : indexCurves) {
        file << sep << it.first; // it.second;
        yieldCurves.push_back(market->iborIndex(it.first)->forwardingTermStructure());
    }
    file << endl;

    // Output the discount factors for each tenor in turn
    for (Size j = 0; j < grid.size(); ++j) {
        Date date = grid[j];
        file << grid.tenors()[j] << sep << QuantLib::io::iso_date(date);
        for (Size i = 0; i < yieldCurves.size(); ++i)
            file << sep << yieldCurves[i]->discount(date);
        file << endl;
    }

    file.close();
}

void writeTradeExposures(const Parameters& params, boost::shared_ptr<PostProcess> postProcess) {
    string outputPath = params.get("setup", "outputPath");
    const vector<Date> dates = postProcess->cube()->dates();
    Date today = Settings::instance().evaluationDate();
    DayCounter dc = ActualActual();
    for (Size i = 0; i < postProcess->tradeIds().size(); ++i) {
        string tradeId = postProcess->tradeIds()[i];
        ostringstream o;
        o << outputPath << "/exposure_trade_" << tradeId << ".csv";
        string fileName = o.str();
        ofstream file(fileName.c_str());
        QL_REQUIRE(file.is_open(), "Error opening file " << fileName);
        const vector<Real>& epe = postProcess->tradeEPE(tradeId);
        const vector<Real>& ene = postProcess->tradeENE(tradeId);
        const vector<Real>& ee_b = postProcess->tradeEE_B(tradeId);
        const vector<Real>& eee_b = postProcess->tradeEEE_B(tradeId);
        const vector<Real>& pfe = postProcess->tradePFE(tradeId);
        const vector<Real>& aepe = postProcess->allocatedTradeEPE(tradeId);
        const vector<Real>& aene = postProcess->allocatedTradeENE(tradeId);
        file << "#TradeId,Date,Time,EPE,ENE,AllocatedEPE,AllocatedENE,PFE,BaselEE,BaselEEE" << endl;
        file << tradeId << "," << QuantLib::io::iso_date(today) << "," << 0.0 << "," << epe[0] << "," << ene[0] << ","
             << aepe[0] << "," << aene[0] << "," << pfe[0] << "," << ee_b[0] << "," << eee_b[0] << endl;
        for (Size j = 0; j < dates.size(); ++j) {
            Time time = dc.yearFraction(today, dates[j]);
            file << tradeId << "," << QuantLib::io::iso_date(dates[j]) << "," << time << "," << epe[j + 1] << ","
                 << ene[j + 1] << "," << aepe[j + 1] << "," << aene[j + 1] << "," << pfe[j + 1] << "," << ee_b[j + 1]
                 << "," << eee_b[j + 1] << endl;
        }
        file.close();
    }
}

void writeNettingSetExposures(const Parameters& params, boost::shared_ptr<PostProcess> postProcess) {
    string outputPath = params.get("setup", "outputPath");
    const vector<Date> dates = postProcess->cube()->dates();
    Date today = Settings::instance().evaluationDate();
    DayCounter dc = ActualActual();
    for (auto n : postProcess->nettingSetIds()) {
        ostringstream o;
        o << outputPath << "/exposure_nettingset_" << n << ".csv";
        string fileName = o.str();
        ofstream file(fileName.c_str());
        QL_REQUIRE(file.is_open(), "Error opening file " << fileName);
        const vector<Real>& epe = postProcess->netEPE(n);
        const vector<Real>& ene = postProcess->netENE(n);
        const vector<Real>& ee_b = postProcess->netEE_B(n);
        const vector<Real>& eee_b = postProcess->netEEE_B(n);
        const vector<Real>& pfe = postProcess->netPFE(n);
        const vector<Real>& ecb = postProcess->expectedCollateral(n);
        file << "#NettingSet,Date,Time,EPE,ENE,PFE,ExpectedCollateral,BaselEE,BaselEEE" << endl;
        file << n << "," << QuantLib::io::iso_date(today) << "," << 0.0 << "," << epe[0] << "," << ene[0] << ","
             << pfe[0] << "," << ecb[0] << "," << ee_b[0] << "," << eee_b[0] << endl;
        for (Size j = 0; j < dates.size(); ++j) {
            Real time = dc.yearFraction(today, dates[j]);
            file << n << "," << QuantLib::io::iso_date(dates[j]) << "," << time << "," << epe[j + 1] << ","
                 << ene[j + 1] << "," << pfe[j + 1] << "," << ecb[j + 1] << "," << ee_b[j + 1] << "," << eee_b[j + 1]
                 << endl;
        }
        file.close();
    }
}

void writeXVA(const Parameters& params, boost::shared_ptr<Portfolio> portfolio,
              boost::shared_ptr<PostProcess> postProcess) {
    string outputPath = params.get("setup", "outputPath");
    string allocationMethod = params.get("xva", "allocationMethod");
    const vector<Date> dates = postProcess->cube()->dates();
    DayCounter dc = ActualActual();
    string fileName = outputPath + "/xva.csv";
    ofstream file(fileName.c_str());
    QL_REQUIRE(file.is_open(), "Error opening file " << fileName);
    file
        << "#TradeId,NettingSetId,CVA,DVA,FBA,FCA,COLVA,MVA,CollateralFloor,AllocatedCVA,AllocatedDVA,AllocationMethod,"
           "BaselEPE,BaselEEPE"
        << endl;
    for (auto n : postProcess->nettingSetIds()) {
        file << "," << n << "," << postProcess->nettingSetCVA(n) << "," << postProcess->nettingSetDVA(n) << ","
             << postProcess->nettingSetFBA(n) << "," << postProcess->nettingSetFCA(n) << ","
             << postProcess->nettingSetCOLVA(n) << "," << postProcess->nettingSetMVA(n) << ","
             << postProcess->nettingSetCollateralFloor(n) << "," << postProcess->nettingSetCVA(n) << ","
             << postProcess->nettingSetDVA(n) << "," << allocationMethod << "," << postProcess->netEPE_B(n) << ","
             << postProcess->netEEPE_B(n) << endl;
        for (Size k = 0; k < portfolio->trades().size(); ++k) {
            string tid = portfolio->trades()[k]->id();
            string nid = portfolio->trades()[k]->envelope().nettingSetId();
            if (nid != n)
                continue;
            file << tid << "," << nid << "," << postProcess->tradeCVA(tid) << "," << postProcess->tradeDVA(tid) << ","
                 << postProcess->tradeFBA(tid) << "," << postProcess->tradeFCA(tid) << ","
                 << "n/a," // no trade COLVA
                 << "n/a," // no trade MVA
                 << "n/a," // no trade collateral floor
                 << postProcess->allocatedTradeCVA(tid) << "," << postProcess->allocatedTradeDVA(tid) << ","
                 << allocationMethod << "," << postProcess->tradeEPE_B(tid) << "," << postProcess->tradeEEPE_B(tid)
                 << endl;
        }
    }
    file.close();
}

void writeNettingSetColva(const Parameters& params, boost::shared_ptr<PostProcess> postProcess) {
    string outputPath = params.get("setup", "outputPath");
    const vector<Date> dates = postProcess->cube()->dates();
    Date today = Settings::instance().evaluationDate();
    DayCounter dc = ActualActual();
    for (auto n : postProcess->nettingSetIds()) {
        ostringstream o;
        o << outputPath << "/colva_nettingset_" << n << ".csv";
        string fileName = o.str();
        ofstream file(fileName.c_str());
        QL_REQUIRE(file.is_open(), "Error opening file " << fileName);
        const vector<Real>& collateral = postProcess->expectedCollateral(n);
        const vector<Real>& colvaInc = postProcess->colvaIncrements(n);
        const vector<Real>& floorInc = postProcess->collateralFloorIncrements(n);
        Real colva = postProcess->nettingSetCOLVA(n);
        Real floorValue = postProcess->nettingSetCollateralFloor(n);
        file
            << "#NettingSet,Date,Time,CollateralBalance,COLVA Increment,COLVA,CollateralFloor Increment,CollateralFloor"
            << endl;
        file << n << ",,,," << colva << "," << floorValue << endl;
        Real colvaSum = 0.0;
        Real floorSum = 0.0;
        for (Size j = 0; j < dates.size(); ++j) {
            Real time = dc.yearFraction(today, dates[j]);
            colvaSum += colvaInc[j + 1];
            floorSum += floorInc[j + 1];
            file << n << "," << QuantLib::io::iso_date(dates[j]) << "," << time << "," << collateral[j + 1] << ","
                 << colvaInc[j + 1] << "," << colvaSum << "," << floorInc[j + 1] << "," << floorSum << endl;
        }
        file.close();
    }
}

bool Parameters::hasGroup(const string& groupName) const { return (data_.find(groupName) != data_.end()); }

bool Parameters::has(const string& groupName, const string& paramName) const {
    QL_REQUIRE(hasGroup(groupName), "param group '" << groupName << "' not found");
    auto it = data_.find(groupName);
    return (it->second.find(paramName) != it->second.end());
}

string Parameters::get(const string& groupName, const string& paramName) const {
    QL_REQUIRE(has(groupName, paramName), "parameter " << paramName << " not found in param group " << groupName);
    auto it = data_.find(groupName);
    return it->second.find(paramName)->second;
}

void Parameters::fromFile(const string& fileName) {
    LOG("load ORE configuration from " << fileName);
    clear();
    XMLDocument doc(fileName);
    fromXML(doc.getFirstNode("OpenRiskEngine"));
    LOG("load ORE configuration from " << fileName << " done.");
}

void Parameters::clear() { data_.clear(); }

void Parameters::fromXML(XMLNode* node) {
    XMLUtils::checkNode(node, "OpenRiskEngine");

    XMLNode* setupNode = XMLUtils::getChildNode(node, "Setup");
    QL_REQUIRE(setupNode, "node Setup not found in parameter file");
    map<string, string> setupMap;
    for (XMLNode* child = XMLUtils::getChildNode(setupNode); child; child = XMLUtils::getNextSibling(child)) {
        string key = XMLUtils::getAttribute(child, "name");
        string value = XMLUtils::getNodeValue(child);
        setupMap[key] = value;
    }
    data_["setup"] = setupMap;

    XMLNode* marketsNode = XMLUtils::getChildNode(node, "Markets");
    if (marketsNode) {
        map<string, string> marketsMap;
        for (XMLNode* child = XMLUtils::getChildNode(marketsNode); child; child = XMLUtils::getNextSibling(child)) {
            string key = XMLUtils::getAttribute(child, "name");
            string value = XMLUtils::getNodeValue(child);
            marketsMap[key] = value;
        }
        data_["markets"] = marketsMap;
    }

    XMLNode* analyticsNode = XMLUtils::getChildNode(node, "Analytics");
    if (analyticsNode) {
        for (XMLNode* child = XMLUtils::getChildNode(analyticsNode); child; child = XMLUtils::getNextSibling(child)) {
            string groupName = XMLUtils::getAttribute(child, "type");
            map<string, string> analyticsMap;
            for (XMLNode* paramNode = XMLUtils::getChildNode(child); paramNode;
                 paramNode = XMLUtils::getNextSibling(paramNode)) {
                string key = XMLUtils::getAttribute(paramNode, "name");
                string value = XMLUtils::getNodeValue(paramNode);
                analyticsMap[key] = value;
            }
            data_[groupName] = analyticsMap;
        }
    }
}

XMLNode* Parameters::toXML(XMLDocument& doc) {
    XMLNode* node = doc.allocNode("OpenRiskEngine");
    QL_FAIL("Parameters::toXML not implemented yet");
    return node;
}

void Parameters::log() {
    LOG("Parameters:");
    for (auto p : data_)
        for (auto pp : p.second)
            LOG("group = " << p.first << " : " << pp.first << " = " << pp.second);
}<|MERGE_RESOLUTION|>--- conflicted
+++ resolved
@@ -264,18 +264,14 @@
             sgd->fromFile(simulationConfigFile);
             ScenarioGeneratorBuilder sgb(sgd);
             boost::shared_ptr<ScenarioGenerator> sg =
-<<<<<<< HEAD
                 sgb.build(model, simMarketData, asof, market, params.get("markets", "simulation"));
-=======
-                sgb.build(model, simMarketData, asof, market, params.get("markets", "pricing"));
-
-            //Optionally write out scenarios
+
+            // Optionally write out scenarios
             if (params.has("simulation", "scenariodump")) {
                 string filename = outputPath + "/" + params.get("simulation", "scenariodump");
                 sg = boost::make_shared<ScenarioWriter>(sg, filename);
             }
 
->>>>>>> f0ece3e0
             boost::shared_ptr<openriskengine::analytics::DateGrid> grid = sgd->grid();
 
             LOG("Build Simulation Market");
