--- conflicted
+++ resolved
@@ -13,8 +13,6 @@
     <ClInclude Include="qle\currencies\all.hpp">
       <Filter>currencies</Filter>
     </ClInclude>
-<<<<<<< HEAD
-=======
     <ClInclude Include="qle\currencies\america.hpp">
       <Filter>currencies</Filter>
     </ClInclude>
@@ -162,7 +160,6 @@
     <ClInclude Include="qle\termstructures\tenorbasisswaphelper.hpp">
       <Filter>termstructures</Filter>
     </ClInclude>
->>>>>>> b2c18aee
   </ItemGroup>
   <ItemGroup>
     <Filter Include="cashflows">
@@ -206,8 +203,6 @@
     <ClCompile Include="qle\currencies\africa.cpp">
       <Filter>currencies</Filter>
     </ClCompile>
-<<<<<<< HEAD
-=======
     <ClCompile Include="qle\currencies\america.cpp">
       <Filter>currencies</Filter>
     </ClCompile>
@@ -274,6 +269,5 @@
     <ClCompile Include="qle\termstructures\tenorbasisswaphelper.cpp">
       <Filter>termstructures</Filter>
     </ClCompile>
->>>>>>> b2c18aee
   </ItemGroup>
 </Project>