﻿<?xml version="1.0" encoding="utf-8"?>
<Project ToolsVersion="4.0" xmlns="http://schemas.microsoft.com/developer/msbuild/2003">
  <ItemGroup>
    <ClInclude Include="qle\quantext.hpp" />
    <ClInclude Include="qle\quotes\logquote.hpp">
      <Filter>quotes</Filter>
    </ClInclude>
    <ClInclude Include="qle\auto_link.hpp" />
    <ClInclude Include="qle\currencies\africa.hpp">
      <Filter>currencies</Filter>
    </ClInclude>
    <ClInclude Include="qle\currencies\america.hpp">
      <Filter>currencies</Filter>
    </ClInclude>
    <ClInclude Include="qle\currencies\asia.hpp">
      <Filter>currencies</Filter>
    </ClInclude>
    <ClInclude Include="qle\indexes\genericiborindex.hpp">
      <Filter>indexes</Filter>
    </ClInclude>
    <ClInclude Include="qle\indexes\ibor\audbbsw.hpp">
      <Filter>indexes\ibor</Filter>
    </ClInclude>
    <ClInclude Include="qle\indexes\ibor\chftois.hpp">
      <Filter>indexes\ibor</Filter>
    </ClInclude>
    <ClInclude Include="qle\indexes\ibor\czkpribor.hpp">
      <Filter>indexes\ibor</Filter>
    </ClInclude>
    <ClInclude Include="qle\indexes\ibor\dkkcibor.hpp">
      <Filter>indexes\ibor</Filter>
    </ClInclude>
    <ClInclude Include="qle\indexes\ibor\hkdhibor.hpp">
      <Filter>indexes\ibor</Filter>
    </ClInclude>
    <ClInclude Include="qle\indexes\ibor\hufbubor.hpp">
      <Filter>indexes\ibor</Filter>
    </ClInclude>
    <ClInclude Include="qle\indexes\ibor\idridrfix.hpp">
      <Filter>indexes\ibor</Filter>
    </ClInclude>
    <ClInclude Include="qle\indexes\ibor\inrmifor.hpp">
      <Filter>indexes\ibor</Filter>
    </ClInclude>
    <ClInclude Include="qle\indexes\ibor\mxntiie.hpp">
      <Filter>indexes\ibor</Filter>
    </ClInclude>
    <ClInclude Include="qle\indexes\ibor\noknibor.hpp">
      <Filter>indexes\ibor</Filter>
    </ClInclude>
    <ClInclude Include="qle\indexes\ibor\nzdbkbm.hpp">
      <Filter>indexes\ibor</Filter>
    </ClInclude>
    <ClInclude Include="qle\indexes\ibor\plnwibor.hpp">
      <Filter>indexes\ibor</Filter>
    </ClInclude>
    <ClInclude Include="qle\indexes\ibor\sekstibor.hpp">
      <Filter>indexes\ibor</Filter>
    </ClInclude>
    <ClInclude Include="qle\indexes\ibor\sgdsibor.hpp">
      <Filter>indexes\ibor</Filter>
    </ClInclude>
    <ClInclude Include="qle\indexes\ibor\sgdsor.hpp">
      <Filter>indexes\ibor</Filter>
    </ClInclude>
    <ClInclude Include="qle\indexes\ibor\skkbribor.hpp">
      <Filter>indexes\ibor</Filter>
    </ClInclude>
    <ClInclude Include="qle\indexes\ibor\tonar.hpp">
      <Filter>indexes\ibor</Filter>
    </ClInclude>
    <ClInclude Include="qle\termstructures\interpolateddiscountcurve.hpp">
      <Filter>termstructures</Filter>
    </ClInclude>
    <ClInclude Include="qle\cashflows\averageonindexedcoupon.hpp">
      <Filter>cashflows</Filter>
    </ClInclude>
    <ClInclude Include="qle\cashflows\averageonindexedcouponpricer.hpp">
      <Filter>cashflows</Filter>
    </ClInclude>
    <ClInclude Include="qle\cashflows\couponpricer.hpp">
      <Filter>cashflows</Filter>
    </ClInclude>
    <ClInclude Include="qle\cashflows\subperiodscoupon.hpp">
      <Filter>cashflows</Filter>
    </ClInclude>
    <ClInclude Include="qle\cashflows\subperiodscouponpricer.hpp">
      <Filter>cashflows</Filter>
    </ClInclude>
    <ClInclude Include="qle\instruments\averageois.hpp">
      <Filter>instruments</Filter>
    </ClInclude>
    <ClInclude Include="qle\instruments\crossccybasisswap.hpp">
      <Filter>instruments</Filter>
    </ClInclude>
    <ClInclude Include="qle\instruments\crossccyswap.hpp">
      <Filter>instruments</Filter>
    </ClInclude>
    <ClInclude Include="qle\instruments\fxforward.hpp">
      <Filter>instruments</Filter>
    </ClInclude>
    <ClInclude Include="qle\instruments\makeaverageois.hpp">
      <Filter>instruments</Filter>
    </ClInclude>
    <ClInclude Include="qle\instruments\tenorbasisswap.hpp">
      <Filter>instruments</Filter>
    </ClInclude>
    <ClInclude Include="qle\pricingengines\crossccyswapengine.hpp">
      <Filter>pricingengines</Filter>
    </ClInclude>
    <ClInclude Include="qle\pricingengines\discountingfxforwardengine.hpp">
      <Filter>pricingengines</Filter>
    </ClInclude>
    <ClInclude Include="qle\termstructures\averageoisratehelper.hpp">
      <Filter>termstructures</Filter>
    </ClInclude>
    <ClInclude Include="qle\termstructures\basistwoswaphelper.hpp">
      <Filter>termstructures</Filter>
    </ClInclude>
    <ClInclude Include="qle\termstructures\crossccybasisswaphelper.hpp">
      <Filter>termstructures</Filter>
    </ClInclude>
    <ClInclude Include="qle\termstructures\oisratehelper.hpp">
      <Filter>termstructures</Filter>
    </ClInclude>
    <ClInclude Include="qle\termstructures\tenorbasisswaphelper.hpp">
      <Filter>termstructures</Filter>
    </ClInclude>
    <ClInclude Include="qle\instruments\currencyswap.hpp">
      <Filter>instruments</Filter>
    </ClInclude>
    <ClInclude Include="qle\instruments\oibasisswap.hpp">
      <Filter>instruments</Filter>
    </ClInclude>
    <ClInclude Include="qle\instruments\oiccbasisswap.hpp">
      <Filter>instruments</Filter>
    </ClInclude>
    <ClInclude Include="qle\models\crossassetanalytics.hpp">
      <Filter>models</Filter>
    </ClInclude>
    <ClInclude Include="qle\models\crossassetanalyticsbase.hpp">
      <Filter>models</Filter>
    </ClInclude>
    <ClInclude Include="qle\models\crossassetmodel.hpp">
      <Filter>models</Filter>
    </ClInclude>
    <ClInclude Include="qle\models\fxbsconstantparametrization.hpp">
      <Filter>models</Filter>
    </ClInclude>
    <ClInclude Include="qle\models\fxbsparametrization.hpp">
      <Filter>models</Filter>
    </ClInclude>
    <ClInclude Include="qle\models\fxbspiecewiseconstantparametrization.hpp">
      <Filter>models</Filter>
    </ClInclude>
    <ClInclude Include="qle\models\gaussian1dcrossassetadaptor.hpp">
      <Filter>models</Filter>
    </ClInclude>
    <ClInclude Include="qle\models\irlgm1fconstantparametrization.hpp">
      <Filter>models</Filter>
    </ClInclude>
    <ClInclude Include="qle\models\irlgm1fparametrization.hpp">
      <Filter>models</Filter>
    </ClInclude>
    <ClInclude Include="qle\models\irlgm1fpiecewiseconstanthullwhiteadaptor.hpp">
      <Filter>models</Filter>
    </ClInclude>
    <ClInclude Include="qle\models\irlgm1fpiecewiseconstantparametrization.hpp">
      <Filter>models</Filter>
    </ClInclude>
    <ClInclude Include="qle\models\irlgm1fpiecewiselinearparametrization.hpp">
      <Filter>models</Filter>
    </ClInclude>
    <ClInclude Include="qle\models\lgm.hpp">
      <Filter>models</Filter>
    </ClInclude>
    <ClInclude Include="qle\models\lgmimpliedyieldtermstructure.hpp">
      <Filter>models</Filter>
    </ClInclude>
    <ClInclude Include="qle\models\linkablecalibratedmodel.hpp">
      <Filter>models</Filter>
    </ClInclude>
    <ClInclude Include="qle\models\parametrization.hpp">
      <Filter>models</Filter>
    </ClInclude>
    <ClInclude Include="qle\models\piecewiseconstanthelper.hpp">
      <Filter>models</Filter>
    </ClInclude>
    <ClInclude Include="qle\models\pseudoparameter.hpp">
      <Filter>models</Filter>
    </ClInclude>
    <ClInclude Include="qle\methods\multipathgeneratorbase.hpp">
      <Filter>methods</Filter>
    </ClInclude>
    <ClInclude Include="qle\pricingengines\analyticcclgmfxoptionengine.hpp">
      <Filter>pricingengines</Filter>
    </ClInclude>
    <ClInclude Include="qle\pricingengines\analyticlgmswaptionengine.hpp">
      <Filter>pricingengines</Filter>
    </ClInclude>
    <ClInclude Include="qle\pricingengines\discountingcurrencyswapengine.hpp">
      <Filter>pricingengines</Filter>
    </ClInclude>
    <ClInclude Include="qle\pricingengines\numericlgmswaptionengine.hpp">
      <Filter>pricingengines</Filter>
    </ClInclude>
    <ClInclude Include="qle\pricingengines\oiccbasisswapengine.hpp">
      <Filter>pricingengines</Filter>
    </ClInclude>
    <ClInclude Include="qle\processes\crossassetstateprocess.hpp">
      <Filter>processes</Filter>
    </ClInclude>
    <ClInclude Include="qle\processes\irlgm1fstateprocess.hpp">
      <Filter>processes</Filter>
    </ClInclude>
    <ClInclude Include="qle\termstructures\blackinvertedvoltermstructure.hpp">
      <Filter>termstructures</Filter>
    </ClInclude>
    <ClInclude Include="qle\termstructures\dynamicblackvoltermstructure.hpp">
      <Filter>termstructures</Filter>
    </ClInclude>
    <ClInclude Include="qle\termstructures\dynamicswaptionvolmatrix.hpp">
      <Filter>termstructures</Filter>
    </ClInclude>
    <ClInclude Include="qle\termstructures\oibasisswaphelper.hpp">
      <Filter>termstructures</Filter>
    </ClInclude>
    <ClInclude Include="qle\termstructures\oiccbasisswaphelper.hpp">
      <Filter>termstructures</Filter>
    </ClInclude>
    <ClInclude Include="qle\termstructures\staticallycorrectedyieldtermstructure.hpp">
      <Filter>termstructures</Filter>
    </ClInclude>
    <ClInclude Include="qle\termstructures\hazardspreadeddefaulttermstructure.hpp">
      <Filter>termstructures</Filter>
    </ClInclude>
    <ClInclude Include="qle\models\crossassetmodelimpliedfxvoltermstructure.hpp">
      <Filter>models</Filter>
    </ClInclude>
    <ClInclude Include="qle\termstructures\blackvariancecurve3.hpp">
      <Filter>termstructures</Filter>
    </ClInclude>
    <ClInclude Include="qle\termstructures\blackvariancesurfacemoneyness.hpp">
      <Filter>termstructures</Filter>
    </ClInclude>
    <ClInclude Include="qle\pricingengines\discountingswapenginemulticurve.hpp">
      <Filter>pricingengines</Filter>
    </ClInclude>
    <ClInclude Include="qle\termstructures\datedstrippedoptionlet.hpp">
      <Filter>termstructures</Filter>
    </ClInclude>
    <ClInclude Include="qle\termstructures\datedstrippedoptionletadapter.hpp">
      <Filter>termstructures</Filter>
    </ClInclude>
    <ClInclude Include="qle\termstructures\datedstrippedoptionletbase.hpp">
      <Filter>termstructures</Filter>
    </ClInclude>
    <ClInclude Include="qle\termstructures\dynamicoptionletvolatilitystructure.hpp">
      <Filter>termstructures</Filter>
    </ClInclude>
    <ClInclude Include="qle\indexes\fxindex.hpp">
      <Filter>indexes</Filter>
    </ClInclude>
    <ClInclude Include="qle\cashflows\floatingratefxlinkednotionalcoupon.hpp">
      <Filter>cashflows</Filter>
    </ClInclude>
    <ClInclude Include="qle\cashflows\fxlinkedcashflow.hpp">
      <Filter>cashflows</Filter>
    </ClInclude>
    <ClInclude Include="qle\termstructures\optionletstripper1.hpp">
      <Filter>termstructures</Filter>
    </ClInclude>
    <ClInclude Include="qle\termstructures\optionletstripper2.hpp">
      <Filter>termstructures</Filter>
    </ClInclude>
    <ClInclude Include="qle\termstructures\swaptionvolatilityconverter.hpp">
      <Filter>termstructures</Filter>
    </ClInclude>
    <ClInclude Include="qle\termstructures\interpolateddiscountcurve2.hpp">
      <Filter>termstructures</Filter>
    </ClInclude>
    <ClInclude Include="qle\termstructures\spreadedoptionletvolatility.hpp">
      <Filter>termstructures</Filter>
    </ClInclude>
    <ClInclude Include="qle\termstructures\spreadedsmilesection.hpp">
      <Filter>termstructures</Filter>
    </ClInclude>
    <ClInclude Include="qle\termstructures\spreadedswaptionvolatility.hpp">
      <Filter>termstructures</Filter>
    </ClInclude>
    <ClInclude Include="qle\termstructures\dynamicstype.hpp">
      <Filter>termstructures</Filter>
    </ClInclude>
    <ClInclude Include="qle\instruments\deposit.hpp">
      <Filter>instruments</Filter>
    </ClInclude>
    <ClInclude Include="qle\pricingengines\depositengine.hpp">
      <Filter>pricingengines</Filter>
    </ClInclude>
    <ClInclude Include="qle\termstructures\strippedoptionletadapter2.hpp">
      <Filter>termstructures</Filter>
    </ClInclude>
    <ClInclude Include="qle\pricingengines\discountingequityforwardengine.hpp">
      <Filter>pricingengines</Filter>
    </ClInclude>
    <ClInclude Include="qle\instruments\equityforward.hpp">
      <Filter>instruments</Filter>
    </ClInclude>
    <ClInclude Include="qle\indexes\inflationindexwrapper.hpp">
      <Filter>indexes</Filter>
    </ClInclude>
    <ClInclude Include="qle\indexes\ibor\twdtaibor.hpp">
      <Filter>indexes\ibor</Filter>
    </ClInclude>
    <ClInclude Include="qle\indexes\ibor\myrklibor.hpp">
      <Filter>indexes\ibor</Filter>
    </ClInclude>
    <ClInclude Include="qle\indexes\ibor\krwkoribor.hpp">
      <Filter>indexes\ibor</Filter>
    </ClInclude>
    <ClInclude Include="qle\pricingengines\discountingriskybondengine.hpp">
      <Filter>pricingengines</Filter>
    </ClInclude>
    <ClInclude Include="qle\models\crossassetmodelimpliedeqvoltermstructure.hpp">
      <Filter>models</Filter>
    </ClInclude>
    <ClInclude Include="qle\models\eqbsconstantparametrization.hpp">
      <Filter>models</Filter>
    </ClInclude>
    <ClInclude Include="qle\models\eqbsparametrization.hpp">
      <Filter>models</Filter>
    </ClInclude>
    <ClInclude Include="qle\models\eqbspiecewiseconstantparametrization.hpp">
      <Filter>models</Filter>
    </ClInclude>
    <ClInclude Include="qle\pricingengines\analyticxassetlgmeqoptionengine.hpp">
      <Filter>pricingengines</Filter>
    </ClInclude>
    <ClInclude Include="qle\models\fxeqoptionhelper.hpp">
      <Filter>models</Filter>
    </ClInclude>
    <ClInclude Include="qle\instruments\subperiodsswap.hpp">
      <Filter>instruments</Filter>
    </ClInclude>
    <ClInclude Include="qle\termstructures\subperiodsswaphelper.hpp">
      <Filter>termstructures</Filter>
    </ClInclude>
    <ClInclude Include="qle\instruments\cdsoption.hpp">
      <Filter>instruments</Filter>
    </ClInclude>
    <ClInclude Include="qle\models\cdsoptionhelper.hpp">
      <Filter>models</Filter>
    </ClInclude>
    <ClInclude Include="qle\models\cpicapfloorhelper.hpp">
      <Filter>models</Filter>
    </ClInclude>
    <ClInclude Include="qle\models\crlgm1fparametrization.hpp">
      <Filter>models</Filter>
    </ClInclude>
    <ClInclude Include="qle\models\infdkparametrization.hpp">
      <Filter>models</Filter>
    </ClInclude>
    <ClInclude Include="qle\models\lgmimplieddefaulttermstructure.hpp">
      <Filter>models</Filter>
    </ClInclude>
    <ClInclude Include="qle\pricingengines\analyticdkcpicapfloorengine.hpp">
      <Filter>pricingengines</Filter>
    </ClInclude>
    <ClInclude Include="qle\pricingengines\analyticlgmcdsoptionengine.hpp">
      <Filter>pricingengines</Filter>
    </ClInclude>
    <ClInclude Include="qle\pricingengines\blackcdsoptionengine.hpp">
      <Filter>pricingengines</Filter>
    </ClInclude>
    <ClInclude Include="qle\termstructures\survivalprobabilitycurve.hpp">
      <Filter>termstructures</Filter>
    </ClInclude>
    <ClInclude Include="qle\termstructures\blackvolsurfacewithatm.hpp">
      <Filter>termstructures</Filter>
    </ClInclude>
    <ClInclude Include="qle\pricingengines\midpointcdsengine.hpp">
      <Filter>pricingengines</Filter>
    </ClInclude>
    <ClInclude Include="qle\indexes\ibor\twdtaibor.hpp">
      <Filter>indexes\ibor</Filter>
    </ClInclude>
    <ClInclude Include="qle\indexes\ibor\myrklibor.hpp">
      <Filter>indexes\ibor</Filter>
    </ClInclude>
    <ClInclude Include="qle\indexes\ibor\krwkoribor.hpp">
      <Filter>indexes\ibor</Filter>
    </ClInclude>
    <ClInclude Include="qle\instruments\makecds.hpp">
      <Filter>instruments</Filter>
    </ClInclude>
    <ClInclude Include="qle\instruments\creditdefaultswap.hpp">
      <Filter>instruments</Filter>
    </ClInclude>
    <ClInclude Include="qle\termstructures\defaultprobabilityhelpers.hpp">
      <Filter>termstructures</Filter>
    </ClInclude>
    <ClInclude Include="qle\pricingengines\discountingriskybondengine.hpp">
      <Filter>pricingengines</Filter>
    </ClInclude>
    <ClInclude Include="qle\termstructures\swaptionvolcubewithatm.hpp">
      <Filter>termstructures</Filter>
    </ClInclude>
    <ClInclude Include="qle\termstructures\swaptionvolcube2.hpp">
      <Filter>termstructures</Filter>
    </ClInclude>
    <ClInclude Include="qle\termstructures\swaptionvolconstantspread.hpp">
      <Filter>termstructures</Filter>
    </ClInclude>
    <ClInclude Include="qle\termstructures\fxblackvolsurface.hpp">
      <Filter>termstructures</Filter>
    </ClInclude>
    <ClInclude Include="qle\termstructures\fxsmilesection.hpp">
      <Filter>termstructures</Filter>
    </ClInclude>
    <ClInclude Include="qle\termstructures\fxvannavolgasmilesection.hpp">
      <Filter>termstructures</Filter>
    </ClInclude>
    <ClInclude Include="qle\instruments\payment.hpp">
      <Filter>instruments</Filter>
    </ClInclude>
    <ClInclude Include="qle\pricingengines\paymentdiscountingengine.hpp">
      <Filter>pricingengines</Filter>
    </ClInclude>
    <ClInclude Include="qle\math\flatextrapolation.hpp">
      <Filter>math</Filter>
    </ClInclude>
    <ClInclude Include="qle\math\nadarayawatson.hpp">
      <Filter>math</Filter>
    </ClInclude>
    <ClInclude Include="qle\math\stabilisedglls.hpp">
      <Filter>math</Filter>
    </ClInclude>
    <ClInclude Include="qle\termstructures\equityvolconstantspread.hpp">
      <Filter>termstructures</Filter>
    </ClInclude>
    <ClInclude Include="qle\cashflows\floatingannuitycoupon.hpp">
      <Filter>cashflows</Filter>
    </ClInclude>
    <ClInclude Include="qle\cashflows\floatingannuitynominal.hpp">
      <Filter>cashflows</Filter>
    </ClInclude>
    <ClInclude Include="qle\indexes\ibor\corra.hpp">
      <Filter>indexes\ibor</Filter>
    </ClInclude>
    <ClInclude Include="qle\termstructures\immfraratehelper.hpp">
      <Filter>termstructures</Filter>
    </ClInclude>
    <ClInclude Include="qle\math\trace.hpp">
      <Filter>math</Filter>
    </ClInclude>
    <ClInclude Include="qle\math\deltagammavar.hpp">
      <Filter>math</Filter>
    </ClInclude>
    <ClInclude Include="qle\models\dkimpliedzeroinflationtermstructure.hpp">
      <Filter>models</Filter>
    </ClInclude>
    <ClInclude Include="qle\indexes\inflationindexobserver.hpp">
      <Filter>indexes</Filter>
    </ClInclude>
    <ClInclude Include="qle\termstructures\zeroinflationcurveobserverstatic.hpp">
      <Filter>termstructures</Filter>
    </ClInclude>
    <ClInclude Include="qle\models\dkimpliedyoyinflationtermstructure.hpp">
      <Filter>models</Filter>
    </ClInclude>
    <ClInclude Include="qle\termstructures\zeroinflationcurveobservermoving.hpp">
      <Filter>termstructures</Filter>
    </ClInclude>
    <ClInclude Include="qle\termstructures\yoyinflationcurveobservermoving.hpp">
      <Filter>termstructures</Filter>
    </ClInclude>
    <ClInclude Include="qle\termstructures\yoyinflationcurveobserverstatic.hpp">
      <Filter>termstructures</Filter>
    </ClInclude>
    <ClInclude Include="qle\termstructures\pricecurve.hpp">
      <Filter>termstructures</Filter>
    </ClInclude>
    <ClInclude Include="qle\termstructures\pricetermstructure.hpp">
      <Filter>termstructures</Filter>
    </ClInclude>
    <ClInclude Include="qle\pricingengines\discountingcommodityforwardengine.hpp">
      <Filter>pricingengines</Filter>
    </ClInclude>
    <ClInclude Include="qle\instruments\commodityforward.hpp">
      <Filter>instruments</Filter>
    </ClInclude>
    <ClInclude Include="qle\termstructures\pricetermstructureadapter.hpp">
      <Filter>termstructures</Filter>
    </ClInclude>
    <ClInclude Include="qle\cashflows\quantocouponpricer.hpp">
      <Filter>cashflows</Filter>
    </ClInclude>
    <ClInclude Include="qle\instruments\impliedbondspread.hpp">
      <Filter>instruments</Filter>
    </ClInclude>
    <ClInclude Include="qle\termstructures\yoyoptionletvolatilitysurface.hpp">
      <Filter>termstructures</Filter>
    </ClInclude>
    <ClInclude Include="qle\termstructures\yoyinflationoptionletvolstripper.hpp">
      <Filter>termstructures</Filter>
    </ClInclude>
    <ClInclude Include="qle\termstructures\interpolatedyoycapfloortermpricesurface.hpp">
      <Filter>termstructures</Filter>
    </ClInclude>
    <ClInclude Include="qle\cashflows\quantocouponpricer.hpp">
      <Filter>cashflows</Filter>
    </ClInclude>
    <ClInclude Include="qle\indexes\equityindex.hpp">
      <Filter>indexes</Filter>
    </ClInclude>
    <ClInclude Include="qle\indexes\ibor\dkkois.hpp">
      <Filter>indexes\ibor</Filter>
    </ClInclude>
    <ClInclude Include="qle\indexes\ibor\demlibor.hpp">
      <Filter>indexes\ibor</Filter>
    </ClInclude>
    <ClInclude Include="qle\indexes\ibor\chfsaron.hpp">
      <Filter>indexes\ibor</Filter>
    </ClInclude>
    <ClInclude Include="qle\indexes\ibor\saibor.hpp">
      <Filter>indexes\ibor</Filter>
    </ClInclude>
    <ClInclude Include="qle\indexes\ibor\seksior.hpp">
      <Filter>indexes\ibor</Filter>
    </ClInclude>
    <ClInclude Include="qle\indexes\bmaindexwrapper.hpp">
      <Filter>indexes</Filter>
    </ClInclude>
    <ClInclude Include="qle\instruments\fixedbmaswap.hpp">
      <Filter>instruments</Filter>
    </ClInclude>
    <ClInclude Include="qle\calendars\chile.hpp">
      <Filter>time\calendars</Filter>
    </ClInclude>
    <ClInclude Include="qle\calendars\colombia.hpp">
      <Filter>time\calendars</Filter>
    </ClInclude>
    <ClInclude Include="qle\calendars\malaysia.hpp">
      <Filter>time\calendars</Filter>
    </ClInclude>
    <ClInclude Include="qle\calendars\peru.hpp">
      <Filter>time\calendars</Filter>
    </ClInclude>
    <ClInclude Include="qle\calendars\philippines.hpp">
      <Filter>time\calendars</Filter>
    </ClInclude>
    <ClInclude Include="qle\calendars\thailand.hpp">
      <Filter>time\calendars</Filter>
    </ClInclude>
    <ClInclude Include="qle\calendars\switzerland.hpp">
      <Filter>time\calendars</Filter>
    </ClInclude>
    <ClInclude Include="qle\cashflows\equitycoupon.hpp">
      <Filter>cashflows</Filter>
    </ClInclude>
    <ClInclude Include="qle\cashflows\equitycouponpricer.hpp">
      <Filter>cashflows</Filter>
    </ClInclude>
    <ClInclude Include="qle\indexes\ibor\brlcdi.hpp">
      <Filter>indexes\ibor</Filter>
    </ClInclude>
    <ClInclude Include="qle\indexes\ibor\clpcamara.hpp">
      <Filter>indexes\ibor</Filter>
    </ClInclude>
    <ClInclude Include="qle\indexes\ibor\copibr.hpp">
      <Filter>indexes\ibor</Filter>
    </ClInclude>
    <ClInclude Include="qle\indexes\ibor\thbbibor.hpp">
      <Filter>indexes\ibor</Filter>
    </ClInclude>
    <ClInclude Include="qle\indexes\ibor\rubmosprime.hpp">
      <Filter>indexes\ibor</Filter>
    </ClInclude>
    <ClInclude Include="qle\indexes\ibor\phpphiref.hpp">
      <Filter>indexes\ibor</Filter>
    </ClInclude>
    <ClInclude Include="qle\termstructures\discountratiomodifiedcurve.hpp">
      <Filter>termstructures</Filter>
    </ClInclude>
    <ClInclude Include="qle\instruments\crossccyfixfloatswap.hpp">
      <Filter>instruments</Filter>
    </ClInclude>
    <ClInclude Include="qle\termstructures\crossccyfixfloatswaphelper.hpp">
      <Filter>termstructures</Filter>
    </ClInclude>
    <ClInclude Include="qle\indexes\region.hpp">
      <Filter>indexes</Filter>
    </ClInclude>
    <ClInclude Include="qle\indexes\secpi.hpp">
      <Filter>indexes</Filter>
    </ClInclude>
    <ClInclude Include="qle\indexes\dkcpi.hpp">
      <Filter>indexes</Filter>
    </ClInclude>
    <ClInclude Include="qle\indexes\ibor\nowa.hpp">
      <Filter>indexes\ibor</Filter>
    </ClInclude>
    <ClInclude Include="qle\cashflows\lognormalcmsspreadpricer.hpp">
      <Filter>cashflows</Filter>
    </ClInclude>
    <ClInclude Include="qle\instruments\crossccybasismtmresetswap.hpp">
      <Filter>instruments</Filter>
    </ClInclude>
    <ClInclude Include="qle\termstructures\crossccybasismtmresetswaphelper.hpp">
      <Filter>termstructures</Filter>
    </ClInclude>
    <ClInclude Include="qle\termstructures\probabilitytraits.hpp">
      <Filter>termstructures</Filter>
    </ClInclude>
    <ClInclude Include="qle\termstructures\capfloortermvolsurface.hpp">
      <Filter>termstructures</Filter>
    </ClInclude>
    <ClInclude Include="qle\termstructures\optionletstripper.hpp">
      <Filter>termstructures</Filter>
    </ClInclude>
    <ClInclude Include="qle\pricingengines\cpibacheliercapfloorengine.hpp">
      <Filter>pricingengines</Filter>
    </ClInclude>
    <ClInclude Include="qle\pricingengines\cpiblackcapfloorengine.hpp">
      <Filter>pricingengines</Filter>
    </ClInclude>
    <ClInclude Include="qle\pricingengines\cpicapfloorengines.hpp">
      <Filter>pricingengines</Filter>
    </ClInclude>
    <ClInclude Include="qle\currencies\metals.hpp">
      <Filter>currencies</Filter>
    </ClInclude>
    <ClInclude Include="qle\calendars\france.hpp">
      <Filter>time\calendars</Filter>
    </ClInclude>
    <ClInclude Include="qle\calendars\netherlands.hpp">
      <Filter>time\calendars</Filter>
    </ClInclude>
    <ClInclude Include="qle\models\cmscaphelper.hpp">
      <Filter>models</Filter>
    </ClInclude>
    <ClInclude Include="qle\quotes\exceptionquote.hpp">
      <Filter>quotes</Filter>
    </ClInclude>
    <ClInclude Include="qle\termstructures\correlationtermstructure.hpp">
      <Filter>termstructures</Filter>
    </ClInclude>
    <ClInclude Include="qle\termstructures\flatcorrelation.hpp">
      <Filter>termstructures</Filter>
    </ClInclude>
    <ClInclude Include="qle\termstructures\interpolatedcorrelationcurve.hpp">
      <Filter>termstructures</Filter>
    </ClInclude>
    <ClInclude Include="qle\math\fillemptymatrix.hpp">
      <Filter>math</Filter>
    </ClInclude>
    <ClInclude Include="qle\cashflows\brlcdicouponpricer.hpp">
      <Filter>cashflows</Filter>
    </ClInclude>
    <ClInclude Include="qle\instruments\brlcdiswap.hpp">
      <Filter>instruments</Filter>
    </ClInclude>
    <ClInclude Include="qle\termstructures\brlcdiratehelper.hpp">
      <Filter>termstructures</Filter>
    </ClInclude>
    <ClInclude Include="qle\time\yearcounter.hpp">
      <Filter>time</Filter>
    </ClInclude>
    <ClInclude Include="qle\math\fillemptymatrix.hpp">
      <Filter>math</Filter>
    </ClInclude>
    <ClInclude Include="qle\termstructures\optionletcurve.hpp">
      <Filter>termstructures</Filter>
    </ClInclude>
    <ClInclude Include="qle\termstructures\capfloorhelper.hpp">
      <Filter>termstructures</Filter>
    </ClInclude>
    <ClInclude Include="qle\termstructures\piecewiseoptionletcurve.hpp">
      <Filter>termstructures</Filter>
    </ClInclude>
    <ClInclude Include="qle\termstructures\piecewiseoptionletstripper.hpp">
      <Filter>termstructures</Filter>
    </ClInclude>
    <ClInclude Include="qle\termstructures\blackvariancesurfacesparse.hpp">
      <Filter>termstructures</Filter>
    </ClInclude>
    <ClInclude Include="qle\indexes\ibor\krwcd.hpp">
      <Filter>indexes\ibor</Filter>
    </ClInclude>
    <ClInclude Include="qle\termstructures\strippedoptionletadapter.hpp">
      <Filter>termstructures</Filter>
    </ClInclude>
    <ClInclude Include="qle\termstructures\optionletstripperwithatm.hpp">
      <Filter>termstructures</Filter>
    </ClInclude>
    <ClInclude Include="qle\cashflows\strippedcapflooredyoyinflationcoupon.hpp">
      <Filter>cashflows</Filter>
    </ClInclude>
    <ClInclude Include="qle\termstructures\equityforwardcurvestripper.hpp">
      <Filter>termstructures</Filter>
    </ClInclude>
    <ClInclude Include="qle\interpolators\optioninterpolator2d.hpp">
      <Filter>interpolators</Filter>
    </ClInclude>
    <ClInclude Include="qle\termstructures\optionpricesurface.hpp">
      <Filter>termstructures</Filter>
    </ClInclude>
    <ClInclude Include="qle\termstructures\strippedyoyinflationoptionletvol.hpp">
      <Filter>termstructures</Filter>
    </ClInclude>
    <ClInclude Include="qle\termstructures\strippedcpivolatilitystructure.hpp">
      <Filter>termstructures</Filter>
    </ClInclude>
    <ClInclude Include="qle\cashflows\strippedcapflooredyoyinflationcoupon.hpp">
      <Filter>termstructures</Filter>
    </ClInclude>
    <ClInclude Include="qle\pricingengines\discountingforwardbondengine.hpp">
      <Filter>pricingengines</Filter>
    </ClInclude>
    <ClInclude Include="qle\termstructures\dynamicyoyoptionletvolatilitystructure.hpp">
      <Filter>termstructures</Filter>
    </ClInclude>
    <ClInclude Include="qle\indexes\bondindex.hpp">
      <Filter>indexes</Filter>
    </ClInclude>
    <ClInclude Include="qle\instruments\forwardbond.hpp">
      <Filter>instruments</Filter>
    </ClInclude>
    <ClInclude Include="qle\termstructures\iterativebootstrap.hpp">
      <Filter>termstructures</Filter>
    </ClInclude>
    <ClInclude Include="qle\indexes\ibor\ilstelbor.hpp">
      <Filter>indexes\ibor</Filter>
    </ClInclude>
    <ClInclude Include="qle\indexes\ibor\idrjibor.hpp">
      <Filter>indexes\ibor</Filter>
    </ClInclude>
    <ClInclude Include="qle\termstructures\kinterpolatedyoyoptionletvolatilitysurface.hpp">
      <Filter>termstructures</Filter>
    </ClInclude>
    <ClInclude Include="qle\indexes\cacpi.hpp">
      <Filter>indexes</Filter>
    </ClInclude>
    <ClInclude Include="qle\termstructures\capfloortermvolcurve.hpp">
      <Filter>termstructures</Filter>
    </ClInclude>
    <ClInclude Include="qle\termstructures\piecewiseatmoptionletcurve.hpp">
      <Filter>termstructures</Filter>
    </ClInclude>
    <ClInclude Include="qle\pricingengines\baroneadesiwhaleyengine.hpp">
      <Filter>pricingengines</Filter>
    </ClInclude>
<<<<<<< HEAD
    <ClInclude Include="qle\indexes\commodityindex.hpp">
      <Filter>indexes</Filter>
=======
    <ClInclude Include="qle\termstructures\blackmonotonevarvoltermstructure.hpp">
      <Filter>termstructures</Filter>
>>>>>>> d405b862
    </ClInclude>
  </ItemGroup>
  <ItemGroup>
    <Filter Include="cashflows">
      <UniqueIdentifier>{ac57ee4f-9a17-4951-81ac-3e12860a9758}</UniqueIdentifier>
    </Filter>
    <Filter Include="currencies">
      <UniqueIdentifier>{79e30257-9bec-4d68-80fd-a59215cc688d}</UniqueIdentifier>
    </Filter>
    <Filter Include="indexes">
      <UniqueIdentifier>{82767bdf-47a1-403a-9b50-1eae878635bf}</UniqueIdentifier>
    </Filter>
    <Filter Include="instruments">
      <UniqueIdentifier>{60e1a5ca-8e4a-4485-b7a9-b649d652d75f}</UniqueIdentifier>
    </Filter>
    <Filter Include="math">
      <UniqueIdentifier>{0596e69d-c306-44c7-a7af-5f511518e5d4}</UniqueIdentifier>
    </Filter>
    <Filter Include="models">
      <UniqueIdentifier>{740551aa-03ff-4017-89bb-2a031ea2308c}</UniqueIdentifier>
    </Filter>
    <Filter Include="pricingengines">
      <UniqueIdentifier>{ac2c272c-98ad-484a-ba8f-e3150a89e598}</UniqueIdentifier>
    </Filter>
    <Filter Include="quotes">
      <UniqueIdentifier>{1b1252f6-4c99-48e1-a82c-203520ed8d9f}</UniqueIdentifier>
    </Filter>
    <Filter Include="termstructures">
      <UniqueIdentifier>{c9ba9e6b-491e-44f6-99c5-1b560aff60df}</UniqueIdentifier>
    </Filter>
    <Filter Include="processes">
      <UniqueIdentifier>{a1c64987-285d-4622-b1bf-432f5c274486}</UniqueIdentifier>
    </Filter>
    <Filter Include="indexes\ibor">
      <UniqueIdentifier>{77001a78-e7fc-4940-b0db-d00314230010}</UniqueIdentifier>
    </Filter>
    <Filter Include="methods">
      <UniqueIdentifier>{dae20b1f-586f-4e4a-994a-73bda11865fd}</UniqueIdentifier>
    </Filter>
    <Filter Include="utilities">
      <UniqueIdentifier>{e0dfc578-ff16-4b64-a977-3cf9e8ebd310}</UniqueIdentifier>
    </Filter>
    <Filter Include="time">
      <UniqueIdentifier>{a613e638-0ceb-4ac4-8d1a-9533b2d31270}</UniqueIdentifier>
    </Filter>
    <Filter Include="time\calendars">
      <UniqueIdentifier>{127ebe18-cbb6-4387-b8ac-95cae7669e94}</UniqueIdentifier>
    </Filter>
    <Filter Include="interpolators">
      <UniqueIdentifier>{5afe79b0-37bd-4c42-a9f7-5df8719d365c}</UniqueIdentifier>
    </Filter>
  </ItemGroup>
  <ItemGroup>
    <ClCompile Include="qle\quotes\logquote.cpp">
      <Filter>quotes</Filter>
    </ClCompile>
    <ClCompile Include="qle\currencies\africa.cpp">
      <Filter>currencies</Filter>
    </ClCompile>
    <ClCompile Include="qle\currencies\america.cpp">
      <Filter>currencies</Filter>
    </ClCompile>
    <ClCompile Include="qle\currencies\asia.cpp">
      <Filter>currencies</Filter>
    </ClCompile>
    <ClCompile Include="qle\cashflows\averageonindexedcoupon.cpp">
      <Filter>cashflows</Filter>
    </ClCompile>
    <ClCompile Include="qle\cashflows\averageonindexedcouponpricer.cpp">
      <Filter>cashflows</Filter>
    </ClCompile>
    <ClCompile Include="qle\cashflows\couponpricer.cpp">
      <Filter>cashflows</Filter>
    </ClCompile>
    <ClCompile Include="qle\cashflows\subperiodscoupon.cpp">
      <Filter>cashflows</Filter>
    </ClCompile>
    <ClCompile Include="qle\cashflows\subperiodscouponpricer.cpp">
      <Filter>cashflows</Filter>
    </ClCompile>
    <ClCompile Include="qle\instruments\averageois.cpp">
      <Filter>instruments</Filter>
    </ClCompile>
    <ClCompile Include="qle\instruments\crossccybasisswap.cpp">
      <Filter>instruments</Filter>
    </ClCompile>
    <ClCompile Include="qle\instruments\crossccyswap.cpp">
      <Filter>instruments</Filter>
    </ClCompile>
    <ClCompile Include="qle\instruments\fxforward.cpp">
      <Filter>instruments</Filter>
    </ClCompile>
    <ClCompile Include="qle\instruments\makeaverageois.cpp">
      <Filter>instruments</Filter>
    </ClCompile>
    <ClCompile Include="qle\instruments\tenorbasisswap.cpp">
      <Filter>instruments</Filter>
    </ClCompile>
    <ClCompile Include="qle\pricingengines\crossccyswapengine.cpp">
      <Filter>pricingengines</Filter>
    </ClCompile>
    <ClCompile Include="qle\pricingengines\discountingfxforwardengine.cpp">
      <Filter>pricingengines</Filter>
    </ClCompile>
    <ClCompile Include="qle\termstructures\averageoisratehelper.cpp">
      <Filter>termstructures</Filter>
    </ClCompile>
    <ClCompile Include="qle\termstructures\basistwoswaphelper.cpp">
      <Filter>termstructures</Filter>
    </ClCompile>
    <ClCompile Include="qle\termstructures\crossccybasisswaphelper.cpp">
      <Filter>termstructures</Filter>
    </ClCompile>
    <ClCompile Include="qle\termstructures\oisratehelper.cpp">
      <Filter>termstructures</Filter>
    </ClCompile>
    <ClCompile Include="qle\termstructures\tenorbasisswaphelper.cpp">
      <Filter>termstructures</Filter>
    </ClCompile>
    <ClCompile Include="qle\instruments\currencyswap.cpp">
      <Filter>instruments</Filter>
    </ClCompile>
    <ClCompile Include="qle\instruments\oibasisswap.cpp">
      <Filter>instruments</Filter>
    </ClCompile>
    <ClCompile Include="qle\instruments\oiccbasisswap.cpp">
      <Filter>instruments</Filter>
    </ClCompile>
    <ClCompile Include="qle\models\crossassetanalytics.cpp">
      <Filter>models</Filter>
    </ClCompile>
    <ClCompile Include="qle\models\crossassetmodel.cpp">
      <Filter>models</Filter>
    </ClCompile>
    <ClCompile Include="qle\models\fxbsconstantparametrization.cpp">
      <Filter>models</Filter>
    </ClCompile>
    <ClCompile Include="qle\models\fxbsparametrization.cpp">
      <Filter>models</Filter>
    </ClCompile>
    <ClCompile Include="qle\models\fxbspiecewiseconstantparametrization.cpp">
      <Filter>models</Filter>
    </ClCompile>
    <ClCompile Include="qle\models\gaussian1dcrossassetadaptor.cpp">
      <Filter>models</Filter>
    </ClCompile>
    <ClCompile Include="qle\models\lgm.cpp">
      <Filter>models</Filter>
    </ClCompile>
    <ClCompile Include="qle\models\lgmimpliedyieldtermstructure.cpp">
      <Filter>models</Filter>
    </ClCompile>
    <ClCompile Include="qle\models\linkablecalibratedmodel.cpp">
      <Filter>models</Filter>
    </ClCompile>
    <ClCompile Include="qle\models\parametrization.cpp">
      <Filter>models</Filter>
    </ClCompile>
    <ClCompile Include="qle\models\piecewiseconstanthelper.cpp">
      <Filter>models</Filter>
    </ClCompile>
    <ClCompile Include="qle\methods\multipathgeneratorbase.cpp">
      <Filter>methods</Filter>
    </ClCompile>
    <ClCompile Include="qle\pricingengines\analyticcclgmfxoptionengine.cpp">
      <Filter>pricingengines</Filter>
    </ClCompile>
    <ClCompile Include="qle\pricingengines\analyticlgmswaptionengine.cpp">
      <Filter>pricingengines</Filter>
    </ClCompile>
    <ClCompile Include="qle\pricingengines\discountingcurrencyswapengine.cpp">
      <Filter>pricingengines</Filter>
    </ClCompile>
    <ClCompile Include="qle\pricingengines\numericlgmswaptionengine.cpp">
      <Filter>pricingengines</Filter>
    </ClCompile>
    <ClCompile Include="qle\pricingengines\oiccbasisswapengine.cpp">
      <Filter>pricingengines</Filter>
    </ClCompile>
    <ClCompile Include="qle\processes\crossassetstateprocess.cpp">
      <Filter>processes</Filter>
    </ClCompile>
    <ClCompile Include="qle\processes\irlgm1fstateprocess.cpp">
      <Filter>processes</Filter>
    </ClCompile>
    <ClCompile Include="qle\termstructures\dynamicswaptionvolmatrix.cpp">
      <Filter>termstructures</Filter>
    </ClCompile>
    <ClCompile Include="qle\termstructures\oibasisswaphelper.cpp">
      <Filter>termstructures</Filter>
    </ClCompile>
    <ClCompile Include="qle\termstructures\oiccbasisswaphelper.cpp">
      <Filter>termstructures</Filter>
    </ClCompile>
    <ClCompile Include="qle\termstructures\hazardspreadeddefaulttermstructure.cpp">
      <Filter>termstructures</Filter>
    </ClCompile>
    <ClCompile Include="qle\models\crossassetmodelimpliedfxvoltermstructure.cpp">
      <Filter>models</Filter>
    </ClCompile>
    <ClCompile Include="qle\termstructures\blackvariancecurve3.cpp">
      <Filter>termstructures</Filter>
    </ClCompile>
    <ClCompile Include="qle\termstructures\blackvariancesurfacemoneyness.cpp">
      <Filter>termstructures</Filter>
    </ClCompile>
    <ClCompile Include="qle\pricingengines\discountingswapenginemulticurve.cpp">
      <Filter>pricingengines</Filter>
    </ClCompile>
    <ClCompile Include="qle\termstructures\datedstrippedoptionlet.cpp">
      <Filter>termstructures</Filter>
    </ClCompile>
    <ClCompile Include="qle\termstructures\datedstrippedoptionletadapter.cpp">
      <Filter>termstructures</Filter>
    </ClCompile>
    <ClCompile Include="qle\termstructures\dynamicoptionletvolatilitystructure.cpp">
      <Filter>termstructures</Filter>
    </ClCompile>
    <ClCompile Include="qle\indexes\fxindex.cpp">
      <Filter>indexes</Filter>
    </ClCompile>
    <ClCompile Include="qle\cashflows\fxlinkedcashflow.cpp">
      <Filter>cashflows</Filter>
    </ClCompile>
    <ClCompile Include="qle\termstructures\optionletstripper1.cpp">
      <Filter>termstructures</Filter>
    </ClCompile>
    <ClCompile Include="qle\termstructures\optionletstripper2.cpp">
      <Filter>termstructures</Filter>
    </ClCompile>
    <ClCompile Include="qle\termstructures\swaptionvolatilityconverter.cpp">
      <Filter>termstructures</Filter>
    </ClCompile>
    <ClCompile Include="qle\termstructures\swaptionvolcube2.cpp">
      <Filter>termstructures</Filter>
    </ClCompile>
    <ClCompile Include="qle\termstructures\spreadedoptionletvolatility.cpp">
      <Filter>termstructures</Filter>
    </ClCompile>
    <ClCompile Include="qle\termstructures\spreadedsmilesection.cpp">
      <Filter>termstructures</Filter>
    </ClCompile>
    <ClCompile Include="qle\termstructures\spreadedswaptionvolatility.cpp">
      <Filter>termstructures</Filter>
    </ClCompile>
    <ClCompile Include="qle\pricingengines\discountingriskybondengine.cpp">
      <Filter>pricingengines</Filter>
    </ClCompile>
    <ClCompile Include="qle\instruments\deposit.cpp">
      <Filter>instruments</Filter>
    </ClCompile>
    <ClCompile Include="qle\pricingengines\depositengine.cpp">
      <Filter>pricingengines</Filter>
    </ClCompile>
    <ClCompile Include="qle\termstructures\strippedoptionletadapter2.cpp">
      <Filter>termstructures</Filter>
    </ClCompile>
    <ClCompile Include="qle\pricingengines\discountingequityforwardengine.cpp">
      <Filter>pricingengines</Filter>
    </ClCompile>
    <ClCompile Include="qle\instruments\equityforward.cpp">
      <Filter>instruments</Filter>
    </ClCompile>
    <ClCompile Include="qle\indexes\inflationindexwrapper.cpp">
      <Filter>indexes</Filter>
    </ClCompile>
    <ClCompile Include="qle\pricingengines\discountingriskybondengine.cpp">
      <Filter>pricingengines</Filter>
    </ClCompile>
    <ClCompile Include="qle\models\crossassetmodelimpliedeqvoltermstructure.cpp">
      <Filter>models</Filter>
    </ClCompile>
    <ClCompile Include="qle\models\eqbsconstantparametrization.cpp">
      <Filter>models</Filter>
    </ClCompile>
    <ClCompile Include="qle\models\eqbsparametrization.cpp">
      <Filter>models</Filter>
    </ClCompile>
    <ClCompile Include="qle\models\eqbspiecewiseconstantparametrization.cpp">
      <Filter>models</Filter>
    </ClCompile>
    <ClCompile Include="qle\pricingengines\analyticxassetlgmeqoptionengine.cpp">
      <Filter>pricingengines</Filter>
    </ClCompile>
    <ClCompile Include="qle\models\fxeqoptionhelper.cpp">
      <Filter>models</Filter>
    </ClCompile>
    <ClCompile Include="qle\instruments\subperiodsswap.cpp">
      <Filter>instruments</Filter>
    </ClCompile>
    <ClCompile Include="qle\termstructures\subperiodsswaphelper.cpp">
      <Filter>termstructures</Filter>
    </ClCompile>
    <ClCompile Include="qle\instruments\cdsoption.cpp">
      <Filter>instruments</Filter>
    </ClCompile>
    <ClCompile Include="qle\models\cdsoptionhelper.cpp">
      <Filter>models</Filter>
    </ClCompile>
    <ClCompile Include="qle\models\cpicapfloorhelper.cpp">
      <Filter>models</Filter>
    </ClCompile>
    <ClCompile Include="qle\models\lgmimplieddefaulttermstructure.cpp">
      <Filter>models</Filter>
    </ClCompile>
    <ClCompile Include="qle\pricingengines\analyticdkcpicapfloorengine.cpp">
      <Filter>pricingengines</Filter>
    </ClCompile>
    <ClCompile Include="qle\pricingengines\analyticlgmcdsoptionengine.cpp">
      <Filter>pricingengines</Filter>
    </ClCompile>
    <ClCompile Include="qle\pricingengines\blackcdsoptionengine.cpp">
      <Filter>pricingengines</Filter>
    </ClCompile>
    <ClCompile Include="qle\termstructures\blackvolsurfacewithatm.cpp">
      <Filter>termstructures</Filter>
    </ClCompile>
    <ClCompile Include="qle\pricingengines\midpointcdsengine.cpp">
      <Filter>pricingengines</Filter>
    </ClCompile>
    <ClCompile Include="qle\instruments\makecds.cpp">
      <Filter>instruments</Filter>
    </ClCompile>
    <ClCompile Include="qle\instruments\creditdefaultswap.cpp">
      <Filter>instruments</Filter>
    </ClCompile>
    <ClCompile Include="qle\termstructures\defaultprobabilityhelpers.cpp">
      <Filter>termstructures</Filter>
    </ClCompile>
    <ClCompile Include="qle\termstructures\fxblackvolsurface.cpp">
      <Filter>termstructures</Filter>
    </ClCompile>
    <ClCompile Include="qle\termstructures\fxvannavolgasmilesection.cpp">
      <Filter>termstructures</Filter>
    </ClCompile>
    <ClCompile Include="qle\instruments\payment.cpp">
      <Filter>instruments</Filter>
    </ClCompile>
    <ClCompile Include="qle\pricingengines\paymentdiscountingengine.cpp">
      <Filter>pricingengines</Filter>
    </ClCompile>
    <ClCompile Include="qle\cashflows\floatingannuitycoupon.cpp">
      <Filter>cashflows</Filter>
    </ClCompile>
    <ClCompile Include="qle\cashflows\floatingannuitynominal.cpp">
      <Filter>cashflows</Filter>
    </ClCompile>
    <ClCompile Include="qle\termstructures\immfraratehelper.cpp">
      <Filter>termstructures</Filter>
    </ClCompile>
    <ClCompile Include="qle\math\deltagammavar.cpp">
      <Filter>math</Filter>
    </ClCompile>
    <ClCompile Include="qle\models\dkimpliedzeroinflationtermstructure.cpp">
      <Filter>models</Filter>
    </ClCompile>
    <ClCompile Include="qle\models\dkimpliedyoyinflationtermstructure.cpp">
      <Filter>models</Filter>
    </ClCompile>
    <ClCompile Include="qle\pricingengines\discountingcommodityforwardengine.cpp">
      <Filter>pricingengines</Filter>
    </ClCompile>
    <ClCompile Include="qle\instruments\commodityforward.cpp">
      <Filter>instruments</Filter>
    </ClCompile>
    <ClCompile Include="qle\termstructures\pricetermstructure.cpp">
      <Filter>termstructures</Filter>
    </ClCompile>
    <ClCompile Include="qle\termstructures\pricetermstructureadapter.cpp">
      <Filter>termstructures</Filter>
    </ClCompile>
    <ClCompile Include="qle\cashflows\quantocouponpricer.cpp">
      <Filter>cashflows</Filter>
    </ClCompile>
    <ClCompile Include="qle\instruments\impliedbondspread.cpp">
      <Filter>instruments</Filter>
    </ClCompile>
    <ClCompile Include="qle\termstructures\yoyinflationoptionletvolstripper.cpp">
      <Filter>termstructures</Filter>
    </ClCompile>
    <ClCompile Include="qle\cashflows\quantocouponpricer.cpp">
      <Filter>cashflows</Filter>
    </ClCompile>
    <ClCompile Include="qle\indexes\equityindex.cpp">
      <Filter>indexes</Filter>
    </ClCompile>
    <ClCompile Include="qle\instruments\fixedbmaswap.cpp">
      <Filter>instruments</Filter>
    </ClCompile>
    <ClCompile Include="qle\calendars\chile.cpp">
      <Filter>time\calendars</Filter>
    </ClCompile>
    <ClCompile Include="qle\calendars\colombia.cpp">
      <Filter>time\calendars</Filter>
    </ClCompile>
    <ClCompile Include="qle\calendars\malaysia.cpp">
      <Filter>time\calendars</Filter>
    </ClCompile>
    <ClCompile Include="qle\calendars\peru.cpp">
      <Filter>time\calendars</Filter>
    </ClCompile>
    <ClCompile Include="qle\calendars\philippines.cpp">
      <Filter>time\calendars</Filter>
    </ClCompile>
    <ClCompile Include="qle\calendars\thailand.cpp">
      <Filter>time\calendars</Filter>
    </ClCompile>
    <ClCompile Include="qle\calendars\switzerland.cpp">
      <Filter>time\calendars</Filter>
    </ClCompile>
    <ClCompile Include="qle\cashflows\equitycoupon.cpp">
      <Filter>cashflows</Filter>
    </ClCompile>
    <ClCompile Include="qle\cashflows\equitycouponpricer.cpp">
      <Filter>cashflows</Filter>
    </ClCompile>
    <ClCompile Include="qle\termstructures\discountratiomodifiedcurve.cpp">
      <Filter>termstructures</Filter>
    </ClCompile>
    <ClCompile Include="qle\instruments\crossccyfixfloatswap.cpp">
      <Filter>instruments</Filter>
    </ClCompile>
    <ClCompile Include="qle\termstructures\crossccyfixfloatswaphelper.cpp">
      <Filter>termstructures</Filter>
    </ClCompile>
    <ClCompile Include="qle\indexes\region.cpp">
      <Filter>indexes</Filter>
    </ClCompile>
    <ClCompile Include="qle\cashflows\lognormalcmsspreadpricer.cpp">
      <Filter>cashflows</Filter>
    </ClCompile>
    <ClCompile Include="qle\instruments\crossccybasismtmresetswap.cpp">
      <Filter>instruments</Filter>
    </ClCompile>
    <ClCompile Include="qle\termstructures\crossccybasismtmresetswaphelper.cpp">
      <Filter>termstructures</Filter>
    </ClCompile>
    <ClCompile Include="qle\termstructures\capfloortermvolsurface.cpp">
      <Filter>termstructures</Filter>
    </ClCompile>
    <ClCompile Include="qle\termstructures\optionletstripper.cpp">
      <Filter>termstructures</Filter>
    </ClCompile>
    <ClCompile Include="qle\pricingengines\cpibacheliercapfloorengine.cpp">
      <Filter>pricingengines</Filter>
    </ClCompile>
    <ClCompile Include="qle\pricingengines\cpiblackcapfloorengine.cpp">
      <Filter>pricingengines</Filter>
    </ClCompile>
    <ClCompile Include="qle\pricingengines\cpicapfloorengines.cpp">
      <Filter>pricingengines</Filter>
    </ClCompile>
    <ClCompile Include="qle\currencies\metals.cpp">
      <Filter>currencies</Filter>
    </ClCompile>
    <ClCompile Include="qle\calendars\france.cpp">
      <Filter>time\calendars</Filter>
    </ClCompile>
    <ClCompile Include="qle\calendars\netherlands.cpp">
      <Filter>time\calendars</Filter>
    </ClCompile>
    <ClCompile Include="qle\models\cmscaphelper.cpp">
      <Filter>models</Filter>
    </ClCompile>
    <ClCompile Include="qle\termstructures\correlationtermstructure.cpp">
      <Filter>termstructures</Filter>
    </ClCompile>
    <ClCompile Include="qle\termstructures\flatcorrelation.cpp">
      <Filter>termstructures</Filter>
    </ClCompile>
    <ClCompile Include="qle\math\fillemptymatrix.cpp">
      <Filter>math</Filter>
    </ClCompile>
    <ClCompile Include="qle\cashflows\brlcdicouponpricer.cpp">
      <Filter>cashflows</Filter>
    </ClCompile>
    <ClCompile Include="qle\instruments\brlcdiswap.cpp">
      <Filter>instruments</Filter>
    </ClCompile>
    <ClCompile Include="qle\termstructures\brlcdiratehelper.cpp">
      <Filter>termstructures</Filter>
    </ClCompile>
    <ClCompile Include="qle\indexes\ibor\brlcdi.cpp">
      <Filter>indexes\ibor</Filter>
    </ClCompile>
    <ClCompile Include="qle\time\yearcounter.cpp">
      <Filter>time</Filter>
    </ClCompile>
    <ClCompile Include="qle\math\fillemptymatrix.cpp">
      <Filter>math</Filter>
    </ClCompile>
    <ClCompile Include="qle\termstructures\capfloorhelper.cpp">
      <Filter>termstructures</Filter>
    </ClCompile>
    <ClCompile Include="qle\termstructures\blackvariancesurfacesparse.cpp">
      <Filter>termstructures</Filter>
    </ClCompile>
    <ClCompile Include="qle\termstructures\equityforwardcurvestripper.cpp">
      <Filter>termstructures</Filter>
    </ClCompile>
    <ClCompile Include="qle\termstructures\strippedyoyinflationoptionletvol.cpp">
      <Filter>termstructures</Filter>
    </ClCompile>
    <ClCompile Include="qle\cashflows\strippedcapflooredyoyinflationcoupon.cpp">
      <Filter>termstructures</Filter>
    </ClCompile>
    <ClCompile Include="qle\pricingengines\discountingforwardbondengine.cpp">
      <Filter>pricingengines</Filter>
    </ClCompile>
    <ClCompile Include="qle\termstructures\dynamicyoyoptionletvolatilitystructure.cpp">
      <Filter>termstructures</Filter>
    </ClCompile>
    <ClCompile Include="qle\indexes\bondindex.cpp">
      <Filter>indexes</Filter>
    </ClCompile>
    <ClCompile Include="qle\instruments\forwardbond.cpp">
      <Filter>instruments</Filter>
    </ClCompile>
    <ClCompile Include="qle\pricingengines\baroneadesiwhaleyengine.cpp">
      <Filter>pricingengines</Filter>
    </ClCompile>
    <ClCompile Include="qle\indexes\commodityindex.cpp">
      <Filter>indexes</Filter>
    </ClCompile>
  </ItemGroup>
</Project><|MERGE_RESOLUTION|>--- conflicted
+++ resolved
@@ -750,13 +750,11 @@
     <ClInclude Include="qle\pricingengines\baroneadesiwhaleyengine.hpp">
       <Filter>pricingengines</Filter>
     </ClInclude>
-<<<<<<< HEAD
     <ClInclude Include="qle\indexes\commodityindex.hpp">
       <Filter>indexes</Filter>
-=======
+    </ClInclude>
     <ClInclude Include="qle\termstructures\blackmonotonevarvoltermstructure.hpp">
       <Filter>termstructures</Filter>
->>>>>>> d405b862
     </ClInclude>
   </ItemGroup>
   <ItemGroup>
