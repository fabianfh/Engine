<?xml version="1.0" encoding="utf-8"?>
<Project ToolsVersion="4.0" xmlns="http://schemas.microsoft.com/developer/msbuild/2003">
  <ItemGroup>
    <ClInclude Include="qle\quantext.hpp" />
    <ClInclude Include="qle\quotes\logquote.hpp">
      <Filter>quotes</Filter>
    </ClInclude>
    <ClInclude Include="qle\auto_link.hpp" />
    <ClInclude Include="qle\currencies\africa.hpp">
      <Filter>currencies</Filter>
    </ClInclude>
    <ClInclude Include="qle\currencies\america.hpp">
      <Filter>currencies</Filter>
    </ClInclude>
    <ClInclude Include="qle\currencies\asia.hpp">
      <Filter>currencies</Filter>
    </ClInclude>
    <ClInclude Include="qle\indexes\genericiborindex.hpp">
      <Filter>indexes</Filter>
    </ClInclude>
    <ClInclude Include="qle\indexes\ibor\ambor.hpp">
      <Filter>indexes\ibor</Filter>
    </ClInclude>
    <ClInclude Include="qle\indexes\ibor\ameribor.hpp">
      <Filter>indexes\ibor</Filter>
    </ClInclude>
    <ClInclude Include="qle\indexes\ibor\audbbsw.hpp">
      <Filter>indexes\ibor</Filter>
    </ClInclude>
    <ClInclude Include="qle\indexes\ibor\boebaserate.hpp">
      <Filter>indexes\ibor</Filter>
    </ClInclude>
    <ClInclude Include="qle\indexes\ibor\chftois.hpp">
      <Filter>indexes\ibor</Filter>
    </ClInclude>
    <ClInclude Include="qle\indexes\ibor\czkpribor.hpp">
      <Filter>indexes\ibor</Filter>
    </ClInclude>
    <ClInclude Include="qle\indexes\ibor\dkkcibor.hpp">
      <Filter>indexes\ibor</Filter>
    </ClInclude>
    <ClInclude Include="qle\indexes\ibor\hkdhibor.hpp">
      <Filter>indexes\ibor</Filter>
    </ClInclude>
    <ClInclude Include="qle\indexes\ibor\hkdhonia.hpp">
      <Filter>indexes\ibor</Filter>
    </ClInclude>
    <ClInclude Include="qle\indexes\ibor\hufbubor.hpp">
      <Filter>indexes\ibor</Filter>
    </ClInclude>
    <ClInclude Include="qle\indexes\ibor\idridrfix.hpp">
      <Filter>indexes\ibor</Filter>
    </ClInclude>
    <ClInclude Include="qle\indexes\ibor\inrmifor.hpp">
      <Filter>indexes\ibor</Filter>
    </ClInclude>
    <ClInclude Include="qle\indexes\ibor\mxntiie.hpp">
      <Filter>indexes\ibor</Filter>
    </ClInclude>
    <ClInclude Include="qle\indexes\ibor\noknibor.hpp">
      <Filter>indexes\ibor</Filter>
    </ClInclude>
    <ClInclude Include="qle\indexes\ibor\nzdbkbm.hpp">
      <Filter>indexes\ibor</Filter>
    </ClInclude>
    <ClInclude Include="qle\indexes\ibor\plnwibor.hpp">
      <Filter>indexes\ibor</Filter>
    </ClInclude>
    <ClInclude Include="qle\indexes\ibor\sekstibor.hpp">
      <Filter>indexes\ibor</Filter>
    </ClInclude>
    <ClInclude Include="qle\indexes\ibor\sgdsibor.hpp">
      <Filter>indexes\ibor</Filter>
    </ClInclude>
    <ClInclude Include="qle\indexes\ibor\sgdsor.hpp">
      <Filter>indexes\ibor</Filter>
    </ClInclude>
    <ClInclude Include="qle\indexes\ibor\skkbribor.hpp">
      <Filter>indexes\ibor</Filter>
    </ClInclude>
    <ClInclude Include="qle\indexes\ibor\tonar.hpp">
      <Filter>indexes\ibor</Filter>
    </ClInclude>
    <ClInclude Include="qle\termstructures\interpolateddiscountcurve.hpp">
      <Filter>termstructures</Filter>
    </ClInclude>
    <ClInclude Include="qle\cashflows\averageonindexedcoupon.hpp">
      <Filter>cashflows</Filter>
    </ClInclude>
    <ClInclude Include="qle\cashflows\averageonindexedcouponpricer.hpp">
      <Filter>cashflows</Filter>
    </ClInclude>
    <ClInclude Include="qle\cashflows\couponpricer.hpp">
      <Filter>cashflows</Filter>
    </ClInclude>
    <ClInclude Include="qle\cashflows\subperiodscoupon.hpp">
      <Filter>cashflows</Filter>
    </ClInclude>
    <ClInclude Include="qle\cashflows\subperiodscouponpricer.hpp">
      <Filter>cashflows</Filter>
    </ClInclude>
    <ClInclude Include="qle\instruments\averageois.hpp">
      <Filter>instruments</Filter>
    </ClInclude>
    <ClInclude Include="qle\instruments\crossccybasisswap.hpp">
      <Filter>instruments</Filter>
    </ClInclude>
    <ClInclude Include="qle\instruments\crossccyswap.hpp">
      <Filter>instruments</Filter>
    </ClInclude>
    <ClInclude Include="qle\instruments\fxforward.hpp">
      <Filter>instruments</Filter>
    </ClInclude>
    <ClInclude Include="qle\instruments\makeaverageois.hpp">
      <Filter>instruments</Filter>
    </ClInclude>
    <ClInclude Include="qle\instruments\tenorbasisswap.hpp">
      <Filter>instruments</Filter>
    </ClInclude>
    <ClInclude Include="qle\pricingengines\crossccyswapengine.hpp">
      <Filter>pricingengines</Filter>
    </ClInclude>
    <ClInclude Include="qle\pricingengines\discountingfxforwardengine.hpp">
      <Filter>pricingengines</Filter>
    </ClInclude>
    <ClInclude Include="qle\termstructures\averageoisratehelper.hpp">
      <Filter>termstructures</Filter>
    </ClInclude>
    <ClInclude Include="qle\termstructures\basistwoswaphelper.hpp">
      <Filter>termstructures</Filter>
    </ClInclude>
    <ClInclude Include="qle\termstructures\crossccybasisswaphelper.hpp">
      <Filter>termstructures</Filter>
    </ClInclude>
    <ClInclude Include="qle\termstructures\oisratehelper.hpp">
      <Filter>termstructures</Filter>
    </ClInclude>
    <ClInclude Include="qle\termstructures\tenorbasisswaphelper.hpp">
      <Filter>termstructures</Filter>
    </ClInclude>
    <ClInclude Include="qle\instruments\currencyswap.hpp">
      <Filter>instruments</Filter>
    </ClInclude>
    <ClInclude Include="qle\instruments\oibasisswap.hpp">
      <Filter>instruments</Filter>
    </ClInclude>
    <ClInclude Include="qle\instruments\oiccbasisswap.hpp">
      <Filter>instruments</Filter>
    </ClInclude>
    <ClInclude Include="qle\instruments\nullinstrument.hpp">
      <Filter>instruments</Filter>
    </ClInclude>
    <ClInclude Include="qle\models\crossassetanalytics.hpp">
      <Filter>models</Filter>
    </ClInclude>
    <ClInclude Include="qle\models\crossassetanalyticsbase.hpp">
      <Filter>models</Filter>
    </ClInclude>
    <ClInclude Include="qle\models\crossassetmodel.hpp">
      <Filter>models</Filter>
    </ClInclude>
    <ClInclude Include="qle\models\fxbsconstantparametrization.hpp">
      <Filter>models</Filter>
    </ClInclude>
    <ClInclude Include="qle\models\fxbsparametrization.hpp">
      <Filter>models</Filter>
    </ClInclude>
    <ClInclude Include="qle\models\fxbspiecewiseconstantparametrization.hpp">
      <Filter>models</Filter>
    </ClInclude>
    <ClInclude Include="qle\models\gaussian1dcrossassetadaptor.hpp">
      <Filter>models</Filter>
    </ClInclude>
    <ClInclude Include="qle\models\irlgm1fconstantparametrization.hpp">
      <Filter>models</Filter>
    </ClInclude>
    <ClInclude Include="qle\models\irlgm1fparametrization.hpp">
      <Filter>models</Filter>
    </ClInclude>
    <ClInclude Include="qle\models\irlgm1fpiecewiseconstanthullwhiteadaptor.hpp">
      <Filter>models</Filter>
    </ClInclude>
    <ClInclude Include="qle\models\irlgm1fpiecewiseconstantparametrization.hpp">
      <Filter>models</Filter>
    </ClInclude>
    <ClInclude Include="qle\models\irlgm1fpiecewiselinearparametrization.hpp">
      <Filter>models</Filter>
    </ClInclude>
    <ClInclude Include="qle\models\lgm.hpp">
      <Filter>models</Filter>
    </ClInclude>
    <ClInclude Include="qle\models\lgmcalibrationinfo.hpp">
      <Filter>models</Filter>
    </ClInclude>
    <ClInclude Include="qle\models\lgmimpliedyieldtermstructure.hpp">
      <Filter>models</Filter>
    </ClInclude>
    <ClInclude Include="qle\models\linkablecalibratedmodel.hpp">
      <Filter>models</Filter>
    </ClInclude>
    <ClInclude Include="qle\models\parametrization.hpp">
      <Filter>models</Filter>
    </ClInclude>
    <ClInclude Include="qle\models\piecewiseconstanthelper.hpp">
      <Filter>models</Filter>
    </ClInclude>
    <ClInclude Include="qle\models\pseudoparameter.hpp">
      <Filter>models</Filter>
    </ClInclude>
    <ClInclude Include="qle\methods\multipathgeneratorbase.hpp">
      <Filter>methods</Filter>
    </ClInclude>
    <ClInclude Include="qle\pricingengines\analyticcclgmfxoptionengine.hpp">
      <Filter>pricingengines</Filter>
    </ClInclude>
    <ClInclude Include="qle\pricingengines\analyticlgmswaptionengine.hpp">
      <Filter>pricingengines</Filter>
    </ClInclude>
    <ClInclude Include="qle\pricingengines\discountingcurrencyswapengine.hpp">
      <Filter>pricingengines</Filter>
    </ClInclude>
    <ClInclude Include="qle\pricingengines\oiccbasisswapengine.hpp">
      <Filter>pricingengines</Filter>
    </ClInclude>
    <ClInclude Include="qle\processes\crossassetstateprocess.hpp">
      <Filter>processes</Filter>
    </ClInclude>
    <ClInclude Include="qle\processes\irlgm1fstateprocess.hpp">
      <Filter>processes</Filter>
    </ClInclude>
    <ClInclude Include="qle\termstructures\blackinvertedvoltermstructure.hpp">
      <Filter>termstructures</Filter>
    </ClInclude>
    <ClInclude Include="qle\termstructures\dynamicblackvoltermstructure.hpp">
      <Filter>termstructures</Filter>
    </ClInclude>
    <ClInclude Include="qle\termstructures\dynamicswaptionvolmatrix.hpp">
      <Filter>termstructures</Filter>
    </ClInclude>
    <ClInclude Include="qle\termstructures\oibasisswaphelper.hpp">
      <Filter>termstructures</Filter>
    </ClInclude>
    <ClInclude Include="qle\termstructures\oiccbasisswaphelper.hpp">
      <Filter>termstructures</Filter>
    </ClInclude>
    <ClInclude Include="qle\termstructures\staticallycorrectedyieldtermstructure.hpp">
      <Filter>termstructures</Filter>
    </ClInclude>
    <ClInclude Include="qle\termstructures\hazardspreadeddefaulttermstructure.hpp">
      <Filter>termstructures</Filter>
    </ClInclude>
    <ClInclude Include="qle\models\crossassetmodelimpliedfxvoltermstructure.hpp">
      <Filter>models</Filter>
    </ClInclude>
    <ClInclude Include="qle\termstructures\blackvariancecurve3.hpp">
      <Filter>termstructures</Filter>
    </ClInclude>
    <ClInclude Include="qle\termstructures\blackvariancesurfacemoneyness.hpp">
      <Filter>termstructures</Filter>
    </ClInclude>
    <ClInclude Include="qle\pricingengines\discountingswapenginemulticurve.hpp">
      <Filter>pricingengines</Filter>
    </ClInclude>
    <ClInclude Include="qle\termstructures\datedstrippedoptionlet.hpp">
      <Filter>termstructures</Filter>
    </ClInclude>
    <ClInclude Include="qle\termstructures\datedstrippedoptionletadapter.hpp">
      <Filter>termstructures</Filter>
    </ClInclude>
    <ClInclude Include="qle\termstructures\datedstrippedoptionletbase.hpp">
      <Filter>termstructures</Filter>
    </ClInclude>
    <ClInclude Include="qle\termstructures\dynamicoptionletvolatilitystructure.hpp">
      <Filter>termstructures</Filter>
    </ClInclude>
    <ClInclude Include="qle\indexes\fxindex.hpp">
      <Filter>indexes</Filter>
    </ClInclude>
    <ClInclude Include="qle\cashflows\floatingratefxlinkednotionalcoupon.hpp">
      <Filter>cashflows</Filter>
    </ClInclude>
    <ClInclude Include="qle\cashflows\fxlinkedcashflow.hpp">
      <Filter>cashflows</Filter>
    </ClInclude>
    <ClInclude Include="qle\termstructures\optionletstripper1.hpp">
      <Filter>termstructures</Filter>
    </ClInclude>
    <ClInclude Include="qle\termstructures\optionletstripper2.hpp">
      <Filter>termstructures</Filter>
    </ClInclude>
    <ClInclude Include="qle\termstructures\swaptionvolatilityconverter.hpp">
      <Filter>termstructures</Filter>
    </ClInclude>
    <ClInclude Include="qle\termstructures\interpolateddiscountcurve2.hpp">
      <Filter>termstructures</Filter>
    </ClInclude>
    <ClInclude Include="qle\termstructures\spreadedoptionletvolatility.hpp">
      <Filter>termstructures</Filter>
    </ClInclude>
    <ClInclude Include="qle\termstructures\spreadedsmilesection.hpp">
      <Filter>termstructures</Filter>
    </ClInclude>
    <ClInclude Include="qle\termstructures\spreadedswaptionvolatility.hpp">
      <Filter>termstructures</Filter>
    </ClInclude>
    <ClInclude Include="qle\termstructures\dynamicstype.hpp">
      <Filter>termstructures</Filter>
    </ClInclude>
    <ClInclude Include="qle\instruments\deposit.hpp">
      <Filter>instruments</Filter>
    </ClInclude>
    <ClInclude Include="qle\pricingengines\depositengine.hpp">
      <Filter>pricingengines</Filter>
    </ClInclude>
    <ClInclude Include="qle\termstructures\strippedoptionletadapter2.hpp">
      <Filter>termstructures</Filter>
    </ClInclude>
    <ClInclude Include="qle\pricingengines\discountingequityforwardengine.hpp">
      <Filter>pricingengines</Filter>
    </ClInclude>
    <ClInclude Include="qle\instruments\equityforward.hpp">
      <Filter>instruments</Filter>
    </ClInclude>
    <ClInclude Include="qle\indexes\inflationindexwrapper.hpp">
      <Filter>indexes</Filter>
    </ClInclude>
    <ClInclude Include="qle\indexes\ibor\twdtaibor.hpp">
      <Filter>indexes\ibor</Filter>
    </ClInclude>
    <ClInclude Include="qle\indexes\ibor\myrklibor.hpp">
      <Filter>indexes\ibor</Filter>
    </ClInclude>
    <ClInclude Include="qle\indexes\ibor\krwkoribor.hpp">
      <Filter>indexes\ibor</Filter>
    </ClInclude>
    <ClInclude Include="qle\pricingengines\discountingriskybondengine.hpp">
      <Filter>pricingengines</Filter>
    </ClInclude>
    <ClInclude Include="qle\models\crossassetmodelimpliedeqvoltermstructure.hpp">
      <Filter>models</Filter>
    </ClInclude>
    <ClInclude Include="qle\models\eqbsconstantparametrization.hpp">
      <Filter>models</Filter>
    </ClInclude>
    <ClInclude Include="qle\models\eqbsparametrization.hpp">
      <Filter>models</Filter>
    </ClInclude>
    <ClInclude Include="qle\models\eqbspiecewiseconstantparametrization.hpp">
      <Filter>models</Filter>
    </ClInclude>
    <ClInclude Include="qle\pricingengines\analyticxassetlgmeqoptionengine.hpp">
      <Filter>pricingengines</Filter>
    </ClInclude>
    <ClInclude Include="qle\models\fxeqoptionhelper.hpp">
      <Filter>models</Filter>
    </ClInclude>
    <ClInclude Include="qle\instruments\subperiodsswap.hpp">
      <Filter>instruments</Filter>
    </ClInclude>
    <ClInclude Include="qle\termstructures\subperiodsswaphelper.hpp">
      <Filter>termstructures</Filter>
    </ClInclude>
    <ClInclude Include="qle\instruments\cdsoption.hpp">
      <Filter>instruments</Filter>
    </ClInclude>
    <ClInclude Include="qle\models\cdsoptionhelper.hpp">
      <Filter>models</Filter>
    </ClInclude>
    <ClInclude Include="qle\models\cpicapfloorhelper.hpp">
      <Filter>models</Filter>
    </ClInclude>
    <ClInclude Include="qle\models\crlgm1fparametrization.hpp">
      <Filter>models</Filter>
    </ClInclude>
    <ClInclude Include="qle\models\infdkparametrization.hpp">
      <Filter>models</Filter>
    </ClInclude>
    <ClInclude Include="qle\models\lgmimplieddefaulttermstructure.hpp">
      <Filter>models</Filter>
    </ClInclude>
    <ClInclude Include="qle\pricingengines\analyticdkcpicapfloorengine.hpp">
      <Filter>pricingengines</Filter>
    </ClInclude>
    <ClInclude Include="qle\pricingengines\analyticlgmcdsoptionengine.hpp">
      <Filter>pricingengines</Filter>
    </ClInclude>
    <ClInclude Include="qle\pricingengines\blackcdsoptionengine.hpp">
      <Filter>pricingengines</Filter>
    </ClInclude>
    <ClInclude Include="qle\termstructures\survivalprobabilitycurve.hpp">
      <Filter>termstructures</Filter>
    </ClInclude>
    <ClInclude Include="qle\termstructures\blackvolsurfacewithatm.hpp">
      <Filter>termstructures</Filter>
    </ClInclude>
    <ClInclude Include="qle\pricingengines\midpointcdsengine.hpp">
      <Filter>pricingengines</Filter>
    </ClInclude>
    <ClInclude Include="qle\indexes\ibor\twdtaibor.hpp">
      <Filter>indexes\ibor</Filter>
    </ClInclude>
    <ClInclude Include="qle\indexes\ibor\myrklibor.hpp">
      <Filter>indexes\ibor</Filter>
    </ClInclude>
    <ClInclude Include="qle\indexes\ibor\krwkoribor.hpp">
      <Filter>indexes\ibor</Filter>
    </ClInclude>
    <ClInclude Include="qle\instruments\makecds.hpp">
      <Filter>instruments</Filter>
    </ClInclude>
    <ClInclude Include="qle\instruments\creditdefaultswap.hpp">
      <Filter>instruments</Filter>
    </ClInclude>
    <ClInclude Include="qle\termstructures\defaultprobabilityhelpers.hpp">
      <Filter>termstructures</Filter>
    </ClInclude>
    <ClInclude Include="qle\pricingengines\discountingriskybondengine.hpp">
      <Filter>pricingengines</Filter>
    </ClInclude>
    <ClInclude Include="qle\termstructures\swaptionvolcubewithatm.hpp">
      <Filter>termstructures</Filter>
    </ClInclude>
    <ClInclude Include="qle\termstructures\swaptionvolcube2.hpp">
      <Filter>termstructures</Filter>
    </ClInclude>
    <ClInclude Include="qle\termstructures\swaptionvolconstantspread.hpp">
      <Filter>termstructures</Filter>
    </ClInclude>
    <ClInclude Include="qle\termstructures\fxblackvolsurface.hpp">
      <Filter>termstructures</Filter>
    </ClInclude>
    <ClInclude Include="qle\termstructures\fxsmilesection.hpp">
      <Filter>termstructures</Filter>
    </ClInclude>
    <ClInclude Include="qle\termstructures\fxvannavolgasmilesection.hpp">
      <Filter>termstructures</Filter>
    </ClInclude>
    <ClInclude Include="qle\instruments\payment.hpp">
      <Filter>instruments</Filter>
    </ClInclude>
    <ClInclude Include="qle\pricingengines\paymentdiscountingengine.hpp">
      <Filter>pricingengines</Filter>
    </ClInclude>
    <ClInclude Include="qle\math\flatextrapolation.hpp">
      <Filter>math</Filter>
    </ClInclude>
    <ClInclude Include="qle\math\nadarayawatson.hpp">
      <Filter>math</Filter>
    </ClInclude>
    <ClInclude Include="qle\math\stabilisedglls.hpp">
      <Filter>math</Filter>
    </ClInclude>
    <ClInclude Include="qle\math\method_mt.hpp">
      <Filter>math</Filter>
    </ClInclude>
    <ClInclude Include="qle\math\problem_mt.hpp">
      <Filter>math</Filter>
    </ClInclude>
    <ClInclude Include="qle\math\differentialevolution_mt.hpp">
      <Filter>math</Filter>
    </ClInclude>
    <ClInclude Include="qle\termstructures\blackvolconstantspread.hpp">
      <Filter>termstructures</Filter>
    </ClInclude>
    <ClInclude Include="qle\cashflows\floatingannuitycoupon.hpp">
      <Filter>cashflows</Filter>
    </ClInclude>
    <ClInclude Include="qle\cashflows\floatingannuitynominal.hpp">
      <Filter>cashflows</Filter>
    </ClInclude>
    <ClInclude Include="qle\indexes\ibor\corra.hpp">
      <Filter>indexes\ibor</Filter>
    </ClInclude>
    <ClInclude Include="qle\termstructures\immfraratehelper.hpp">
      <Filter>termstructures</Filter>
    </ClInclude>
    <ClInclude Include="qle\math\trace.hpp">
      <Filter>math</Filter>
    </ClInclude>
    <ClInclude Include="qle\math\deltagammavar.hpp">
      <Filter>math</Filter>
    </ClInclude>
    <ClInclude Include="qle\models\dkimpliedzeroinflationtermstructure.hpp">
      <Filter>models</Filter>
    </ClInclude>
    <ClInclude Include="qle\indexes\inflationindexobserver.hpp">
      <Filter>indexes</Filter>
    </ClInclude>
    <ClInclude Include="qle\termstructures\zeroinflationcurveobserverstatic.hpp">
      <Filter>termstructures</Filter>
    </ClInclude>
    <ClInclude Include="qle\models\dkimpliedyoyinflationtermstructure.hpp">
      <Filter>models</Filter>
    </ClInclude>
    <ClInclude Include="qle\termstructures\zeroinflationcurveobservermoving.hpp">
      <Filter>termstructures</Filter>
    </ClInclude>
    <ClInclude Include="qle\termstructures\yoyinflationcurveobservermoving.hpp">
      <Filter>termstructures</Filter>
    </ClInclude>
    <ClInclude Include="qle\termstructures\yoyinflationcurveobserverstatic.hpp">
      <Filter>termstructures</Filter>
    </ClInclude>
    <ClInclude Include="qle\termstructures\pricecurve.hpp">
      <Filter>termstructures</Filter>
    </ClInclude>
    <ClInclude Include="qle\termstructures\pricetermstructure.hpp">
      <Filter>termstructures</Filter>
    </ClInclude>
    <ClInclude Include="qle\pricingengines\discountingcommodityforwardengine.hpp">
      <Filter>pricingengines</Filter>
    </ClInclude>
    <ClInclude Include="qle\instruments\commodityforward.hpp">
      <Filter>instruments</Filter>
    </ClInclude>
    <ClInclude Include="qle\termstructures\pricetermstructureadapter.hpp">
      <Filter>termstructures</Filter>
    </ClInclude>
    <ClInclude Include="qle\cashflows\quantocouponpricer.hpp">
      <Filter>cashflows</Filter>
    </ClInclude>
    <ClInclude Include="qle\instruments\impliedbondspread.hpp">
      <Filter>instruments</Filter>
    </ClInclude>
    <ClInclude Include="qle\termstructures\yoyinflationoptionletvolstripper.hpp">
      <Filter>termstructures</Filter>
    </ClInclude>
    <ClInclude Include="qle\termstructures\interpolatedyoycapfloortermpricesurface.hpp">
      <Filter>termstructures</Filter>
    </ClInclude>
    <ClInclude Include="qle\cashflows\quantocouponpricer.hpp">
      <Filter>cashflows</Filter>
    </ClInclude>
    <ClInclude Include="qle\indexes\equityindex.hpp">
      <Filter>indexes</Filter>
    </ClInclude>
    <ClInclude Include="qle\indexes\ibor\dkkois.hpp">
      <Filter>indexes\ibor</Filter>
    </ClInclude>
    <ClInclude Include="qle\indexes\ibor\demlibor.hpp">
      <Filter>indexes\ibor</Filter>
    </ClInclude>
    <ClInclude Include="qle\indexes\ibor\chfsaron.hpp">
      <Filter>indexes\ibor</Filter>
    </ClInclude>
    <ClInclude Include="qle\indexes\ibor\saibor.hpp">
      <Filter>indexes\ibor</Filter>
    </ClInclude>
    <ClInclude Include="qle\indexes\ibor\seksior.hpp">
      <Filter>indexes\ibor</Filter>
    </ClInclude>
    <ClInclude Include="qle\indexes\bmaindexwrapper.hpp">
      <Filter>indexes</Filter>
    </ClInclude>
    <ClInclude Include="qle\instruments\fixedbmaswap.hpp">
      <Filter>instruments</Filter>
    </ClInclude>
    <ClInclude Include="qle\calendars\colombia.hpp">
      <Filter>time\calendars</Filter>
    </ClInclude>
    <ClInclude Include="qle\calendars\malaysia.hpp">
      <Filter>time\calendars</Filter>
    </ClInclude>
    <ClInclude Include="qle\calendars\peru.hpp">
      <Filter>time\calendars</Filter>
    </ClInclude>
    <ClInclude Include="qle\calendars\philippines.hpp">
      <Filter>time\calendars</Filter>
    </ClInclude>
    <ClInclude Include="qle\calendars\switzerland.hpp">
      <Filter>time\calendars</Filter>
    </ClInclude>
    <ClInclude Include="qle\calendars\wmr.hpp">
      <Filter>time\calendars</Filter>
    </ClInclude>
    <ClInclude Include="qle\calendars\islamicweekendsonly.hpp">
      <Filter>time\calendars</Filter>
    </ClInclude>
    <ClInclude Include="qle\cashflows\equitycoupon.hpp">
      <Filter>cashflows</Filter>
    </ClInclude>
    <ClInclude Include="qle\cashflows\equitycouponpricer.hpp">
      <Filter>cashflows</Filter>
    </ClInclude>
    <ClInclude Include="qle\indexes\ibor\brlcdi.hpp">
      <Filter>indexes\ibor</Filter>
    </ClInclude>
    <ClInclude Include="qle\indexes\ibor\clpcamara.hpp">
      <Filter>indexes\ibor</Filter>
    </ClInclude>
    <ClInclude Include="qle\indexes\ibor\cnhhibor.hpp">
      <Filter>indexes\ibor</Filter>
    </ClInclude>
    <ClInclude Include="qle\indexes\ibor\cnhshibor.hpp">
      <Filter>indexes\ibor</Filter>
    </ClInclude>
    <ClInclude Include="qle\indexes\ibor\copibr.hpp">
      <Filter>indexes\ibor</Filter>
    </ClInclude>
    <ClInclude Include="qle\indexes\ibor\thbbibor.hpp">
      <Filter>indexes\ibor</Filter>
    </ClInclude>
    <ClInclude Include="qle\indexes\ibor\rubmosprime.hpp">
      <Filter>indexes\ibor</Filter>
    </ClInclude>
    <ClInclude Include="qle\indexes\ibor\rubkeyrate.hpp">
      <Filter>indexes\ibor</Filter>
    </ClInclude>
    <ClInclude Include="qle\indexes\ibor\phpphiref.hpp">
      <Filter>indexes\ibor</Filter>
    </ClInclude>
    <ClInclude Include="qle\termstructures\discountratiomodifiedcurve.hpp">
      <Filter>termstructures</Filter>
    </ClInclude>
    <ClInclude Include="qle\instruments\crossccyfixfloatswap.hpp">
      <Filter>instruments</Filter>
    </ClInclude>
    <ClInclude Include="qle\termstructures\crossccyfixfloatswaphelper.hpp">
      <Filter>termstructures</Filter>
    </ClInclude>
    <ClInclude Include="qle\indexes\region.hpp">
      <Filter>indexes</Filter>
    </ClInclude>
    <ClInclude Include="qle\indexes\secpi.hpp">
      <Filter>indexes</Filter>
    </ClInclude>
    <ClInclude Include="qle\indexes\dkcpi.hpp">
      <Filter>indexes</Filter>
    </ClInclude>
    <ClInclude Include="qle\indexes\ibor\nowa.hpp">
      <Filter>indexes\ibor</Filter>
    </ClInclude>
    <ClInclude Include="qle\cashflows\lognormalcmsspreadpricer.hpp">
      <Filter>cashflows</Filter>
    </ClInclude>
    <ClInclude Include="qle\instruments\crossccybasismtmresetswap.hpp">
      <Filter>instruments</Filter>
    </ClInclude>
    <ClInclude Include="qle\termstructures\crossccybasismtmresetswaphelper.hpp">
      <Filter>termstructures</Filter>
    </ClInclude>
    <ClInclude Include="qle\termstructures\probabilitytraits.hpp">
      <Filter>termstructures</Filter>
    </ClInclude>
    <ClInclude Include="qle\termstructures\capfloortermvolsurface.hpp">
      <Filter>termstructures</Filter>
    </ClInclude>
    <ClInclude Include="qle\termstructures\optionletstripper.hpp">
      <Filter>termstructures</Filter>
    </ClInclude>
    <ClInclude Include="qle\pricingengines\cpibacheliercapfloorengine.hpp">
      <Filter>pricingengines</Filter>
    </ClInclude>
    <ClInclude Include="qle\pricingengines\cpiblackcapfloorengine.hpp">
      <Filter>pricingengines</Filter>
    </ClInclude>
    <ClInclude Include="qle\pricingengines\cpicapfloorengines.hpp">
      <Filter>pricingengines</Filter>
    </ClInclude>
    <ClInclude Include="qle\currencies\configurablecurrency.hpp">
      <Filter>currencies</Filter>
    </ClInclude>
    <ClInclude Include="qle\currencies\metals.hpp">
      <Filter>currencies</Filter>
    </ClInclude>
    <ClInclude Include="qle\calendars\france.hpp">
      <Filter>time\calendars</Filter>
    </ClInclude>
    <ClInclude Include="qle\calendars\netherlands.hpp">
      <Filter>time\calendars</Filter>
    </ClInclude>
    <ClInclude Include="qle\models\cmscaphelper.hpp">
      <Filter>models</Filter>
    </ClInclude>
    <ClInclude Include="qle\quotes\exceptionquote.hpp">
      <Filter>quotes</Filter>
    </ClInclude>
    <ClInclude Include="qle\termstructures\correlationtermstructure.hpp">
      <Filter>termstructures</Filter>
    </ClInclude>
    <ClInclude Include="qle\termstructures\flatcorrelation.hpp">
      <Filter>termstructures</Filter>
    </ClInclude>
    <ClInclude Include="qle\termstructures\interpolatedcorrelationcurve.hpp">
      <Filter>termstructures</Filter>
    </ClInclude>
    <ClInclude Include="qle\math\fillemptymatrix.hpp">
      <Filter>math</Filter>
    </ClInclude>
    <ClInclude Include="qle\cashflows\brlcdicouponpricer.hpp">
      <Filter>cashflows</Filter>
    </ClInclude>
    <ClInclude Include="qle\instruments\brlcdiswap.hpp">
      <Filter>instruments</Filter>
    </ClInclude>
    <ClInclude Include="qle\termstructures\brlcdiratehelper.hpp">
      <Filter>termstructures</Filter>
    </ClInclude>
    <ClInclude Include="qle\time\yearcounter.hpp">
      <Filter>time</Filter>
    </ClInclude>
    <ClInclude Include="qle\math\fillemptymatrix.hpp">
      <Filter>math</Filter>
    </ClInclude>
    <ClInclude Include="qle\termstructures\optionletcurve.hpp">
      <Filter>termstructures</Filter>
    </ClInclude>
    <ClInclude Include="qle\termstructures\capfloorhelper.hpp">
      <Filter>termstructures</Filter>
    </ClInclude>
    <ClInclude Include="qle\termstructures\piecewiseoptionletcurve.hpp">
      <Filter>termstructures</Filter>
    </ClInclude>
    <ClInclude Include="qle\termstructures\piecewiseoptionletstripper.hpp">
      <Filter>termstructures</Filter>
    </ClInclude>
    <ClInclude Include="qle\termstructures\blackvariancesurfacesparse.hpp">
      <Filter>termstructures</Filter>
    </ClInclude>
    <ClInclude Include="qle\indexes\ibor\krwcd.hpp">
      <Filter>indexes\ibor</Filter>
    </ClInclude>
    <ClInclude Include="qle\termstructures\strippedoptionletadapter.hpp">
      <Filter>termstructures</Filter>
    </ClInclude>
    <ClInclude Include="qle\termstructures\optionletstripperwithatm.hpp">
      <Filter>termstructures</Filter>
    </ClInclude>
    <ClInclude Include="qle\cashflows\strippedcapflooredyoyinflationcoupon.hpp">
      <Filter>cashflows</Filter>
    </ClInclude>
    <ClInclude Include="qle\termstructures\equityforwardcurvestripper.hpp">
      <Filter>termstructures</Filter>
    </ClInclude>
    <ClInclude Include="qle\interpolators\optioninterpolator2d.hpp">
      <Filter>interpolators</Filter>
    </ClInclude>
    <ClInclude Include="qle\termstructures\optionpricesurface.hpp">
      <Filter>termstructures</Filter>
    </ClInclude>
    <ClInclude Include="qle\termstructures\strippedyoyinflationoptionletvol.hpp">
      <Filter>termstructures</Filter>
    </ClInclude>
    <ClInclude Include="qle\termstructures\strippedcpivolatilitystructure.hpp">
      <Filter>termstructures</Filter>
    </ClInclude>
    <ClInclude Include="qle\cashflows\strippedcapflooredyoyinflationcoupon.hpp">
      <Filter>termstructures</Filter>
    </ClInclude>
    <ClInclude Include="qle\pricingengines\discountingforwardbondengine.hpp">
      <Filter>pricingengines</Filter>
    </ClInclude>
    <ClInclude Include="qle\termstructures\dynamicyoyoptionletvolatilitystructure.hpp">
      <Filter>termstructures</Filter>
    </ClInclude>
    <ClInclude Include="qle\indexes\bondindex.hpp">
      <Filter>indexes</Filter>
    </ClInclude>
    <ClInclude Include="qle\instruments\forwardbond.hpp">
      <Filter>instruments</Filter>
    </ClInclude>
    <ClInclude Include="qle\termstructures\iterativebootstrap.hpp">
      <Filter>termstructures</Filter>
    </ClInclude>
    <ClInclude Include="qle\indexes\ibor\ilstelbor.hpp">
      <Filter>indexes\ibor</Filter>
    </ClInclude>
    <ClInclude Include="qle\indexes\ibor\idrjibor.hpp">
      <Filter>indexes\ibor</Filter>
    </ClInclude>
    <ClInclude Include="qle\termstructures\kinterpolatedyoyoptionletvolatilitysurface.hpp">
      <Filter>termstructures</Filter>
    </ClInclude>
    <ClInclude Include="qle\indexes\cacpi.hpp">
      <Filter>indexes</Filter>
    </ClInclude>
    <ClInclude Include="qle\termstructures\capfloortermvolcurve.hpp">
      <Filter>termstructures</Filter>
    </ClInclude>
    <ClInclude Include="qle\termstructures\piecewiseatmoptionletcurve.hpp">
      <Filter>termstructures</Filter>
    </ClInclude>
    <ClInclude Include="qle\pricingengines\baroneadesiwhaleyengine.hpp">
      <Filter>pricingengines</Filter>
    </ClInclude>
    <ClInclude Include="qle\indexes\commodityindex.hpp">
      <Filter>indexes</Filter>
    </ClInclude>
    <ClInclude Include="qle\indexes\ibor\primeindex.hpp">
      <Filter>indexes\ibor</Filter>
    </ClInclude>
    <ClInclude Include="qle\termstructures\blackvariancesurfacestddevs.hpp">
      <Filter>termstructures</Filter>
    </ClInclude>
    <ClInclude Include="qle\termstructures\blackmonotonevarvoltermstructure.hpp">
      <Filter>termstructures</Filter>
    </ClInclude>
    <ClInclude Include="qle\termstructures\crosscurrencypricetermstructure.hpp">
      <Filter>termstructures</Filter>
    </ClInclude>
    <ClInclude Include="qle\time\futureexpirycalculator.hpp">
      <Filter>time</Filter>
    </ClInclude>
    <ClInclude Include="qle\pricingengines\lgmconvolutionsolver.hpp">
      <Filter>pricingengines</Filter>
    </ClInclude>
    <ClInclude Include="qle\calendars\israel.hpp">
      <Filter>time\calendars</Filter>
    </ClInclude>
    <ClInclude Include="qle\instruments\rebatedexercise.hpp">
      <Filter>instruments</Filter>
    </ClInclude>
    <ClInclude Include="qle\indexes\ibor\ester.hpp">
      <Filter>indexes\ibor</Filter>
    </ClInclude>
    <ClInclude Include="qle\indexes\ibor\sofr.hpp">
      <Filter>indexes\ibor</Filter>
    </ClInclude>
    <ClInclude Include="qle\termstructures\blackvolsurfacedelta.hpp">
      <Filter>termstructures</Filter>
    </ClInclude>
    <ClInclude Include="qle\calendars\ice.hpp">
      <Filter>time\calendars</Filter>
    </ClInclude>
    <ClInclude Include="qle\calendars\cme.hpp">
      <Filter>time\calendars</Filter>
    </ClInclude>
    <ClInclude Include="qle\cashflows\commodityindexedaveragecashflow.hpp">
      <Filter>cashflows</Filter>
    </ClInclude>
    <ClInclude Include="qle\cashflows\commodityindexedcashflow.hpp">
      <Filter>cashflows</Filter>
    </ClInclude>
    <ClInclude Include="qle\termstructures\commodityaveragebasispricecurve.hpp">
      <Filter>termstructures</Filter>
    </ClInclude>
    <ClInclude Include="qle\termstructures\commoditybasispricecurve.hpp">
      <Filter>termstructures</Filter>
    </ClInclude>
    <ClInclude Include="qle\instruments\commodityapo.hpp">
      <Filter>instruments</Filter>
    </ClInclude>
    <ClInclude Include="qle\pricingengines\commodityapoengine.hpp">
      <Filter>pricingengines</Filter>
    </ClInclude>
    <ClInclude Include="qle\termstructures\adjusteddefaultcurve.hpp">
      <Filter>termstructures</Filter>
    </ClInclude>
    <ClInclude Include="qle\termstructures\aposurface.hpp">
      <Filter>termstructures</Filter>
    </ClInclude>
    <ClInclude Include="qle\cashflows\indexedcoupon.hpp">
      <Filter>cashflows</Filter>
    </ClInclude>
    <ClInclude Include="qle\termstructures\eqcommoptionsurfacestripper.hpp">
      <Filter>termstructures</Filter>
    </ClInclude>
    <ClInclude Include="qle\cashflows\cpicoupon.hpp">
      <Filter>cashflows</Filter>
    </ClInclude>
    <ClInclude Include="qle\cashflows\cpicouponpricer.hpp">
      <Filter>cashflows</Filter>
    </ClInclude>
    <ClInclude Include="qle\cashflows\strippedcapflooredcpicoupon.hpp">
      <Filter>cashflows</Filter>
    </ClInclude>
    <ClInclude Include="qle\termstructures\dynamiccpivolatilitystructure.hpp">
      <Filter>termstructures</Filter>
    </ClInclude>
    <ClInclude Include="qle\pricingengines\inflationcapfloorengines.hpp">
      <Filter>pricingengines</Filter>
    </ClInclude>
    <ClInclude Include="qle\cashflows\overnightindexedcoupon.hpp">
      <Filter>cashflows</Filter>
    </ClInclude>
    <ClInclude Include="qle\cashflows\blackovernightindexedcouponpricer.hpp">
      <Filter>cashflows</Filter>
    </ClInclude>
    <ClInclude Include="qle\currencies\europe.hpp">
      <Filter>currencies</Filter>
    </ClInclude>
    <ClInclude Include="qle\calendars\belgium.hpp">
      <Filter>time\calendars</Filter>
    </ClInclude>
    <ClInclude Include="qle\calendars\luxembourg.hpp">
      <Filter>time\calendars</Filter>
    </ClInclude>
    <ClInclude Include="qle\calendars\russia.hpp">
      <Filter>time\calendars</Filter>
    </ClInclude>
    <ClInclude Include="qle\calendars\spain.hpp">
      <Filter>time\calendars</Filter>
    </ClInclude>
    <ClInclude Include="qle\calendars\austria.hpp">
      <Filter>time\calendars</Filter>
    </ClInclude>
    <ClInclude Include="qle\calendars\largejointcalendar.hpp">
      <Filter>time\calendars</Filter>
    </ClInclude>
    <ClInclude Include="qle\indexes\ibor\inrmiborois.hpp">
      <Filter>indexes\ibor</Filter>
    </ClInclude>
    <ClInclude Include="qle\termstructures\futurepricehelper.hpp">
      <Filter>termstructures</Filter>
    </ClInclude>
    <ClInclude Include="qle\termstructures\interpolatedcpivolatilitysurface.hpp">
      <Filter>termstructures</Filter>
    </ClInclude>
    <ClInclude Include="qle\termstructures\averagespotpricehelper.hpp">
      <Filter>termstructures</Filter>
    </ClInclude>
    <ClInclude Include="qle\termstructures\averagefuturepricehelper.hpp">
      <Filter>termstructures</Filter>
    </ClInclude>
    <ClInclude Include="qle\termstructures\piecewisepricecurve.hpp">
      <Filter>termstructures</Filter>
    </ClInclude>
    <ClInclude Include="qle\termstructures\interpolatedcpivolatilitysurface.hpp">
      <Filter>termstructures</Filter>
    </ClInclude>
    <ClInclude Include="qle\termstructures\equityblackvolsurfaceproxy.hpp">
      <Filter>termstructures</Filter>
    </ClInclude>
    <ClInclude Include="qle\instruments\cashsettledeuropeanoption.hpp">
      <Filter>instruments</Filter>
    </ClInclude>
    <ClInclude Include="qle\instruments\cashflowresults.hpp">
      <Filter>instruments</Filter>
    </ClInclude>
    <ClInclude Include="qle\pricingengines\analyticcashsettledeuropeanengine.hpp">
      <Filter>pricingengines</Filter>
    </ClInclude>
    <ClInclude Include="qle\math\logquadraticinterpolation.hpp">
      <Filter>math</Filter>
    </ClInclude>
    <ClInclude Include="qle\math\quadraticinterpolation.hpp">
      <Filter>math</Filter>
    </ClInclude>
    <ClInclude Include="qle\indexes\ibor\sekstina.hpp">
      <Filter>indexes\ibor</Filter>
    </ClInclude>
    <ClInclude Include="qle\indexes\ibor\dkkcita.hpp">
      <Filter>indexes\ibor</Filter>
    </ClInclude>
    <ClInclude Include="qle\termstructures\spreadeddiscountcurve.hpp">
      <Filter>termstructures</Filter>
    </ClInclude>
    <ClInclude Include="qle\indexes\eqfxindexbase.hpp">
      <Filter>indexes</Filter>
    </ClInclude>
    <ClInclude Include="qle\calendars\amendedcalendar.hpp">
      <Filter>time\calendars</Filter>
    </ClInclude>
    <ClInclude Include="qle\models\infjyparameterization.hpp">
      <Filter>models</Filter>
    </ClInclude>
    <ClInclude Include="qle\models\zeroinflationmodeltermstructure.hpp">
      <Filter>models</Filter>
    </ClInclude>
    <ClInclude Include="qle\models\yoyinflationmodeltermstructure.hpp">
      <Filter>models</Filter>
    </ClInclude>
    <ClInclude Include="qle\models\jyimpliedyoyinflationtermstructure.hpp">
      <Filter>models</Filter>
    </ClInclude>
    <ClInclude Include="qle\models\jyimpliedzeroinflationtermstructure.hpp">
      <Filter>models</Filter>
    </ClInclude>
    <ClInclude Include="qle\termstructures\interpolatedhazardratecurve.hpp">
      <Filter>termstructures</Filter>
    </ClInclude>
    <ClInclude Include="qle\termstructures\interpolatedsurvivalprobabilitycurve.hpp">
      <Filter>termstructures</Filter>
    </ClInclude>
    <ClInclude Include="qle\termstructures\multisectiondefaultcurve.hpp">
      <Filter>termstructures</Filter>
    </ClInclude>
    <ClInclude Include="qle\termstructures\weightedyieldtermstructure.hpp">
      <Filter>termstructures</Filter>
    </ClInclude>
    <ClInclude Include="qle\termstructures\yieldplusdefaultyieldtermstructure.hpp">
      <Filter>termstructures</Filter>
    </ClInclude>
    <ClInclude Include="qle\indexes\genericindex.hpp">
      <Filter>indexes</Filter>
    </ClInclude>
    <ClInclude Include="qle\indexes\behicp.hpp">
      <Filter>indexes</Filter>
    </ClInclude>
    <ClInclude Include="qle\indexes\frcpi.hpp">
      <Filter>indexes</Filter>
    </ClInclude>
    <ClInclude Include="qle\indexes\ibor\jpyeytibor.hpp">
      <Filter>indexes\ibor</Filter>
    </ClInclude>
    <ClInclude Include="qle\models\projectedcrossassetmodel.hpp">
      <Filter>models</Filter>
    </ClInclude>
    <ClInclude Include="qle\models\yoyswaphelper.hpp">
      <Filter>models</Filter>
    </ClInclude>
    <ClInclude Include="qle\models\yoycapfloorhelper.hpp">
      <Filter>models</Filter>
    </ClInclude>
    <ClInclude Include="qle\pricingengines\analyticjycpicapfloorengine.hpp">
      <Filter>pricingengines</Filter>
    </ClInclude>
    <ClInclude Include="qle\cashflows\jyyoyinflationcouponpricer.hpp">
      <Filter>cashflows</Filter>
    </ClInclude>
    <ClInclude Include="qle\pricingengines\analyticjyyoycapfloorengine.hpp">
      <Filter>pricingengines</Filter>
    </ClInclude>
    <ClInclude Include="qle\utilities\inflation.hpp">
      <Filter>utilities</Filter>
    </ClInclude>
    <ClInclude Include="qle\models\crcirpp.hpp">
      <Filter>models</Filter>
    </ClInclude>
    <ClInclude Include="qle\processes\crcirppstateprocess.hpp">
      <Filter>processes</Filter>
    </ClInclude>
    <ClInclude Include="qle\models\cirppconstantfellerparametrization.hpp">
      <Filter>models</Filter>
    </ClInclude>
    <ClInclude Include="qle\models\cirppconstantparametrization.hpp">
      <Filter>models</Filter>
    </ClInclude>
    <ClInclude Include="qle\models\cirppimplieddefaulttermstructure.hpp">
      <Filter>models</Filter>
    </ClInclude>
    <ClInclude Include="qle\models\cirppparametrization.hpp">
      <Filter>models</Filter>
    </ClInclude>
    <ClInclude Include="qle\pricingengines\analyticeuropeanforwardengine.hpp">
      <Filter>pricingengines</Filter>
    </ClInclude>
    <ClInclude Include="qle\instruments\vanillaforwardoption.hpp">
      <Filter>instruments</Filter>
    </ClInclude>
    <ClInclude Include="qle\termstructures\spreadedblackvolatilitycurve.hpp">
      <Filter>termstructures</Filter>
    </ClInclude>
    <ClInclude Include="qle\termstructures\spreadedblackvolatilitysurfacemoneyness.hpp">
      <Filter>termstructures</Filter>
    </ClInclude>
    <ClInclude Include="qle\termstructures\spreadedcorrelationcurve.hpp">
      <Filter>termstructures</Filter>
    </ClInclude>
    <ClInclude Include="qle\termstructures\spreadedcpivolatilitysurface.hpp">
      <Filter>termstructures</Filter>
    </ClInclude>
    <ClInclude Include="qle\termstructures\spreadedinflationcurve.hpp">
      <Filter>termstructures</Filter>
    </ClInclude>
    <ClInclude Include="qle\termstructures\spreadedoptionletvolatility2.hpp">
      <Filter>termstructures</Filter>
    </ClInclude>
    <ClInclude Include="qle\termstructures\spreadedpricetermstructure.hpp">
      <Filter>termstructures</Filter>
    </ClInclude>
    <ClInclude Include="qle\termstructures\spreadedsmilesection2.hpp">
      <Filter>termstructures</Filter>
    </ClInclude>
    <ClInclude Include="qle\termstructures\spreadedsurvivalprobabilitytermstructure.hpp">
      <Filter>termstructures</Filter>
    </ClInclude>
    <ClInclude Include="qle\termstructures\spreadedyoyvolsurface.hpp">
      <Filter>termstructures</Filter>
    </ClInclude>
    <ClInclude Include="qle\cashflows\durationadjustedcmscoupon.hpp">
      <Filter>cashflows</Filter>
    </ClInclude>
    <ClInclude Include="qle\cashflows\durationadjustedcmscoupontsrpricer.hpp">
      <Filter>cashflows</Filter>
    </ClInclude>
    <ClInclude Include="qle\models\linearannuitymapping.hpp">
      <Filter>models</Filter>
    </ClInclude>
    <ClInclude Include="qle\models\annuitymapping.hpp">
      <Filter>models</Filter>
    </ClInclude>
    <ClInclude Include="qle\indexes\ibor\cnyrepofix.hpp">
      <Filter>indexes\ibor</Filter>
    </ClInclude>
    <ClInclude Include="qle\cashflows\commoditycashflow.hpp">
      <Filter>cashflows</Filter>
    </ClInclude>
    <ClInclude Include="qle\indexes\compoequityindex.hpp">
      <Filter>indexes</Filter>
    </ClInclude>
    <ClInclude Include="qle\termstructures\capfloortermvolsurfacesparse.hpp">
      <Filter>termstructures</Filter>
    </ClInclude>
    <ClInclude Include="qle\indexes\decpi.hpp">
      <Filter>indexes</Filter>
    </ClInclude>
    <ClInclude Include="qle\termstructures\averageoffpeakpowerhelper.hpp">
      <Filter>termstructures</Filter>
    </ClInclude>
    <ClInclude Include="qle\models\carrmadanarbitragecheck.hpp">
      <Filter>models</Filter>
    </ClInclude>
    <ClInclude Include="qle\models\exactbachelierimpliedvolatility.hpp">
      <Filter>models</Filter>
    </ClInclude>
    <ClInclude Include="qle\models\normalsabr.hpp">
      <Filter>models</Filter>
    </ClInclude>
    <ClInclude Include="qle\models\normalsabrinterpolation.hpp">
      <Filter>models</Filter>
    </ClInclude>
    <ClInclude Include="qle\models\normalsabrsmilesection.hpp">
      <Filter>models</Filter>
    </ClInclude>
    <ClInclude Include="qle\termstructures\blackvolsurfacebfrr.hpp">
      <Filter>termstructures</Filter>
    </ClInclude>
    <ClInclude Include="qle\termstructures\blackdeltautilities.hpp">
      <Filter>termstructures</Filter>
    </ClInclude>
    <ClInclude Include="qle\currencies\currencycomparator.hpp">
      <Filter>currencies</Filter>
    </ClInclude>
    <ClInclude Include="qle\indexes\escpi.hpp">
      <Filter>indexes</Filter>
    </ClInclude>
    <ClInclude Include="qle\indexes\ibor\plnpolonia.hpp">
      <Filter>indexes\ibor</Filter>
    </ClInclude>
    <ClInclude Include="qle\math\covariancesalvage.hpp">
      <Filter>math</Filter>
    </ClInclude>
    <ClInclude Include="qle\methods\pathgeneratorfactory.hpp">
      <Filter>methods</Filter>
    </ClInclude>
    <ClInclude Include="qle\termstructures\blacktriangulationatmvol.hpp">
      <Filter>termstructures</Filter>
    </ClInclude>
    <ClInclude Include="qle\version.hpp" />
    <ClInclude Include="qle\indexes\offpeakpowerindex.hpp">
      <Filter>indexes</Filter>
    </ClInclude>
    <ClInclude Include="qle\instruments\crossccyfixfloatmtmresetswap.hpp">
      <Filter>instruments</Filter>
    </ClInclude>
    <ClInclude Include="qle\cashflows\fixedratefxlinkednotionalcoupon.hpp">
      <Filter>cashflows</Filter>
    </ClInclude>
    <ClInclude Include="qle\indexes\fallbackiborindex.hpp">
      <Filter>indexes</Filter>
    </ClInclude>
    <ClInclude Include="qle\termstructures\iborfallbackcurve.hpp">
      <Filter>termstructures</Filter>
    </ClInclude>
    <ClInclude Include="qle\termstructures\crossccyfixfloatmtmresetswaphelper.hpp">
      <Filter>termstructures</Filter>
    </ClInclude>
    <ClInclude Include="qle\cashflows\yoyinflationcoupon.hpp">
      <Filter>cashflows</Filter>
    </ClInclude>
    <ClInclude Include="qle\cashflows\zerofixedcoupon.hpp">
      <Filter>cashflows</Filter>
    </ClInclude>
    <ClInclude Include="qle\cashflows\nonstandardyoyinflationcoupon.hpp">
      <Filter>cashflows</Filter>
    </ClInclude>
    <ClInclude Include="qle\cashflows\nonstandardcapflooredyoyinflationcoupon.hpp">
      <Filter>cashflows</Filter>
    </ClInclude>
    <ClInclude Include="qle\cashflows\nonstandardinflationcouponpricer.hpp">
      <Filter>cashflows</Filter>
    </ClInclude>
    <ClInclude Include="qle\models\lgmconvolutionsolver2.hpp">
      <Filter>models</Filter>
    </ClInclude>
    <ClInclude Include="qle\models\lgmvectorised.hpp">
      <Filter>models</Filter>
    </ClInclude>
    <ClInclude Include="qle\math\randomvariable.hpp">
      <Filter>math</Filter>
    </ClInclude>
    <ClInclude Include="qle\math\randomvariable_io.hpp">
      <Filter>math</Filter>
    </ClInclude>
    <ClInclude Include="qle\pricingengines\numericlgmmultilegoptionengine.hpp">
      <Filter>pricingengines</Filter>
    </ClInclude>
    <ClInclude Include="qle\instruments\multilegoption.hpp">
      <Filter>instruments</Filter>
    </ClInclude>
    <ClInclude Include="qle\utilities\savedobservablesettings.hpp">
      <Filter>utilities</Filter>
    </ClInclude>
    <ClInclude Include="qle\time\dateutilities.hpp">
      <Filter>time</Filter>
    </ClInclude>
    <ClInclude Include="qle\calendars\ireland.hpp">
      <Filter>time\calendars</Filter>
    </ClInclude>
    <ClInclude Include="qle\calendars\cyprus.hpp">
      <Filter>time\calendars</Filter>
    </ClInclude>
    <ClInclude Include="qle\calendars\greece.hpp">
      <Filter>time\calendars</Filter>
    </ClInclude>
    <ClInclude Include="qle\instruments\makeoiscapfloor.hpp">
      <Filter>instruments</Filter>
    </ClInclude>
    <ClInclude Include="qle\termstructures\oiscapfloorhelper.hpp">
      <Filter>termstructures</Filter>
    </ClInclude>
    <ClInclude Include="qle\math\constantinterpolation.hpp">
      <Filter>math</Filter>
    </ClInclude>
<<<<<<< HEAD
=======
    <ClInclude Include="qle\indexes\ibor\sonia.hpp">
      <Filter>indexes\ibor</Filter>
    </ClInclude>
>>>>>>> 4f840615
    <ClInclude Include="qle\termstructures\creditcurve.hpp">
      <Filter>termstructures</Filter>
    </ClInclude>
    <ClInclude Include="qle\termstructures\creditvolcurve.hpp">
      <Filter>termstructures</Filter>
    </ClInclude>
    <ClInclude Include="qle\utilities\time.hpp">
      <Filter>utilities</Filter>
    </ClInclude>
    <ClInclude Include="qle\termstructures\terminterpolateddefaultcurve.hpp">
      <Filter>termstructures</Filter>
    </ClInclude>
  </ItemGroup>
  <ItemGroup>
    <Filter Include="cashflows">
      <UniqueIdentifier>{ac57ee4f-9a17-4951-81ac-3e12860a9758}</UniqueIdentifier>
    </Filter>
    <Filter Include="currencies">
      <UniqueIdentifier>{79e30257-9bec-4d68-80fd-a59215cc688d}</UniqueIdentifier>
    </Filter>
    <Filter Include="indexes">
      <UniqueIdentifier>{82767bdf-47a1-403a-9b50-1eae878635bf}</UniqueIdentifier>
    </Filter>
    <Filter Include="instruments">
      <UniqueIdentifier>{60e1a5ca-8e4a-4485-b7a9-b649d652d75f}</UniqueIdentifier>
    </Filter>
    <Filter Include="math">
      <UniqueIdentifier>{0596e69d-c306-44c7-a7af-5f511518e5d4}</UniqueIdentifier>
    </Filter>
    <Filter Include="models">
      <UniqueIdentifier>{740551aa-03ff-4017-89bb-2a031ea2308c}</UniqueIdentifier>
    </Filter>
    <Filter Include="pricingengines">
      <UniqueIdentifier>{ac2c272c-98ad-484a-ba8f-e3150a89e598}</UniqueIdentifier>
    </Filter>
    <Filter Include="quotes">
      <UniqueIdentifier>{1b1252f6-4c99-48e1-a82c-203520ed8d9f}</UniqueIdentifier>
    </Filter>
    <Filter Include="termstructures">
      <UniqueIdentifier>{c9ba9e6b-491e-44f6-99c5-1b560aff60df}</UniqueIdentifier>
    </Filter>
    <Filter Include="processes">
      <UniqueIdentifier>{a1c64987-285d-4622-b1bf-432f5c274486}</UniqueIdentifier>
    </Filter>
    <Filter Include="indexes\ibor">
      <UniqueIdentifier>{77001a78-e7fc-4940-b0db-d00314230010}</UniqueIdentifier>
    </Filter>
    <Filter Include="methods">
      <UniqueIdentifier>{dae20b1f-586f-4e4a-994a-73bda11865fd}</UniqueIdentifier>
    </Filter>
    <Filter Include="utilities">
      <UniqueIdentifier>{e0dfc578-ff16-4b64-a977-3cf9e8ebd310}</UniqueIdentifier>
    </Filter>
    <Filter Include="time">
      <UniqueIdentifier>{a613e638-0ceb-4ac4-8d1a-9533b2d31270}</UniqueIdentifier>
    </Filter>
    <Filter Include="time\calendars">
      <UniqueIdentifier>{127ebe18-cbb6-4387-b8ac-95cae7669e94}</UniqueIdentifier>
    </Filter>
    <Filter Include="interpolators">
      <UniqueIdentifier>{5afe79b0-37bd-4c42-a9f7-5df8719d365c}</UniqueIdentifier>
    </Filter>
  </ItemGroup>
  <ItemGroup>
    <ClCompile Include="qle\quotes\logquote.cpp">
      <Filter>quotes</Filter>
    </ClCompile>
    <ClCompile Include="qle\currencies\africa.cpp">
      <Filter>currencies</Filter>
    </ClCompile>
    <ClCompile Include="qle\currencies\america.cpp">
      <Filter>currencies</Filter>
    </ClCompile>
    <ClCompile Include="qle\currencies\asia.cpp">
      <Filter>currencies</Filter>
    </ClCompile>
    <ClCompile Include="qle\cashflows\averageonindexedcoupon.cpp">
      <Filter>cashflows</Filter>
    </ClCompile>
    <ClCompile Include="qle\cashflows\averageonindexedcouponpricer.cpp">
      <Filter>cashflows</Filter>
    </ClCompile>
    <ClCompile Include="qle\cashflows\couponpricer.cpp">
      <Filter>cashflows</Filter>
    </ClCompile>
    <ClCompile Include="qle\cashflows\subperiodscoupon.cpp">
      <Filter>cashflows</Filter>
    </ClCompile>
    <ClCompile Include="qle\cashflows\subperiodscouponpricer.cpp">
      <Filter>cashflows</Filter>
    </ClCompile>
    <ClCompile Include="qle\instruments\averageois.cpp">
      <Filter>instruments</Filter>
    </ClCompile>
    <ClCompile Include="qle\instruments\crossccybasisswap.cpp">
      <Filter>instruments</Filter>
    </ClCompile>
    <ClCompile Include="qle\instruments\crossccyswap.cpp">
      <Filter>instruments</Filter>
    </ClCompile>
    <ClCompile Include="qle\instruments\fxforward.cpp">
      <Filter>instruments</Filter>
    </ClCompile>
    <ClCompile Include="qle\instruments\makeaverageois.cpp">
      <Filter>instruments</Filter>
    </ClCompile>
    <ClCompile Include="qle\instruments\tenorbasisswap.cpp">
      <Filter>instruments</Filter>
    </ClCompile>
    <ClCompile Include="qle\instruments\cashflowresults.cpp">
      <Filter>instruments</Filter>
    </ClCompile>
    <ClCompile Include="qle\pricingengines\crossccyswapengine.cpp">
      <Filter>pricingengines</Filter>
    </ClCompile>
    <ClCompile Include="qle\pricingengines\discountingfxforwardengine.cpp">
      <Filter>pricingengines</Filter>
    </ClCompile>
    <ClCompile Include="qle\termstructures\averageoisratehelper.cpp">
      <Filter>termstructures</Filter>
    </ClCompile>
    <ClCompile Include="qle\termstructures\basistwoswaphelper.cpp">
      <Filter>termstructures</Filter>
    </ClCompile>
    <ClCompile Include="qle\termstructures\crossccybasisswaphelper.cpp">
      <Filter>termstructures</Filter>
    </ClCompile>
    <ClCompile Include="qle\termstructures\oisratehelper.cpp">
      <Filter>termstructures</Filter>
    </ClCompile>
    <ClCompile Include="qle\termstructures\tenorbasisswaphelper.cpp">
      <Filter>termstructures</Filter>
    </ClCompile>
    <ClCompile Include="qle\instruments\currencyswap.cpp">
      <Filter>instruments</Filter>
    </ClCompile>
    <ClCompile Include="qle\instruments\oibasisswap.cpp">
      <Filter>instruments</Filter>
    </ClCompile>
    <ClCompile Include="qle\instruments\oiccbasisswap.cpp">
      <Filter>instruments</Filter>
    </ClCompile>
    <ClCompile Include="qle\models\crossassetanalytics.cpp">
      <Filter>models</Filter>
    </ClCompile>
    <ClCompile Include="qle\models\crossassetmodel.cpp">
      <Filter>models</Filter>
    </ClCompile>
    <ClCompile Include="qle\models\fxbsconstantparametrization.cpp">
      <Filter>models</Filter>
    </ClCompile>
    <ClCompile Include="qle\models\fxbsparametrization.cpp">
      <Filter>models</Filter>
    </ClCompile>
    <ClCompile Include="qle\models\fxbspiecewiseconstantparametrization.cpp">
      <Filter>models</Filter>
    </ClCompile>
    <ClCompile Include="qle\models\gaussian1dcrossassetadaptor.cpp">
      <Filter>models</Filter>
    </ClCompile>
    <ClCompile Include="qle\models\lgm.cpp">
      <Filter>models</Filter>
    </ClCompile>
    <ClCompile Include="qle\models\lgmcalibrationinfo.cpp">
      <Filter>models</Filter>
    </ClCompile>
    <ClCompile Include="qle\models\lgmimpliedyieldtermstructure.cpp">
      <Filter>models</Filter>
    </ClCompile>
    <ClCompile Include="qle\models\linkablecalibratedmodel.cpp">
      <Filter>models</Filter>
    </ClCompile>
    <ClCompile Include="qle\models\parametrization.cpp">
      <Filter>models</Filter>
    </ClCompile>
    <ClCompile Include="qle\models\piecewiseconstanthelper.cpp">
      <Filter>models</Filter>
    </ClCompile>
    <ClCompile Include="qle\methods\multipathgeneratorbase.cpp">
      <Filter>methods</Filter>
    </ClCompile>
    <ClCompile Include="qle\pricingengines\analyticcclgmfxoptionengine.cpp">
      <Filter>pricingengines</Filter>
    </ClCompile>
    <ClCompile Include="qle\pricingengines\analyticlgmswaptionengine.cpp">
      <Filter>pricingengines</Filter>
    </ClCompile>
    <ClCompile Include="qle\pricingengines\discountingcurrencyswapengine.cpp">
      <Filter>pricingengines</Filter>
    </ClCompile>
    <ClCompile Include="qle\pricingengines\oiccbasisswapengine.cpp">
      <Filter>pricingengines</Filter>
    </ClCompile>
    <ClCompile Include="qle\processes\crossassetstateprocess.cpp">
      <Filter>processes</Filter>
    </ClCompile>
    <ClCompile Include="qle\processes\irlgm1fstateprocess.cpp">
      <Filter>processes</Filter>
    </ClCompile>
    <ClCompile Include="qle\termstructures\dynamicswaptionvolmatrix.cpp">
      <Filter>termstructures</Filter>
    </ClCompile>
    <ClCompile Include="qle\termstructures\oibasisswaphelper.cpp">
      <Filter>termstructures</Filter>
    </ClCompile>
    <ClCompile Include="qle\termstructures\oiccbasisswaphelper.cpp">
      <Filter>termstructures</Filter>
    </ClCompile>
    <ClCompile Include="qle\termstructures\hazardspreadeddefaulttermstructure.cpp">
      <Filter>termstructures</Filter>
    </ClCompile>
    <ClCompile Include="qle\models\crossassetmodelimpliedfxvoltermstructure.cpp">
      <Filter>models</Filter>
    </ClCompile>
    <ClCompile Include="qle\termstructures\blackvariancecurve3.cpp">
      <Filter>termstructures</Filter>
    </ClCompile>
    <ClCompile Include="qle\termstructures\blackvariancesurfacemoneyness.cpp">
      <Filter>termstructures</Filter>
    </ClCompile>
    <ClCompile Include="qle\pricingengines\discountingswapenginemulticurve.cpp">
      <Filter>pricingengines</Filter>
    </ClCompile>
    <ClCompile Include="qle\termstructures\datedstrippedoptionlet.cpp">
      <Filter>termstructures</Filter>
    </ClCompile>
    <ClCompile Include="qle\termstructures\datedstrippedoptionletadapter.cpp">
      <Filter>termstructures</Filter>
    </ClCompile>
    <ClCompile Include="qle\termstructures\dynamicoptionletvolatilitystructure.cpp">
      <Filter>termstructures</Filter>
    </ClCompile>
    <ClCompile Include="qle\indexes\fxindex.cpp">
      <Filter>indexes</Filter>
    </ClCompile>
    <ClCompile Include="qle\indexes\genericiborindex.cpp">
      <Filter>indexes</Filter>
    </ClCompile>
    <ClCompile Include="qle\cashflows\fxlinkedcashflow.cpp">
      <Filter>cashflows</Filter>
    </ClCompile>
    <ClCompile Include="qle\termstructures\optionletstripper1.cpp">
      <Filter>termstructures</Filter>
    </ClCompile>
    <ClCompile Include="qle\termstructures\optionletstripper2.cpp">
      <Filter>termstructures</Filter>
    </ClCompile>
    <ClCompile Include="qle\termstructures\swaptionvolatilityconverter.cpp">
      <Filter>termstructures</Filter>
    </ClCompile>
    <ClCompile Include="qle\termstructures\swaptionvolcube2.cpp">
      <Filter>termstructures</Filter>
    </ClCompile>
    <ClCompile Include="qle\termstructures\spreadedoptionletvolatility.cpp">
      <Filter>termstructures</Filter>
    </ClCompile>
    <ClCompile Include="qle\termstructures\spreadedsmilesection.cpp">
      <Filter>termstructures</Filter>
    </ClCompile>
    <ClCompile Include="qle\termstructures\spreadedswaptionvolatility.cpp">
      <Filter>termstructures</Filter>
    </ClCompile>
    <ClCompile Include="qle\pricingengines\discountingriskybondengine.cpp">
      <Filter>pricingengines</Filter>
    </ClCompile>
    <ClCompile Include="qle\instruments\deposit.cpp">
      <Filter>instruments</Filter>
    </ClCompile>
    <ClCompile Include="qle\pricingengines\depositengine.cpp">
      <Filter>pricingengines</Filter>
    </ClCompile>
    <ClCompile Include="qle\termstructures\strippedoptionletadapter2.cpp">
      <Filter>termstructures</Filter>
    </ClCompile>
    <ClCompile Include="qle\pricingengines\discountingequityforwardengine.cpp">
      <Filter>pricingengines</Filter>
    </ClCompile>
    <ClCompile Include="qle\instruments\equityforward.cpp">
      <Filter>instruments</Filter>
    </ClCompile>
    <ClCompile Include="qle\indexes\inflationindexwrapper.cpp">
      <Filter>indexes</Filter>
    </ClCompile>
    <ClCompile Include="qle\pricingengines\discountingriskybondengine.cpp">
      <Filter>pricingengines</Filter>
    </ClCompile>
    <ClCompile Include="qle\models\crossassetmodelimpliedeqvoltermstructure.cpp">
      <Filter>models</Filter>
    </ClCompile>
    <ClCompile Include="qle\models\eqbsconstantparametrization.cpp">
      <Filter>models</Filter>
    </ClCompile>
    <ClCompile Include="qle\models\eqbsparametrization.cpp">
      <Filter>models</Filter>
    </ClCompile>
    <ClCompile Include="qle\models\eqbspiecewiseconstantparametrization.cpp">
      <Filter>models</Filter>
    </ClCompile>
    <ClCompile Include="qle\pricingengines\analyticxassetlgmeqoptionengine.cpp">
      <Filter>pricingengines</Filter>
    </ClCompile>
    <ClCompile Include="qle\models\fxeqoptionhelper.cpp">
      <Filter>models</Filter>
    </ClCompile>
    <ClCompile Include="qle\instruments\subperiodsswap.cpp">
      <Filter>instruments</Filter>
    </ClCompile>
    <ClCompile Include="qle\termstructures\subperiodsswaphelper.cpp">
      <Filter>termstructures</Filter>
    </ClCompile>
    <ClCompile Include="qle\instruments\cdsoption.cpp">
      <Filter>instruments</Filter>
    </ClCompile>
    <ClCompile Include="qle\models\cdsoptionhelper.cpp">
      <Filter>models</Filter>
    </ClCompile>
    <ClCompile Include="qle\models\cpicapfloorhelper.cpp">
      <Filter>models</Filter>
    </ClCompile>
    <ClCompile Include="qle\models\lgmimplieddefaulttermstructure.cpp">
      <Filter>models</Filter>
    </ClCompile>
    <ClCompile Include="qle\pricingengines\analyticdkcpicapfloorengine.cpp">
      <Filter>pricingengines</Filter>
    </ClCompile>
    <ClCompile Include="qle\pricingengines\analyticlgmcdsoptionengine.cpp">
      <Filter>pricingengines</Filter>
    </ClCompile>
    <ClCompile Include="qle\pricingengines\blackcdsoptionengine.cpp">
      <Filter>pricingengines</Filter>
    </ClCompile>
    <ClCompile Include="qle\termstructures\blackvolsurfacewithatm.cpp">
      <Filter>termstructures</Filter>
    </ClCompile>
    <ClCompile Include="qle\pricingengines\midpointcdsengine.cpp">
      <Filter>pricingengines</Filter>
    </ClCompile>
    <ClCompile Include="qle\instruments\makecds.cpp">
      <Filter>instruments</Filter>
    </ClCompile>
    <ClCompile Include="qle\instruments\creditdefaultswap.cpp">
      <Filter>instruments</Filter>
    </ClCompile>
    <ClCompile Include="qle\termstructures\defaultprobabilityhelpers.cpp">
      <Filter>termstructures</Filter>
    </ClCompile>
    <ClCompile Include="qle\termstructures\fxblackvolsurface.cpp">
      <Filter>termstructures</Filter>
    </ClCompile>
    <ClCompile Include="qle\termstructures\fxvannavolgasmilesection.cpp">
      <Filter>termstructures</Filter>
    </ClCompile>
    <ClCompile Include="qle\instruments\payment.cpp">
      <Filter>instruments</Filter>
    </ClCompile>
    <ClCompile Include="qle\pricingengines\paymentdiscountingengine.cpp">
      <Filter>pricingengines</Filter>
    </ClCompile>
    <ClCompile Include="qle\cashflows\floatingannuitycoupon.cpp">
      <Filter>cashflows</Filter>
    </ClCompile>
    <ClCompile Include="qle\cashflows\floatingannuitynominal.cpp">
      <Filter>cashflows</Filter>
    </ClCompile>
    <ClCompile Include="qle\termstructures\immfraratehelper.cpp">
      <Filter>termstructures</Filter>
    </ClCompile>
    <ClCompile Include="qle\math\deltagammavar.cpp">
      <Filter>math</Filter>
    </ClCompile>
    <ClCompile Include="qle\math\differentialevolution_mt.cpp">
      <Filter>math</Filter>
    </ClCompile>
    <ClCompile Include="qle\models\dkimpliedzeroinflationtermstructure.cpp">
      <Filter>models</Filter>
    </ClCompile>
    <ClCompile Include="qle\models\dkimpliedyoyinflationtermstructure.cpp">
      <Filter>models</Filter>
    </ClCompile>
    <ClCompile Include="qle\pricingengines\discountingcommodityforwardengine.cpp">
      <Filter>pricingengines</Filter>
    </ClCompile>
    <ClCompile Include="qle\instruments\commodityforward.cpp">
      <Filter>instruments</Filter>
    </ClCompile>
    <ClCompile Include="qle\termstructures\pricetermstructure.cpp">
      <Filter>termstructures</Filter>
    </ClCompile>
    <ClCompile Include="qle\termstructures\pricetermstructureadapter.cpp">
      <Filter>termstructures</Filter>
    </ClCompile>
    <ClCompile Include="qle\cashflows\quantocouponpricer.cpp">
      <Filter>cashflows</Filter>
    </ClCompile>
    <ClCompile Include="qle\instruments\impliedbondspread.cpp">
      <Filter>instruments</Filter>
    </ClCompile>
    <ClCompile Include="qle\termstructures\yoyinflationoptionletvolstripper.cpp">
      <Filter>termstructures</Filter>
    </ClCompile>
    <ClCompile Include="qle\cashflows\quantocouponpricer.cpp">
      <Filter>cashflows</Filter>
    </ClCompile>
    <ClCompile Include="qle\indexes\equityindex.cpp">
      <Filter>indexes</Filter>
    </ClCompile>
    <ClCompile Include="qle\instruments\fixedbmaswap.cpp">
      <Filter>instruments</Filter>
    </ClCompile>
    <ClCompile Include="qle\calendars\colombia.cpp">
      <Filter>time\calendars</Filter>
    </ClCompile>
    <ClCompile Include="qle\calendars\malaysia.cpp">
      <Filter>time\calendars</Filter>
    </ClCompile>
    <ClCompile Include="qle\calendars\peru.cpp">
      <Filter>time\calendars</Filter>
    </ClCompile>
    <ClCompile Include="qle\calendars\philippines.cpp">
      <Filter>time\calendars</Filter>
    </ClCompile>
    <ClCompile Include="qle\calendars\switzerland.cpp">
      <Filter>time\calendars</Filter>
    </ClCompile>
    <ClCompile Include="qle\calendars\wmr.cpp">
      <Filter>time\calendars</Filter>
    </ClCompile>
    <ClCompile Include="qle\calendars\islamicweekendsonly.cpp">
      <Filter>time\calendars</Filter>
    </ClCompile>
    <ClCompile Include="qle\cashflows\equitycoupon.cpp">
      <Filter>cashflows</Filter>
    </ClCompile>
    <ClCompile Include="qle\cashflows\equitycouponpricer.cpp">
      <Filter>cashflows</Filter>
    </ClCompile>
    <ClCompile Include="qle\termstructures\discountratiomodifiedcurve.cpp">
      <Filter>termstructures</Filter>
    </ClCompile>
    <ClCompile Include="qle\instruments\crossccyfixfloatswap.cpp">
      <Filter>instruments</Filter>
    </ClCompile>
    <ClCompile Include="qle\termstructures\crossccyfixfloatswaphelper.cpp">
      <Filter>termstructures</Filter>
    </ClCompile>
    <ClCompile Include="qle\indexes\region.cpp">
      <Filter>indexes</Filter>
    </ClCompile>
    <ClCompile Include="qle\cashflows\lognormalcmsspreadpricer.cpp">
      <Filter>cashflows</Filter>
    </ClCompile>
    <ClCompile Include="qle\instruments\crossccybasismtmresetswap.cpp">
      <Filter>instruments</Filter>
    </ClCompile>
    <ClCompile Include="qle\termstructures\crossccybasismtmresetswaphelper.cpp">
      <Filter>termstructures</Filter>
    </ClCompile>
    <ClCompile Include="qle\termstructures\capfloortermvolsurface.cpp">
      <Filter>termstructures</Filter>
    </ClCompile>
    <ClCompile Include="qle\termstructures\optionletstripper.cpp">
      <Filter>termstructures</Filter>
    </ClCompile>
    <ClCompile Include="qle\pricingengines\cpibacheliercapfloorengine.cpp">
      <Filter>pricingengines</Filter>
    </ClCompile>
    <ClCompile Include="qle\pricingengines\cpiblackcapfloorengine.cpp">
      <Filter>pricingengines</Filter>
    </ClCompile>
    <ClCompile Include="qle\pricingengines\cpicapfloorengines.cpp">
      <Filter>pricingengines</Filter>
    </ClCompile>
    <ClCompile Include="qle\currencies\configurablecurrency.cpp">
      <Filter>currencies</Filter>
    </ClCompile>
    <ClCompile Include="qle\currencies\metals.cpp">
      <Filter>currencies</Filter>
    </ClCompile>
    <ClCompile Include="qle\calendars\france.cpp">
      <Filter>time\calendars</Filter>
    </ClCompile>
    <ClCompile Include="qle\calendars\netherlands.cpp">
      <Filter>time\calendars</Filter>
    </ClCompile>
    <ClCompile Include="qle\models\cmscaphelper.cpp">
      <Filter>models</Filter>
    </ClCompile>
    <ClCompile Include="qle\termstructures\correlationtermstructure.cpp">
      <Filter>termstructures</Filter>
    </ClCompile>
    <ClCompile Include="qle\termstructures\flatcorrelation.cpp">
      <Filter>termstructures</Filter>
    </ClCompile>
    <ClCompile Include="qle\math\fillemptymatrix.cpp">
      <Filter>math</Filter>
    </ClCompile>
    <ClCompile Include="qle\cashflows\brlcdicouponpricer.cpp">
      <Filter>cashflows</Filter>
    </ClCompile>
    <ClCompile Include="qle\instruments\brlcdiswap.cpp">
      <Filter>instruments</Filter>
    </ClCompile>
    <ClCompile Include="qle\termstructures\brlcdiratehelper.cpp">
      <Filter>termstructures</Filter>
    </ClCompile>
    <ClCompile Include="qle\indexes\ibor\ameribor.cpp">
      <Filter>indexes\ibor</Filter>
    </ClCompile>
    <ClCompile Include="qle\indexes\ibor\boebaserate.cpp">
      <Filter>indexes\ibor</Filter>
    </ClCompile>
    <ClCompile Include="qle\indexes\ibor\brlcdi.cpp">
      <Filter>indexes\ibor</Filter>
    </ClCompile>
    <ClCompile Include="qle\indexes\ibor\primeindex.cpp">
      <Filter>indexes\ibor</Filter>
    </ClCompile>
    <ClCompile Include="qle\time\yearcounter.cpp">
      <Filter>time</Filter>
    </ClCompile>
    <ClCompile Include="qle\math\fillemptymatrix.cpp">
      <Filter>math</Filter>
    </ClCompile>
    <ClCompile Include="qle\termstructures\capfloorhelper.cpp">
      <Filter>termstructures</Filter>
    </ClCompile>
    <ClCompile Include="qle\termstructures\blackvariancesurfacesparse.cpp">
      <Filter>termstructures</Filter>
    </ClCompile>
    <ClCompile Include="qle\termstructures\equityforwardcurvestripper.cpp">
      <Filter>termstructures</Filter>
    </ClCompile>
    <ClCompile Include="qle\termstructures\strippedyoyinflationoptionletvol.cpp">
      <Filter>termstructures</Filter>
    </ClCompile>
    <ClCompile Include="qle\cashflows\strippedcapflooredyoyinflationcoupon.cpp">
      <Filter>termstructures</Filter>
    </ClCompile>
    <ClCompile Include="qle\pricingengines\discountingforwardbondengine.cpp">
      <Filter>pricingengines</Filter>
    </ClCompile>
    <ClCompile Include="qle\termstructures\dynamicyoyoptionletvolatilitystructure.cpp">
      <Filter>termstructures</Filter>
    </ClCompile>
    <ClCompile Include="qle\indexes\bondindex.cpp">
      <Filter>indexes</Filter>
    </ClCompile>
    <ClCompile Include="qle\instruments\forwardbond.cpp">
      <Filter>instruments</Filter>
    </ClCompile>
    <ClCompile Include="qle\pricingengines\baroneadesiwhaleyengine.cpp">
      <Filter>pricingengines</Filter>
    </ClCompile>
    <ClCompile Include="qle\indexes\commodityindex.cpp">
      <Filter>indexes</Filter>
    </ClCompile>
    <ClCompile Include="qle\termstructures\blackvariancesurfacestddevs.cpp">
      <Filter>termstructures</Filter>
    </ClCompile>
    <ClCompile Include="qle\termstructures\crosscurrencypricetermstructure.cpp">
      <Filter>termstructures</Filter>
    </ClCompile>
    <ClCompile Include="qle\calendars\israel.cpp">
      <Filter>time\calendars</Filter>
    </ClCompile>
    <ClCompile Include="qle\pricingengines\lgmconvolutionsolver.cpp">
      <Filter>pricingengines</Filter>
    </ClCompile>
    <ClCompile Include="qle\calendars\israel.cpp">
      <Filter>time\calendars</Filter>
    </ClCompile>
    <ClCompile Include="qle\instruments\rebatedexercise.cpp">
      <Filter>instruments</Filter>
    </ClCompile>
    <ClCompile Include="qle\indexes\ibor\ester.cpp">
      <Filter>indexes\ibor</Filter>
    </ClCompile>
    <ClCompile Include="qle\indexes\ibor\sofr.cpp">
      <Filter>indexes\ibor</Filter>
    </ClCompile>
    <ClCompile Include="qle\termstructures\blackvolsurfacedelta.cpp">
      <Filter>termstructures</Filter>
    </ClCompile>
    <ClCompile Include="qle\calendars\ice.cpp">
      <Filter>time\calendars</Filter>
    </ClCompile>
    <ClCompile Include="qle\calendars\cme.cpp">
      <Filter>time\calendars</Filter>
    </ClCompile>
    <ClCompile Include="qle\cashflows\commodityindexedaveragecashflow.cpp">
      <Filter>cashflows</Filter>
    </ClCompile>
    <ClCompile Include="qle\cashflows\commodityindexedcashflow.cpp">
      <Filter>cashflows</Filter>
    </ClCompile>
    <ClCompile Include="qle\instruments\commodityapo.cpp">
      <Filter>instruments</Filter>
    </ClCompile>
    <ClCompile Include="qle\pricingengines\commodityapoengine.cpp">
      <Filter>pricingengines</Filter>
    </ClCompile>
    <ClCompile Include="qle\termstructures\aposurface.cpp">
      <Filter>termstructures</Filter>
    </ClCompile>
    <ClCompile Include="qle\cashflows\indexedcoupon.cpp">
      <Filter>cashflows</Filter>
    </ClCompile>
    <ClCompile Include="qle\termstructures\eqcommoptionsurfacestripper.cpp">
      <Filter>termstructures</Filter>
    </ClCompile>
    <ClCompile Include="qle\cashflows\cpicoupon.cpp">
      <Filter>cashflows</Filter>
    </ClCompile>
    <ClCompile Include="qle\cashflows\cpicouponpricer.cpp">
      <Filter>cashflows</Filter>
    </ClCompile>
    <ClCompile Include="qle\cashflows\strippedcapflooredcpicoupon.cpp">
      <Filter>cashflows</Filter>
    </ClCompile>
    <ClCompile Include="qle\termstructures\dynamiccpivolatilitystructure.cpp">
      <Filter>termstructures</Filter>
    </ClCompile>
    <ClCompile Include="qle\pricingengines\inflationcapfloorengines.cpp">
      <Filter>pricingengines</Filter>
    </ClCompile>
    <ClCompile Include="qle\cashflows\overnightindexedcoupon.cpp">
      <Filter>cashflows</Filter>
    </ClCompile>
    <ClCompile Include="qle\cashflows\blackovernightindexedcouponpricer.cpp">
      <Filter>cashflows</Filter>
    </ClCompile>
    <ClCompile Include="qle\currencies\europe.cpp">
      <Filter>currencies</Filter>
    </ClCompile>
    <ClCompile Include="qle\calendars\belgium.cpp">
      <Filter>time\calendars</Filter>
    </ClCompile>
    <ClCompile Include="qle\calendars\luxembourg.cpp">
      <Filter>time\calendars</Filter>
    </ClCompile>
    <ClCompile Include="qle\calendars\russia.cpp">
      <Filter>time\calendars</Filter>
    </ClCompile>
    <ClCompile Include="qle\calendars\spain.cpp">
      <Filter>time\calendars</Filter>
    </ClCompile>
    <ClCompile Include="qle\calendars\austria.cpp">
      <Filter>time\calendars</Filter>
    </ClCompile>
    <ClCompile Include="qle\calendars\largejointcalendar.cpp">
      <Filter>time\calendars</Filter>
    </ClCompile>
    <ClCompile Include="qle\termstructures\futurepricehelper.cpp">
      <Filter>termstructures</Filter>
    </ClCompile>
    <ClCompile Include="qle\termstructures\averagespotpricehelper.cpp">
      <Filter>termstructures</Filter>
    </ClCompile>
    <ClCompile Include="qle\termstructures\averagefuturepricehelper.cpp">
      <Filter>termstructures</Filter>
    </ClCompile>
    <ClCompile Include="qle\termstructures\equityblackvolsurfaceproxy.cpp">
      <Filter>termstructures</Filter>
    </ClCompile>
    <ClCompile Include="qle\instruments\cashsettledeuropeanoption.cpp">
      <Filter>instruments</Filter>
    </ClCompile>
    <ClCompile Include="qle\pricingengines\analyticcashsettledeuropeanengine.cpp">
      <Filter>pricingengines</Filter>
    </ClCompile>
    <ClCompile Include="qle\termstructures\spreadeddiscountcurve.cpp">
      <Filter>termstructures</Filter>
    </ClCompile>
    <ClCompile Include="qle\calendars\amendedcalendar.cpp">
      <Filter>time\calendars</Filter>
    </ClCompile>
    <ClCompile Include="qle\models\infjyparameterization.cpp">
      <Filter>models</Filter>
    </ClCompile>
    <ClCompile Include="qle\models\zeroinflationmodeltermstructure.cpp">
      <Filter>models</Filter>
    </ClCompile>
    <ClCompile Include="qle\models\yoyinflationmodeltermstructure.cpp">
      <Filter>models</Filter>
    </ClCompile>
    <ClCompile Include="qle\models\jyimpliedyoyinflationtermstructure.cpp">
      <Filter>models</Filter>
    </ClCompile>
    <ClCompile Include="qle\models\jyimpliedzeroinflationtermstructure.cpp">
      <Filter>models</Filter>
    </ClCompile>
    <ClCompile Include="qle\termstructures\swaptionvolconstantspread.cpp">
      <Filter>termstructures</Filter>
    </ClCompile>
    <ClCompile Include="qle\models\projectedcrossassetmodel.cpp">
      <Filter>models</Filter>
    </ClCompile>
    <ClCompile Include="qle\models\yoyswaphelper.cpp">
      <Filter>models</Filter>
    </ClCompile>
    <ClCompile Include="qle\models\yoycapfloorhelper.cpp">
      <Filter>models</Filter>
    </ClCompile>
    <ClCompile Include="qle\pricingengines\analyticjycpicapfloorengine.cpp">
      <Filter>pricingengines</Filter>
    </ClCompile>
    <ClCompile Include="qle\cashflows\jyyoyinflationcouponpricer.cpp">
      <Filter>cashflows</Filter>
    </ClCompile>
    <ClCompile Include="qle\pricingengines\analyticjyyoycapfloorengine.cpp">
      <Filter>pricingengines</Filter>
    </ClCompile>
    <ClCompile Include="qle\utilities\inflation.cpp">
      <Filter>utilities</Filter>
    </ClCompile>
    <ClCompile Include="qle\models\crcirpp.cpp">
      <Filter>models</Filter>
    </ClCompile>
    <ClCompile Include="qle\processes\crcirppstateprocess.cpp">
      <Filter>processes</Filter>
    </ClCompile>
    <ClCompile Include="qle\models\cirppimplieddefaulttermstructure.cpp">
      <Filter>models</Filter>
    </ClCompile>
    <ClCompile Include="qle\pricingengines\analyticeuropeanforwardengine.cpp">
      <Filter>pricingengines</Filter>
    </ClCompile>
    <ClCompile Include="qle\termstructures\spreadedblackvolatilitycurve.cpp">
      <Filter>termstructures</Filter>
    </ClCompile>
    <ClCompile Include="qle\termstructures\spreadedblackvolatilitysurfacemoneyness.cpp">
      <Filter>termstructures</Filter>
    </ClCompile>
    <ClCompile Include="qle\termstructures\spreadedcorrelationcurve.cpp">
      <Filter>termstructures</Filter>
    </ClCompile>
    <ClCompile Include="qle\termstructures\spreadedcpivolatilitysurface.cpp">
      <Filter>termstructures</Filter>
    </ClCompile>
    <ClCompile Include="qle\termstructures\spreadedinflationcurve.cpp">
      <Filter>termstructures</Filter>
    </ClCompile>
    <ClCompile Include="qle\termstructures\spreadedoptionletvolatility2.cpp">
      <Filter>termstructures</Filter>
    </ClCompile>
    <ClCompile Include="qle\termstructures\spreadedpricetermstructure.cpp">
      <Filter>termstructures</Filter>
    </ClCompile>
    <ClCompile Include="qle\termstructures\spreadedsmilesection2.cpp">
      <Filter>termstructures</Filter>
    </ClCompile>
    <ClCompile Include="qle\termstructures\spreadedsurvivalprobabilitytermstructure.cpp">
      <Filter>termstructures</Filter>
    </ClCompile>
    <ClCompile Include="qle\termstructures\spreadedyoyvolsurface.cpp">
      <Filter>termstructures</Filter>
    </ClCompile>
    <ClCompile Include="qle\cashflows\durationadjustedcmscoupon.cpp">
      <Filter>cashflows</Filter>
    </ClCompile>
    <ClCompile Include="qle\cashflows\durationadjustedcmscoupontsrpricer.cpp">
      <Filter>cashflows</Filter>
    </ClCompile>
    <ClCompile Include="qle\models\linearannuitymapping.cpp">
      <Filter>models</Filter>
    </ClCompile>
    <ClCompile Include="qle\models\annuitymapping.cpp">
      <Filter>models</Filter>
    </ClCompile>
    <ClCompile Include="qle\cashflows\commoditycashflow.cpp">
      <Filter>cashflows</Filter>
    </ClCompile>
    <ClCompile Include="qle\indexes\compoequityindex.cpp">
      <Filter>indexes</Filter>
    </ClCompile>
    <ClCompile Include="qle\termstructures\averageoffpeakpowerhelper.cpp">
      <Filter>termstructures</Filter>
    </ClCompile>
    <ClCompile Include="qle\models\carrmadanarbitragecheck.cpp">
      <Filter>models</Filter>
    </ClCompile>
    <ClCompile Include="qle\models\exactbachelierimpliedvolatility.cpp">
      <Filter>models</Filter>
    </ClCompile>
    <ClCompile Include="qle\models\normalsabr.cpp">
      <Filter>models</Filter>
    </ClCompile>
    <ClCompile Include="qle\models\normalsabrsmilesection.cpp">
      <Filter>models</Filter>
    </ClCompile>
    <ClCompile Include="qle\indexes\offpeakpowerindex.cpp">
      <Filter>indexes</Filter>
    </ClCompile>
    <ClCompile Include="qle\termstructures\blackvolsurfacebfrr.cpp">
      <Filter>termstructures</Filter>
    </ClCompile>
    <ClCompile Include="qle\termstructures\blackdeltautilities.cpp">
      <Filter>termstructures</Filter>
    </ClCompile>
    <ClCompile Include="qle\instruments\crossccyfixfloatmtmresetswap.cpp">
      <Filter>instruments</Filter>
    </ClCompile>
    <ClCompile Include="qle\cashflows\fixedratefxlinkednotionalcoupon.cpp">
      <Filter>cashflows</Filter>
    </ClCompile>
    <ClCompile Include="qle\indexes\fallbackiborindex.cpp">
      <Filter>indexes</Filter>
    </ClCompile>
    <ClCompile Include="qle\termstructures\iborfallbackcurve.cpp">
      <Filter>termstructures</Filter>
    </ClCompile>
    <ClCompile Include="qle\termstructures\crossccyfixfloatmtmresetswaphelper.cpp">
      <Filter>termstructures</Filter>
    </ClCompile>
    <ClCompile Include="qle\cashflows\yoyinflationcoupon.cpp">
      <Filter>cashflows</Filter>
    </ClCompile>
    <ClCompile Include="qle\cashflows\zerofixedcoupon.cpp">
      <Filter>cashflows</Filter>
    </ClCompile>
    <ClCompile Include="qle\cashflows\nonstandardyoyinflationcoupon.cpp">
      <Filter>cashflows</Filter>
    </ClCompile>
    <ClCompile Include="qle\cashflows\nonstandardcapflooredyoyinflationcoupon.cpp">
      <Filter>cashflows</Filter>
    </ClCompile>
    <ClCompile Include="qle\cashflows\nonstandardinflationcouponpricer.cpp">
      <Filter>cashflows</Filter>
    </ClCompile>
    <ClCompile Include="qle\models\lgmconvolutionsolver2.cpp">
      <Filter>models</Filter>
    </ClCompile>
    <ClCompile Include="qle\models\lgmvectorised.cpp">
      <Filter>models</Filter>
    </ClCompile>
    <ClCompile Include="qle\math\randomvariable.cpp">
      <Filter>math</Filter>
    </ClCompile>
    <ClCompile Include="qle\math\randomvariable_io.cpp">
      <Filter>math</Filter>
    </ClCompile>
    <ClCompile Include="qle\pricingengines\numericlgmmultilegoptionengine.cpp">
      <Filter>pricingengines</Filter>
    </ClCompile>
    <ClCompile Include="qle\instruments\multilegoption.cpp">
      <Filter>instruments</Filter>
    </ClCompile>
    <ClCompile Include="qle\time\dateutilities.cpp">
      <Filter>time</Filter>
    </ClCompile>
    <ClCompile Include="qle\calendars\ireland.cpp">
      <Filter>time\calendars</Filter>
    </ClCompile>
    <ClCompile Include="qle\calendars\cyprus.cpp">
      <Filter>time\calendars</Filter>
    </ClCompile>
    <ClCompile Include="qle\calendars\greece.cpp">
      <Filter>time\calendars</Filter>
    </ClCompile>
    <ClCompile Include="qle\termstructures\blackvolconstantspread.cpp">
      <Filter>termstructures</Filter>
    </ClCompile>
    <ClCompile Include="qle\instruments\makeoiscapfloor.cpp">
      <Filter>instruments</Filter>
    </ClCompile>
    <ClCompile Include="qle\termstructures\oiscapfloorhelper.cpp">
      <Filter>termstructures</Filter>
    </ClCompile>
<<<<<<< HEAD
=======
    <ClCompile Include="qle\indexes\ibor\sonia.cpp">
      <Filter>indexes\ibor</Filter>
    </ClCompile>
>>>>>>> 4f840615
    <ClCompile Include="qle\termstructures\creditcurve.cpp">
      <Filter>termstructures</Filter>
    </ClCompile>
    <ClCompile Include="qle\termstructures\creditvolcurve.cpp">
      <Filter>termstructures</Filter>
    </ClCompile>
    <ClCompile Include="qle\utilities\time.cpp">
      <Filter>utilities</Filter>
    </ClCompile>
  </ItemGroup>
</Project><|MERGE_RESOLUTION|>--- conflicted
+++ resolved
@@ -1213,12 +1213,9 @@
     <ClInclude Include="qle\math\constantinterpolation.hpp">
       <Filter>math</Filter>
     </ClInclude>
-<<<<<<< HEAD
-=======
     <ClInclude Include="qle\indexes\ibor\sonia.hpp">
       <Filter>indexes\ibor</Filter>
     </ClInclude>
->>>>>>> 4f840615
     <ClInclude Include="qle\termstructures\creditcurve.hpp">
       <Filter>termstructures</Filter>
     </ClInclude>
@@ -2087,12 +2084,9 @@
     <ClCompile Include="qle\termstructures\oiscapfloorhelper.cpp">
       <Filter>termstructures</Filter>
     </ClCompile>
-<<<<<<< HEAD
-=======
     <ClCompile Include="qle\indexes\ibor\sonia.cpp">
       <Filter>indexes\ibor</Filter>
     </ClCompile>
->>>>>>> 4f840615
     <ClCompile Include="qle\termstructures\creditcurve.cpp">
       <Filter>termstructures</Filter>
     </ClCompile>
