--- conflicted
+++ resolved
@@ -648,7 +648,6 @@
     <ClInclude Include="qle\termstructures\interpolatedcorrelationcurve.hpp">
       <Filter>termstructures</Filter>
     </ClInclude>
-<<<<<<< HEAD
     <ClInclude Include="qle\cashflows\brlcdicouponpricer.hpp">
       <Filter>cashflows</Filter>
     </ClInclude>
@@ -657,10 +656,9 @@
     </ClInclude>
     <ClInclude Include="qle\termstructures\brlcdiratehelper.hpp">
       <Filter>termstructures</Filter>
-=======
+    </ClInclude>
     <ClInclude Include="qle\time\yearcounter.hpp">
       <Filter>time</Filter>
->>>>>>> e6190276
     </ClInclude>
   </ItemGroup>
   <ItemGroup>
@@ -1125,7 +1123,6 @@
     <ClCompile Include="qle\termstructures\flatcorrelation.cpp">
       <Filter>termstructures</Filter>
     </ClCompile>
-<<<<<<< HEAD
     <ClCompile Include="qle\cashflows\brlcdicouponpricer.cpp">
       <Filter>cashflows</Filter>
     </ClCompile>
@@ -1137,10 +1134,9 @@
     </ClCompile>
     <ClCompile Include="qle\indexes\ibor\brlcdi.cpp">
       <Filter>indexes\ibor</Filter>
-=======
+    </ClCompile>
     <ClCompile Include="qle\time\yearcounter.cpp">
       <Filter>time</Filter>
->>>>>>> e6190276
     </ClCompile>
   </ItemGroup>
 </Project>