--- conflicted
+++ resolved
@@ -37,12 +37,9 @@
 	crossccyfixfloatswaphelper.cpp \
 	crossccybasismtmresetswap.cpp \
 	crossccybasismtmresetswaphelper.cpp \
-<<<<<<< HEAD
 	cpicapfloor.cpp 
-=======
     correlationtermstructure.cpp \
 	cpicapfloor.cpp
->>>>>>> 1dc2f81d
 
 dist-hook:
 	mkdir -p $(distdir)/build
