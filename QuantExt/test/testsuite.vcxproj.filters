﻿<?xml version="1.0" encoding="utf-8"?>
<Project ToolsVersion="4.0" xmlns="http://schemas.microsoft.com/developer/msbuild/2003">
  <ItemGroup>
    <ClCompile Include="testsuite.cpp" />
    <ClCompile Include="currency.cpp">
      <Filter>source</Filter>
    </ClCompile>
    <ClCompile Include="discountcurve.cpp">
      <Filter>source</Filter>
    </ClCompile>
    <ClCompile Include="index.cpp">
      <Filter>source</Filter>
    </ClCompile>
    <ClCompile Include="logquote.cpp">
      <Filter>source</Filter>
    </ClCompile>
    <ClCompile Include="analyticlgmswaptionengine.cpp">
      <Filter>source</Filter>
    </ClCompile>
    <ClCompile Include="crossassetmodel.cpp">
      <Filter>source</Filter>
    </ClCompile>
    <ClCompile Include="crossassetmodel2.cpp">
      <Filter>source</Filter>
    </ClCompile>
    <ClCompile Include="crossassetmodelparametrizations.cpp">
      <Filter>source</Filter>
    </ClCompile>
    <ClCompile Include="dynamicblackvoltermstructure.cpp">
      <Filter>source</Filter>
    </ClCompile>
    <ClCompile Include="dynamicswaptionvolmatrix.cpp">
      <Filter>source</Filter>
    </ClCompile>
    <ClCompile Include="staticallycorrectedyieldtermstructure.cpp">
      <Filter>source</Filter>
    </ClCompile>
    <ClCompile Include="blackvariancecurve.cpp">
      <Filter>source</Filter>
    </ClCompile>
    <ClCompile Include="cashflow.cpp">
      <Filter>source</Filter>
    </ClCompile>
    <ClCompile Include="swaptionvolatilityconverter.cpp">
      <Filter>source</Filter>
    </ClCompile>
    <ClCompile Include="optionletstripper.cpp">
      <Filter>source</Filter>
    </ClCompile>
    <ClCompile Include="deposit.cpp">
      <Filter>source</Filter>
    </ClCompile>
    <ClCompile Include="ratehelpers.cpp">
      <Filter>source</Filter>
    </ClCompile>
    <ClCompile Include="stabilisedglls.cpp">
      <Filter>source</Filter>
    </ClCompile>
    <ClCompile Include="survivalprobabilitycurve.cpp">
      <Filter>source</Filter>
    </ClCompile>
    <ClCompile Include="swaptionvolconstantspread.cpp">
      <Filter>source</Filter>
    </ClCompile>
    <ClCompile Include="fxvolsmile.cpp">
      <Filter>source</Filter>
    </ClCompile>
    <ClCompile Include="payment.cpp">
      <Filter>source</Filter>
    </ClCompile>
    <ClCompile Include="deltagammavar.cpp">
      <Filter>source</Filter>
    </ClCompile>
<<<<<<< HEAD
    <ClCompile Include="pricecurve.cpp">
      <Filter>source</Filter>
    </ClCompile>
    <ClCompile Include="commodityforward.cpp">
      <Filter>source</Filter>
    </ClCompile>
    <ClCompile Include="discountingcommodityforwardengine.cpp">
      <Filter>source</Filter>
    </ClCompile>
    <ClCompile Include="pricetermstructureadapter.cpp">
=======
    <ClCompile Include="bonds.cpp">
>>>>>>> 0a5a6a77
      <Filter>source</Filter>
    </ClCompile>
  </ItemGroup>
  <ItemGroup>
    <Filter Include="source">
      <UniqueIdentifier>{8bf6c172-3cec-4354-a7ae-d1634454ff15}</UniqueIdentifier>
    </Filter>
    <Filter Include="headers">
      <UniqueIdentifier>{f43de631-e8f3-49f7-be00-bbe4d2cc9863}</UniqueIdentifier>
    </Filter>
  </ItemGroup>
  <ItemGroup>
    <ClInclude Include="currency.hpp">
      <Filter>headers</Filter>
    </ClInclude>
    <ClInclude Include="discountcurve.hpp">
      <Filter>headers</Filter>
    </ClInclude>
    <ClInclude Include="index.hpp">
      <Filter>headers</Filter>
    </ClInclude>
    <ClInclude Include="logquote.hpp">
      <Filter>headers</Filter>
    </ClInclude>
    <ClInclude Include="analyticlgmswaptionengine.hpp">
      <Filter>headers</Filter>
    </ClInclude>
    <ClInclude Include="crossassetmodel.hpp">
      <Filter>headers</Filter>
    </ClInclude>
    <ClInclude Include="crossassetmodel2.hpp">
      <Filter>headers</Filter>
    </ClInclude>
    <ClInclude Include="crossassetmodelparametrizations.hpp">
      <Filter>headers</Filter>
    </ClInclude>
    <ClInclude Include="dynamicblackvoltermstructure.hpp">
      <Filter>headers</Filter>
    </ClInclude>
    <ClInclude Include="dynamicswaptionvolmatrix.hpp">
      <Filter>headers</Filter>
    </ClInclude>
    <ClInclude Include="staticallycorrectedyieldtermstructure.hpp">
      <Filter>headers</Filter>
    </ClInclude>
    <ClInclude Include="blackvariancecurve.hpp">
      <Filter>headers</Filter>
    </ClInclude>
    <ClInclude Include="cashflow.hpp">
      <Filter>headers</Filter>
    </ClInclude>
    <ClInclude Include="swaptionvolatilityconverter.hpp">
      <Filter>headers</Filter>
    </ClInclude>
    <ClInclude Include="swaptionmarketdata.hpp">
      <Filter>headers</Filter>
    </ClInclude>
    <ClInclude Include="yieldcurvemarketdata.hpp">
      <Filter>headers</Filter>
    </ClInclude>
    <ClInclude Include="capfloormarketdata.hpp">
      <Filter>headers</Filter>
    </ClInclude>
    <ClInclude Include="optionletstripper.hpp">
      <Filter>headers</Filter>
    </ClInclude>
    <ClInclude Include="deposit.hpp">
      <Filter>headers</Filter>
    </ClInclude>
    <ClInclude Include="ratehelpers.hpp">
      <Filter>headers</Filter>
    </ClInclude>
    <ClInclude Include="stabilisedglls.hpp">
      <Filter>headers</Filter>
    </ClInclude>
    <ClInclude Include="survivalprobabilitycurve.hpp">
      <Filter>headers</Filter>
    </ClInclude>
    <ClInclude Include="swaptionvolconstantspread.hpp">
      <Filter>headers</Filter>
    </ClInclude>
    <ClInclude Include="fxvolsmile.hpp">
      <Filter>headers</Filter>
    </ClInclude>
    <ClInclude Include="payment.hpp">
      <Filter>headers</Filter>
    </ClInclude>
    <ClInclude Include="utilities.hpp">
      <Filter>headers</Filter>
    </ClInclude>
    <ClInclude Include="deltagammavar.hpp">
      <Filter>headers</Filter>
    </ClInclude>
<<<<<<< HEAD
    <ClInclude Include="pricecurve.hpp">
      <Filter>headers</Filter>
    </ClInclude>
    <ClInclude Include="commodityforward.hpp">
      <Filter>headers</Filter>
    </ClInclude>
    <ClInclude Include="discountingcommodityforwardengine.hpp">
      <Filter>headers</Filter>
    </ClInclude>
    <ClInclude Include="pricetermstructureadapter.hpp">
=======
    <ClInclude Include="bonds.hpp">
>>>>>>> 0a5a6a77
      <Filter>headers</Filter>
    </ClInclude>
  </ItemGroup>
</Project><|MERGE_RESOLUTION|>--- conflicted
+++ resolved
@@ -71,7 +71,6 @@
     <ClCompile Include="deltagammavar.cpp">
       <Filter>source</Filter>
     </ClCompile>
-<<<<<<< HEAD
     <ClCompile Include="pricecurve.cpp">
       <Filter>source</Filter>
     </ClCompile>
@@ -82,9 +81,9 @@
       <Filter>source</Filter>
     </ClCompile>
     <ClCompile Include="pricetermstructureadapter.cpp">
-=======
+      <Filter>source</Filter>
+    </ClCompile>
     <ClCompile Include="bonds.cpp">
->>>>>>> 0a5a6a77
       <Filter>source</Filter>
     </ClCompile>
   </ItemGroup>
@@ -178,7 +177,6 @@
     <ClInclude Include="deltagammavar.hpp">
       <Filter>headers</Filter>
     </ClInclude>
-<<<<<<< HEAD
     <ClInclude Include="pricecurve.hpp">
       <Filter>headers</Filter>
     </ClInclude>
@@ -189,9 +187,9 @@
       <Filter>headers</Filter>
     </ClInclude>
     <ClInclude Include="pricetermstructureadapter.hpp">
-=======
+      <Filter>headers</Filter>
+    </ClInclude>
     <ClInclude Include="bonds.hpp">
->>>>>>> 0a5a6a77
       <Filter>headers</Filter>
     </ClInclude>
   </ItemGroup>
