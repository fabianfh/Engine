/*
 Copyright (C) 2016 Quaternion Risk Management Ltd
 All rights reserved.

 This file is part of ORE, a free-software/open-source library
 for transparent pricing and risk analysis - http://opensourcerisk.org

 ORE is free software: you can redistribute it and/or modify it
 under the terms of the Modified BSD License.  You should have received a
 copy of the license along with this program.
 The license is also available online at <http://opensourcerisk.org>

 This program is distributed on the basis that it will form a useful
 contribution to risk analytics and model standardisation, but WITHOUT
 ANY WARRANTY; without even the implied warranty of MERCHANTABILITY or
 FITNESS FOR A PARTICULAR PURPOSE. See the license for more details.
*/

#include <qle/models/crossassetanalytics.hpp>
#include <qle/models/crossassetmodel.hpp>

#include <ql/math/matrixutilities/pseudosqrt.hpp>
#include <ql/processes/eulerdiscretization.hpp>

#include <boost/make_shared.hpp>

namespace {
static inline void setValue(Matrix& m, const Real& value, const QuantExt::CrossAssetModel* model,
                            const QuantExt::CrossAssetModelTypes::AssetType& t1, const Size& i1,
                            const QuantExt::CrossAssetModelTypes::AssetType& t2, const Size& i2,
                            const Size& offset1 = 0, const Size& offset2 = 0) {
    Size i = model->pIdx(t1, i1, offset1);
    Size j = model->pIdx(t2, i2, offset2);
    m[i][j] = m[j][i] = value;
}
<<<<<<< HEAD
} // namespace
=======
} // anonymous namespace
>>>>>>> 2d503c0c

namespace QuantExt {

using namespace CrossAssetAnalytics;

CrossAssetStateProcess::CrossAssetStateProcess(const CrossAssetModel* const model, discretization disc,
                                               SalvagingAlgorithm::Type salvaging)
    : StochasticProcess(), model_(model), salvaging_(salvaging) {

    if (disc == euler) {
        discretization_ = boost::make_shared<EulerDiscretization>();
    } else {
        discretization_ = boost::make_shared<CrossAssetStateProcess::ExactDiscretization>(model, salvaging);
    }
}

Size CrossAssetStateProcess::size() const { return model_->dimension(); }

void CrossAssetStateProcess::flushCache() const {
    cache_m_.clear();
    cache_v_.clear();
    cache_d_.clear();
    boost::shared_ptr<CrossAssetStateProcess::ExactDiscretization> tmp =
        boost::dynamic_pointer_cast<CrossAssetStateProcess::ExactDiscretization>(discretization_);
    if (tmp != NULL) {
        tmp->flushCache();
    }
}

Disposable<Array> CrossAssetStateProcess::initialValues() const {
    Array res(model_->dimension(), 0.0);
    /* irlgm1f processes have initial value 0 */
    for (Size i = 0; i < model_->components(FX); ++i) {
        /* fxbs processes are in log spot */
        res[model_->pIdx(FX, i, 0)] = std::log(model_->fxbs(i)->fxSpotToday()->value());
    }
    for (Size i = 0; i < model_->components(EQ); ++i) {
        /* eqbs processes are in log spot */
        res[model_->pIdx(EQ, i, 0)] = std::log(model_->eqbs(i)->eqSpotToday()->value());
    }
    /* infdk, crlgm1f processes have initial value 0 */
    return res;
}

Disposable<Array> CrossAssetStateProcess::drift(Time t, const Array& x) const {
    Array res(model_->dimension(), 0.0);
    Size n = model_->components(IR);
    Size n_eq = model_->components(EQ);
    Real H0 = model_->irlgm1f(0)->H(t);
    Real Hprime0 = model_->irlgm1f(0)->Hprime(t);
    Real alpha0 = model_->irlgm1f(0)->alpha(t);
    Real zeta0 = model_->irlgm1f(0)->zeta(t);
    boost::unordered_map<double, Array>::const_iterator i = cache_m_.find(t);
    if (i == cache_m_.end()) {
        /* z0 has drift 0 */
        for (Size i = 1; i < n; ++i) {
            Real Hi = model_->irlgm1f(i)->H(t);
            Real alphai = model_->irlgm1f(i)->alpha(t);
            Real sigmai = model_->fxbs(i - 1)->sigma(t);
            // ir-ir
            Real rhozz0i = model_->correlation(IR, 0, IR, i);
            // ir-fx
            Real rhozx0i = model_->correlation(IR, 0, FX, i - 1);
            Real rhozxii = model_->correlation(IR, i, FX, i - 1);
            // ir drifts
            res[model_->pIdx(IR, i, 0)] =
                -Hi * alphai * alphai + H0 * alpha0 * alphai * rhozz0i - sigmai * alphai * rhozxii;
            // log spot fx drifts (z0, zi independent parts)
            res[model_->pIdx(FX, i - 1, 0)] =
                H0 * alpha0 * sigmai * rhozx0i + model_->irlgm1f(0)->termStructure()->forwardRate(t, t, Continuous) -
                model_->irlgm1f(i)->termStructure()->forwardRate(t, t, Continuous) - 0.5 * sigmai * sigmai;
        }
        /* log equity spot drifts (the cache-able parts) */
        for (Size k = 0; k < n_eq; ++k) {
            Size i = model_->ccyIndex(model_->eqbs(k)->currency());
            // ir params (for equity currency)
            Real eps_ccy = (i == 0) ? 0.0 : 1.0;
            // Real Hi = model_->irlgm1f(i)->H(t);
            // Real alphai = model_->irlgm1f(i)->alpha(t);
            // eq vol
            Real sigmask = model_->eqbs(k)->sigma(t);
            // fx vol (eq ccy / base ccy)
            Real sigmaxi = (i == 0) ? 0.0 : model_->fxbs(i - 1)->sigma(t);
            // ir-eq corr
            // Real rhozsik = model_->correlation(EQ, k, IR, i); // eq cur
            Real rhozs0k = model_->correlation(EQ, k, IR, 0); // base cur
            // fx-eq corr
            Real rhoxsik = (i == 0) ? 0.0 : // no fx process for base-ccy
                               model_->correlation(FX, i - 1, EQ, k);
            // ir instantaneous forward rate (from curve used for eq forward projection)
            Real fr_i = model_->eqbs(k)->equityIrCurveToday()->forwardRate(t, t, Continuous);
            // div yield instantaneous forward rate
            Real fq_k = model_->eqbs(k)->equityDivYieldCurveToday()->forwardRate(t, t, Continuous);
            res[model_->pIdx(EQ, k, 0)] = fr_i - fq_k + (rhozs0k * H0 * alpha0 * sigmask) -
                                          (eps_ccy * rhoxsik * sigmaxi * sigmask) - (0.5 * sigmask * sigmask);
        }
        cache_m_.insert(std::make_pair(t, res));
    } else {
        res = i->second;
    }
    // non-cacheable sections of drifts
    for (Size i = 1; i < n; ++i) {
        // log spot fx drifts (z0, zi dependent parts)
        Real Hi = model_->irlgm1f(i)->H(t);
        Real Hprimei = model_->irlgm1f(i)->Hprime(t);
        Real zetai = model_->irlgm1f(i)->zeta(t);
        res[model_->pIdx(FX, i - 1, 0)] += x[model_->pIdx(IR, 0, 0)] * Hprime0 + zeta0 * Hprime0 * H0 -
                                           x[model_->pIdx(IR, i, 0)] * Hprimei - zetai * Hprimei * Hi;
    }
    for (Size k = 0; k < n_eq; ++k) {
        // log equity spot drifts (path-dependent parts)
        // notice the assumption in below that dividend yield curve is static
        Size i = model_->ccyIndex(model_->eqbs(k)->currency());
        // ir params (for equity currency)
        Real Hi = model_->irlgm1f(i)->H(t);
        Real Hprimei = model_->irlgm1f(i)->Hprime(t);
        Real zetai = model_->irlgm1f(i)->zeta(t);
        res[model_->pIdx(EQ, k, 0)] += (x[model_->pIdx(IR, i, 0)] * Hprimei) + (zetai * Hprimei * Hi);
    }
    /* no drift for infdk, crlgm1f components */
    return res;
}

Disposable<Matrix> CrossAssetStateProcess::diffusion(Time t, const Array& x) const {
    boost::unordered_map<double, Matrix>::const_iterator i = cache_d_.find(t);
    if (i == cache_d_.end()) {
        Matrix tmp = pseudoSqrt(diffusionImpl(t, x), salvaging_);
        cache_d_.insert(std::make_pair(t, tmp));
        return tmp;
    } else {
        // we have to make a copy, otherwise we destroy the map entry
        // since a disposable is returned
        Matrix tmp = i->second;
        return tmp;
    }
}

Disposable<Matrix> CrossAssetStateProcess::diffusionImpl(Time t, const Array&) const {
    Matrix res(model_->dimension(), model_->dimension());
    Size n = model_->components(IR);
    Size m = model_->components(FX);
    Size d = model_->components(INF);
    Size c = model_->components(CR);
    Size e = model_->components(EQ);
    // ir-ir
    for (Size i = 0; i < n; ++i) {
        for (Size j = 0; j <= i; ++j) {
            Real alphai = model_->irlgm1f(i)->alpha(t);
            Real alphaj = model_->irlgm1f(j)->alpha(t);
            Real rhozz = model_->correlation(IR, i, IR, j, 0, 0);
            setValue(res, alphai * alphaj * rhozz, model_, IR, i, IR, j, 0, 0);
        }
    }
    // ir-fx
    for (Size i = 0; i < n; ++i) {
        Real alphai = model_->irlgm1f(i)->alpha(t);
        for (Size j = 0; j < m; ++j) {
            Real sigmaj = model_->fxbs(j)->sigma(t);
            Real rhozx = model_->correlation(IR, i, FX, j, 0, 0);
            setValue(res, alphai * sigmaj * rhozx, model_, IR, i, FX, j, 0, 0);
        }
    }
    // fx-fx
    for (Size i = 0; i < m; ++i) {
        Real sigmai = model_->fxbs(i)->sigma(t);
        for (Size j = 0; j <= i; ++j) {
            Real sigmaj = model_->fxbs(j)->sigma(t);
            Real rhoxx = model_->correlation(FX, i, FX, j, 0, 0);
            setValue(res, sigmai * sigmaj * rhoxx, model_, FX, i, FX, j, 0, 0);
        }
    }
    // ir,fx,inf - inf
    for (Size j = 0; j < d; ++j) {
        Real alphaj = model_->infdk(j)->alpha(t);
        Real Hj = model_->infdk(j)->H(t);
        for (Size i = 0; i <= j; ++i) {
            Real alphai = model_->infdk(i)->alpha(t);
            Real Hi = model_->infdk(i)->H(t);
            Real rhoyy = model_->correlation(INF, i, INF, j, 0, 0);
            // infz-infz
            setValue(res, alphai * alphaj * rhoyy, model_, INF, i, INF, j, 0, 0);
            // infz-infy
            setValue(res, alphai * alphaj * Hj * rhoyy, model_, INF, i, INF, j, 0, 1);
            setValue(res, alphai * Hi * alphaj * rhoyy, model_, INF, i, INF, j, 1, 0);
            // infy-infy
            setValue(res, alphai * Hi * alphaj * Hj * rhoyy, model_, INF, i, INF, j, 1, 1);
        }
        for (Size i = 0; i < n; ++i) {
            Real alphai = model_->irlgm1f(i)->alpha(t);
            Real rhozy = model_->correlation(IR, i, INF, j, 0, 0);
            // ir-inf
            setValue(res, alphai * alphaj * rhozy, model_, IR, i, INF, j, 0, 0);
            setValue(res, alphai * alphaj * Hj * rhozy, model_, IR, i, INF, j, 0, 1);
        }
        for (Size i = 0; i < (n - 1); ++i) {
            Real sigmai = model_->fxbs(i)->sigma(t);
            Real rhoxy = model_->correlation(FX, i, INF, j, 0, 0);
            // fx-inf
            setValue(res, sigmai * alphaj * rhoxy, model_, FX, i, INF, j, 0, 0);
            setValue(res, sigmai * alphaj * Hj * rhoxy, model_, FX, i, INF, j, 0, 1);
        }
    }
    // ir,fx,inf,cr - cr
    for (Size j = 0; j < c; ++j) {
        Real alphaj = model_->crlgm1f(j)->alpha(t);
        Real Hj = model_->crlgm1f(j)->H(t);
        for (Size i = 0; i <= j; ++i) {
            Real alphai = model_->crlgm1f(i)->alpha(t);
            Real Hi = model_->crlgm1f(i)->H(t);
            Real rholl = model_->correlation(CR, i, CR, j, 0, 0);
            // crz-crz
            setValue(res, alphai * alphaj * rholl, model_, CR, i, CR, j, 0, 0);
            // crz-cry
            setValue(res, alphai * alphaj * Hj * rholl, model_, CR, i, CR, j, 0, 1);
            setValue(res, alphai * Hi * alphaj * rholl, model_, CR, i, CR, j, 1, 0);
            // cry-cry
            setValue(res, alphai * alphaj * Hi * Hj * rholl, model_, CR, i, CR, j, 1, 1);
        }
        for (Size i = 0; i < n; ++i) {
            Real alphai = model_->irlgm1f(i)->alpha(t);
            Real rhozl = model_->correlation(IR, i, CR, j, 0, 0);
            // ir-cr
            setValue(res, alphai * alphaj * rhozl, model_, IR, i, CR, j, 0, 0);
            setValue(res, alphai * alphaj * Hj * rhozl, model_, IR, i, CR, j, 0, 1);
        }
        for (Size i = 0; i < (n - 1); ++i) {
            Real sigmai = model_->fxbs(i)->sigma(t);
            Real rhoxl = model_->correlation(FX, i, CR, j, 0, 0);
            // fx-cr
            setValue(res, sigmai * alphaj * rhoxl, model_, FX, i, CR, j, 0, 0);
            setValue(res, sigmai * alphaj * Hj * rhoxl, model_, FX, i, CR, j, 0, 1);
        }
        for (Size i = 0; i < d; ++i) {
            Real alphai = model_->infdk(i)->alpha(t);
            Real Hi = model_->infdk(i)->H(t);
            Real rhoyl = model_->correlation(INF, i, CR, j, 0, 0);
            // inf-cr
            setValue(res, alphai * alphaj * rhoyl, model_, INF, i, CR, j, 0, 0);
            setValue(res, Hi * alphai * alphaj * rhoyl, model_, INF, i, CR, j, 1, 0);
            setValue(res, alphai * alphaj * Hj * rhoyl, model_, INF, i, CR, j, 0, 1);
            setValue(res, alphai * Hi * alphaj * Hj * rhoyl, model_, INF, i, CR, j, 1, 1);
        }
    }
    // ir,fx,inf,cr,eq - eq
    for (Size j = 0; j < e; ++j) {
        Real sigmaj = model_->eqbs(j)->sigma(t);
        // ir-eq
        for (Size i = 0; i < n; ++i) {
            Real alphai = model_->irlgm1f(i)->alpha(t);
            Real rhozs = model_->correlation(IR, i, EQ, j, 0, 0);
            Real value = alphai * sigmaj * rhozs;
            setValue(res, value, model_, IR, i, EQ, j, 0, 0);
        }
        // fx-eq
        for (Size i = 0; i < m; ++i) {
            Real sigmai = model_->fxbs(i)->sigma(t);
            Real rhoxs = model_->correlation(FX, i, EQ, j, 0, 0);
            Real value = sigmai * sigmaj * rhoxs;
            setValue(res, value, model_, FX, i, EQ, j, 0, 0);
        }
        // inf-eq
        for (Size i = 0; i < d; ++i) {
            Real alphai = model_->infdk(i)->alpha(t);
            Real Hi = model_->infdk(i)->H(t);
            Real rhoys = model_->correlation(INF, i, EQ, j, 0, 0);
            setValue(res, alphai * sigmaj * rhoys, model_, INF, i, EQ, j, 0, 0);
            setValue(res, Hi * alphai * sigmaj * rhoys, model_, INF, i, EQ, j, 1, 0);
        }
        // cr-eq
        for (Size i = 0; i < c; ++i) {
            Real alphai = model_->crlgm1f(i)->alpha(t);
            Real Hi = model_->crlgm1f(i)->H(t);
            Real rhols = model_->correlation(CR, i, EQ, j, 0, 0);
            setValue(res, alphai * sigmaj * rhols, model_, CR, i, EQ, j, 0, 0);
            setValue(res, Hi * alphai * sigmaj * rhols, model_, CR, i, EQ, j, 1, 0);
        }
        // eq-eq
        for (Size i = 0; i <= j; ++i) {
            Real sigmai = model_->eqbs(i)->sigma(t);
            Real rhoss = model_->correlation(EQ, i, EQ, j, 0, 0);
            Real value = sigmai * sigmaj * rhoss;
            setValue(res, value, model_, EQ, i, EQ, j, 0, 0);
        }
    }
    return res;
}

CrossAssetStateProcess::ExactDiscretization::ExactDiscretization(const CrossAssetModel* const model,
                                                                 SalvagingAlgorithm::Type salvaging)
    : model_(model), salvaging_(salvaging) {}

Disposable<Array> CrossAssetStateProcess::ExactDiscretization::drift(const StochasticProcess& p, Time t0,
                                                                     const Array& x0, Time dt) const {
    Array res;
    cache_key k = { t0, dt };
    boost::unordered_map<cache_key, Array>::const_iterator i = cache_m_.find(k);
    if (i == cache_m_.end()) {
        res = driftImpl1(p, t0, x0, dt);
        cache_m_.insert(std::make_pair(k, res));
    } else {
        res = i->second;
    }
    Array res2 = driftImpl2(p, t0, x0, dt);
    for (Size i = 0; i < res.size(); ++i) {
        res[i] += res2[i];
    }
    return res - x0;
}

Disposable<Matrix> CrossAssetStateProcess::ExactDiscretization::diffusion(const StochasticProcess& p, Time t0,
                                                                          const Array& x0, Time dt) const {
    cache_key k = { t0, dt };
    boost::unordered_map<cache_key, Matrix>::const_iterator i = cache_d_.find(k);
    if (i == cache_d_.end()) {
        Matrix res = pseudoSqrt(covariance(p, t0, x0, dt), salvaging_);
        // note that covariance actually does not depend on x0
        cache_d_.insert(std::make_pair(k, res));
        return res;
    } else {
        // see above about the copy
        Matrix tmp = i->second;
        return tmp;
    }
}

Disposable<Matrix> CrossAssetStateProcess::ExactDiscretization::covariance(const StochasticProcess& p, Time t0,
                                                                           const Array& x0, Time dt) const {
    cache_key k = { t0, dt };
    boost::unordered_map<cache_key, Matrix>::const_iterator i = cache_v_.find(k);
    if (i == cache_v_.end()) {
        Matrix res = covarianceImpl(p, t0, x0, dt);
        cache_v_.insert(std::make_pair(k, res));
        return res;
    } else {
        // see above about the copy
        Matrix tmp = i->second;
        return tmp;
    }
}

Disposable<Array> CrossAssetStateProcess::ExactDiscretization::driftImpl1(const StochasticProcess&, Time t0,
                                                                          const Array&, Time dt) const {
    Size n = model_->components(IR);
    Size m = model_->components(FX);
    Size e = model_->components(EQ);
    Array res(model_->dimension(), 0.0);
    for (Size i = 0; i < n; ++i) {
        res[model_->pIdx(IR, i, 0)] = ir_expectation_1(model_, i, t0, dt);
    }
    for (Size j = 0; j < m; ++j) {
        res[model_->pIdx(FX, j, 0)] = fx_expectation_1(model_, j, t0, dt);
    }
    for (Size k = 0; k < e; ++k) {
        res[model_->pIdx(EQ, k, 0)] = eq_expectation_1(model_, k, t0, dt);
    }
    return res;
}

Disposable<Array> CrossAssetStateProcess::ExactDiscretization::driftImpl2(const StochasticProcess&, Time t0,
                                                                          const Array& x0, Time dt) const {
    Size n = model_->components(IR);
    Size m = model_->components(FX);
    Size e = model_->components(EQ);
    Array res(model_->dimension(), 0.0);
    for (Size i = 0; i < n; ++i) {
        res[model_->pIdx(IR, i, 0)] += ir_expectation_2(model_, i, x0[model_->pIdx(IR, i, 0)]);
    }
    for (Size j = 0; j < m; ++j) {
        res[model_->pIdx(FX, j, 0)] += fx_expectation_2(model_, j, t0, x0[model_->pIdx(FX, j, 0)],
                                                        x0[model_->pIdx(IR, j + 1, 0)], x0[model_->pIdx(IR, 0, 0)], dt);
    }
    for (Size k = 0; k < e; ++k) {
        Size eqCcyIdx = model_->ccyIndex(model_->eqbs(k)->currency());
        res[model_->pIdx(EQ, k, 0)] +=
            eq_expectation_2(model_, k, t0, x0[model_->pIdx(EQ, k, 0)], x0[model_->pIdx(IR, eqCcyIdx, 0)], dt);
    }
    /*! inf, cr components have integrated drift 0, we have to return the conditional
        expected value though, since x0 is subtracted later */
    Size d = model_->components(INF);
    for (Size i = 0; i < d; ++i) {
        res[model_->pIdx(INF, i, 0)] = x0[model_->pIdx(INF, i, 0)];
        res[model_->pIdx(INF, i, 1)] = x0[model_->pIdx(INF, i, 1)];
    }
    Size c = model_->components(CR);
    for (Size i = 0; i < c; ++i) {
        res[model_->pIdx(CR, i, 0)] = x0[model_->pIdx(CR, i, 0)];
        res[model_->pIdx(CR, i, 1)] = x0[model_->pIdx(CR, i, 1)];
    }
    return res;
}

Disposable<Matrix> CrossAssetStateProcess::ExactDiscretization::covarianceImpl(const StochasticProcess&, Time t0,
                                                                               const Array&, Time dt) const {
    Matrix res(model_->dimension(), model_->dimension());
    Size n = model_->components(IR);
    Size m = model_->components(FX);
    Size d = model_->components(INF);
    Size c = model_->components(CR);
    Size e = model_->components(EQ);
    // ir-ir
    for (Size i = 0; i < n; ++i) {
        for (Size j = 0; j <= i; ++j) {
            setValue(res, ir_ir_covariance(model_, i, j, t0, dt), model_, IR, i, IR, j, 0, 0);
        }
    }
    // ir-fx
    for (Size i = 0; i < n; ++i) {
        for (Size j = 0; j < m; ++j) {
            setValue(res, ir_fx_covariance(model_, i, j, t0, dt), model_, IR, i, FX, j, 0, 0);
        }
    }
    // fx-fx
    for (Size i = 0; i < m; ++i) {
        for (Size j = 0; j <= i; ++j) {
            setValue(res, fx_fx_covariance(model_, i, j, t0, dt), model_, FX, i, FX, j);
        }
    }
    // ir,fx,inf - inf
    for (Size j = 0; j < d; ++j) {
        for (Size i = 0; i <= j; ++i) {
            // infz-infz
            setValue(res, infz_infz_covariance(model_, i, j, t0, dt), model_, INF, i, INF, j, 0, 0);
            // infz-infy
            setValue(res, infz_infy_covariance(model_, i, j, t0, dt), model_, INF, i, INF, j, 0, 1);
            setValue(res, infz_infy_covariance(model_, j, i, t0, dt), model_, INF, i, INF, j, 1, 0);
            // infy-infy
            setValue(res, infy_infy_covariance(model_, i, j, t0, dt), model_, INF, i, INF, j, 1, 1);
        }
        for (Size i = 0; i < n; ++i) {
            // ir-inf
            setValue(res, ir_infz_covariance(model_, i, j, t0, dt), model_, IR, i, INF, j, 0, 0);
            setValue(res, ir_infy_covariance(model_, i, j, t0, dt), model_, IR, i, INF, j, 0, 1);
        }
        for (Size i = 0; i < (n - 1); ++i) {
            // fx-inf
            setValue(res, fx_infz_covariance(model_, i, j, t0, dt), model_, FX, i, INF, j, 0, 0);
            setValue(res, fx_infy_covariance(model_, i, j, t0, dt), model_, FX, i, INF, j, 0, 1);
        }
    }
    // ir,fx,inf,cr - cr
    for (Size j = 0; j < c; ++j) {
        for (Size i = 0; i <= j; ++i) {
            // crz-crz
            setValue(res, crz_crz_covariance(model_, i, j, t0, dt), model_, CR, i, CR, j, 0, 0);
            // crz-cry
            setValue(res, crz_cry_covariance(model_, i, j, t0, dt), model_, CR, i, CR, j, 0, 1);
            setValue(res, crz_cry_covariance(model_, j, i, t0, dt), model_, CR, i, CR, j, 1, 0);
            // cry-cry
            setValue(res, cry_cry_covariance(model_, i, j, t0, dt), model_, CR, i, CR, j, 1, 1);
        }
        for (Size i = 0; i < n; ++i) {
            // ir-cr
            setValue(res, ir_crz_covariance(model_, i, j, t0, dt), model_, IR, i, CR, j, 0, 0);
            setValue(res, ir_cry_covariance(model_, i, j, t0, dt), model_, IR, i, CR, j, 0, 1);
        }
        for (Size i = 0; i < (n - 1); ++i) {
            // fx-cr
            setValue(res, fx_crz_covariance(model_, i, j, t0, dt), model_, FX, i, CR, j, 0, 0);
            setValue(res, fx_cry_covariance(model_, i, j, t0, dt), model_, FX, i, CR, j, 0, 1);
        }
        for (Size i = 0; i < d; ++i) {
            // inf-cr
            setValue(res, infz_crz_covariance(model_, i, j, t0, dt), model_, INF, i, CR, j, 0, 0);
            setValue(res, infy_crz_covariance(model_, i, j, t0, dt), model_, INF, i, CR, j, 1, 0);
            setValue(res, infz_cry_covariance(model_, i, j, t0, dt), model_, INF, i, CR, j, 0, 1);
            setValue(res, infy_cry_covariance(model_, i, j, t0, dt), model_, INF, i, CR, j, 1, 1);
        }
    }
    // ir,fx,inf,cr,eq - eq
    for (Size j = 0; j < e; ++j) {
        for (Size i = 0; i <= j; ++i) {
            // eq-eq
            setValue(res, eq_eq_covariance(model_, i, j, t0, dt), model_, EQ, i, EQ, j, 0, 0);
        }
        for (Size i = 0; i < n; ++i) {
            // ir-eq
            setValue(res, ir_eq_covariance(model_, i, j, t0, dt), model_, IR, i, EQ, j, 0, 0);
        }
        for (Size i = 0; i < (n - 1); ++i) {
            // fx-eq
            setValue(res, fx_eq_covariance(model_, i, j, t0, dt), model_, FX, i, EQ, j, 0, 0);
        }
        for (Size i = 0; i < d; ++i) {
            // inf-eq
            setValue(res, infz_eq_covariance(model_, i, j, t0, dt), model_, INF, i, EQ, j, 0, 0);
            setValue(res, infy_eq_covariance(model_, i, j, t0, dt), model_, INF, i, EQ, j, 1, 0);
        }
        for (Size i = 0; i < c; ++i) {
            // cr-eq
            setValue(res, crz_eq_covariance(model_, i, j, t0, dt), model_, CR, i, EQ, j, 0, 0);
            setValue(res, cry_eq_covariance(model_, i, j, t0, dt), model_, CR, i, EQ, j, 1, 0);
        }
    }
    return res;
}

void CrossAssetStateProcess::ExactDiscretization::flushCache() const {
    cache_m_.clear();
    cache_v_.clear();
    cache_d_.clear();
}

} // namespace QuantExt<|MERGE_RESOLUTION|>--- conflicted
+++ resolved
@@ -33,11 +33,7 @@
     Size j = model->pIdx(t2, i2, offset2);
     m[i][j] = m[j][i] = value;
 }
-<<<<<<< HEAD
-} // namespace
-=======
 } // anonymous namespace
->>>>>>> 2d503c0c
 
 namespace QuantExt {
 
