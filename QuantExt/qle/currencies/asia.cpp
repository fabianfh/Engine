--- conflicted
+++ resolved
@@ -58,10 +58,4 @@
                                               "PHP", "", 100, Rounding(), "1$.2f %3%"));
         data_ = phpData;
     }
-<<<<<<< HEAD
-}
-
-
-=======
-}
->>>>>>> 4b234f48
+}